// -*- Mode: Go; indent-tabs-mode: t -*-

/*
 * Copyright (C) 2016 Canonical Ltd
 *
 * This program is free software: you can redistribute it and/or modify
 * it under the terms of the GNU General Public License version 3 as
 * published by the Free Software Foundation.
 *
 * This program is distributed in the hope that it will be useful,
 * but WITHOUT ANY WARRANTY; without even the implied warranty of
 * MERCHANTABILITY or FITNESS FOR A PARTICULAR PURPOSE.  See the
 * GNU General Public License for more details.
 *
 * You should have received a copy of the GNU General Public License
 * along with this program.  If not, see <http://www.gnu.org/licenses/>.
 *
 */

package client

import (
	"bytes"
	"encoding/json"
	"fmt"
	"io"
	"mime/multipart"
	"os"
	"path/filepath"
	"strconv"
)

type SnapOptions struct {
	Channel string `json:"channel,omitempty"`
	DevMode bool   `json:"devmode,omitempty"`
}

type actionData struct {
	Action   string `json:"action"`
	Name     string `json:"name,omitempty"`
	SnapPath string `json:"snap-path,omitempty"`
	*SnapOptions
}

// Install adds the snap with the given name from the given channel (or
// the system default channel if not).
func (client *Client) Install(name string, options *SnapOptions) (changeID string, err error) {
	return client.doSnapAction("install", name, options)
}

// Remove removes the snap with the given name.
func (client *Client) Remove(name string, options *SnapOptions) (changeID string, err error) {
	return client.doSnapAction("remove", name, options)
}

// Refresh refreshes the snap with the given name (switching it to track
// the given channel if given).
func (client *Client) Refresh(name string, options *SnapOptions) (changeID string, err error) {
	return client.doSnapAction("refresh", name, options)
}

<<<<<<< HEAD
func (client *Client) Enable(name string, options *SnapOptions) (changeID string, err error) {
	return client.doSnapAction("enable", name, options)
}
func (client *Client) Disable(name string, options *SnapOptions) (changeID string, err error) {
	return client.doSnapAction("disable", name, options)
=======
// Revert rolls the snap back to the previous on-disk state
func (client *Client) Revert(name string, options *SnapOptions) (changeID string, err error) {
	return client.doSnapAction("revert", name, options)
>>>>>>> 61dc7529
}

func (client *Client) doSnapAction(actionName string, snapName string, options *SnapOptions) (changeID string, err error) {
	action := actionData{
		Action:      actionName,
		Name:        snapName,
		SnapOptions: options,
	}
	data, err := json.Marshal(&action)
	if err != nil {
		return "", fmt.Errorf("cannot marshal snap options: %s", err)
	}
	path := fmt.Sprintf("/v2/snaps/%s", snapName)
	return client.doAsync("POST", path, nil, nil, bytes.NewBuffer(data))
}

// InstallPath sideloads the snap with the given path, returning the UUID
// of the background operation upon success.
func (client *Client) InstallPath(path string, options *SnapOptions) (changeID string, err error) {
	f, err := os.Open(path)
	if err != nil {
		return "", fmt.Errorf("cannot open: %q", path)
	}

	action := actionData{
		Action:      "install",
		SnapPath:    path,
		SnapOptions: options,
	}

	pr, pw := io.Pipe()
	mw := multipart.NewWriter(pw)
	go sendSnapFile(path, f, pw, mw, &action)

	headers := map[string]string{
		"Content-Type": mw.FormDataContentType(),
	}

	return client.doAsync("POST", "/v2/snaps", nil, headers, pr)
}

// Try
func (client *Client) Try(path string, options *SnapOptions) (changeID string, err error) {
	if options == nil {
		options = &SnapOptions{}
	}

	buf := bytes.NewBuffer(nil)
	mw := multipart.NewWriter(buf)
	mw.WriteField("action", "try")
	mw.WriteField("snap-path", path)
	mw.WriteField("devmode", strconv.FormatBool(options.DevMode))
	mw.Close()

	headers := map[string]string{
		"Content-Type": mw.FormDataContentType(),
	}

	return client.doAsync("POST", "/v2/snaps", nil, headers, buf)
}

func sendSnapFile(snapPath string, snapFile *os.File, pw *io.PipeWriter, mw *multipart.Writer, action *actionData) {
	defer snapFile.Close()

	if action.SnapOptions == nil {
		action.SnapOptions = &SnapOptions{}
	}
	errs := []error{
		mw.WriteField("action", action.Action),
		mw.WriteField("name", action.Name),
		mw.WriteField("snap-path", action.SnapPath),
		mw.WriteField("channel", action.Channel),
		mw.WriteField("devmode", strconv.FormatBool(action.DevMode)),
	}
	for _, err := range errs {
		if err != nil {
			pw.CloseWithError(err)
			return
		}
	}

	fw, err := mw.CreateFormFile("snap", filepath.Base(snapPath))
	if err != nil {
		pw.CloseWithError(err)
		return
	}

	_, err = io.Copy(fw, snapFile)
	if err != nil {
		pw.CloseWithError(err)
		return
	}

	mw.Close()
	pw.Close()
}<|MERGE_RESOLUTION|>--- conflicted
+++ resolved
@@ -59,17 +59,17 @@
 	return client.doSnapAction("refresh", name, options)
 }
 
-<<<<<<< HEAD
 func (client *Client) Enable(name string, options *SnapOptions) (changeID string, err error) {
 	return client.doSnapAction("enable", name, options)
 }
+
 func (client *Client) Disable(name string, options *SnapOptions) (changeID string, err error) {
 	return client.doSnapAction("disable", name, options)
-=======
+}
+
 // Revert rolls the snap back to the previous on-disk state
 func (client *Client) Revert(name string, options *SnapOptions) (changeID string, err error) {
 	return client.doSnapAction("revert", name, options)
->>>>>>> 61dc7529
 }
 
 func (client *Client) doSnapAction(actionName string, snapName string, options *SnapOptions) (changeID string, err error) {
