// -*- Mode: Go; indent-tabs-mode: t -*-

/*
 * Copyright (C) 2015 Canonical Ltd
 *
 * This program is free software: you can redistribute it and/or modify
 * it under the terms of the GNU General Public License version 3 as
 * published by the Free Software Foundation.
 *
 * This program is distributed in the hope that it will be useful,
 * but WITHOUT ANY WARRANTY; without even the implied warranty of
 * MERCHANTABILITY or FITNESS FOR A PARTICULAR PURPOSE.  See the
 * GNU General Public License for more details.
 *
 * You should have received a copy of the GNU General Public License
 * along with this program.  If not, see <http://www.gnu.org/licenses/>.
 *
 */

package main

import (
	"flag"
	"os"
	"path/filepath"
	"strconv"

	"launchpad.net/snappy/_integration-tests/testutils"
	"launchpad.net/snappy/_integration-tests/testutils/autopkgtest"
	"launchpad.net/snappy/_integration-tests/testutils/build"
	"launchpad.net/snappy/_integration-tests/testutils/config"
	"launchpad.net/snappy/_integration-tests/testutils/image"
)

const (
	baseDir        = "/tmp/snappy-test"
	defaultRelease = "rolling"
	defaultChannel = "edge"
	defaultSSHPort = 22
	dataOutputDir  = "_integration-tests/data/output/"
)

var configFileName = filepath.Join(dataOutputDir, "testconfig.json")

<<<<<<< HEAD
func setupAndRunLocalTests(rootPath, baseDir, testFilter string, img image.Image) {
	// Run the tests on the latest rolling edge image.
	if imageName, err := img.UdfCreate(); err == nil {
		autopkgtest.AdtRun(rootPath, baseDir, testFilter, autopkgtest.KvmSSHOptions(imageName))
	}
}

func setupAndRunRemoteTests(rootPath, baseDir, testFilter, testbedIP string, testbedPort int) {
	testutils.ExecCommand("ssh-copy-id", "-p", strconv.Itoa(testbedPort),
		"ubuntu@"+testbedIP)
	autopkgtest.AdtRun(
		rootPath, baseDir, testFilter, autopkgtest.RemoteTestbedSSHOptions(testbedIP, testbedPort))
}

=======
>>>>>>> 68463a55
func main() {
	var (
		useSnappyFromBranch = flag.Bool("snappy-from-branch", false,
			"If this flag is used, snappy will be compiled from this branch, copied to the testbed and used for the tests. Otherwise, the snappy installed with the image will be used.")
		arch = flag.String("arch", "",
			"Architecture of the test bed. Defaults to use the same architecture as the host.")
		testbedIP = flag.String("ip", "",
			"IP of the testbed. If no IP is passed, a virtual machine will be created for the test.")
		testbedPort = flag.Int("port", defaultSSHPort,
			"SSH port of the testbed. Defaults to use port "+strconv.Itoa(defaultSSHPort))
		testFilter = flag.String("filter", "",
			"Suites or tests to run, for instance MyTestSuite, MyTestSuite.FirstCustomTest or MyTestSuite.*CustomTest")
		imgRelease = flag.String("release", defaultRelease,
			"Release of the image to be built, defaults to "+defaultRelease)
		imgChannel = flag.String("channel", defaultChannel,
			"Channel of the image to be built, defaults to "+defaultChannel)
		imgRevision = flag.String("revision", "",
			"Revision of the image to be built (can be relative to the latest available revision in the given release and channel as in -1), defaults to the empty string")
		update = flag.Bool("update", false,
			"If this flag is used, the image will be updated before running the tests.")
		targetRelease = flag.String("target-release", "",
			"If the update flag is used, the image will be updated to this release before running the tests.")
		targetChannel = flag.String("target-channel", "",
			"If the update flag is used, the image will be updated to this channel before running the tests.")
		rollback = flag.Bool("rollback", false,
			"If this flag is used, the image will be updated and then rolled back before running the tests.")
	)

	flag.Parse()

	build.Assets(*useSnappyFromBranch, *arch)

	// TODO: generate the files out of the source tree. --elopio - 2015-07-15
	testutils.PrepareTargetDir(dataOutputDir)
	defer os.RemoveAll(dataOutputDir)

	// TODO: pass the config as arguments to the test binaries.
	// --elopio - 2015-07-15
	cfg := config.NewConfig(
		configFileName, *imgRelease, *imgChannel, *targetRelease, *targetChannel,
		*update, *rollback)
	cfg.Write()

	rootPath := testutils.RootPath()

	if *testbedIP == "" {
		img := image.NewImage(*imgRelease, *imgChannel, *imgRevision, baseDir)
		autopkgtest.AdtRunLocal(rootPath, baseDir, *testFilter, *img)
	} else {
		autopkgtest.AdtRunRemote(rootPath, baseDir, *testFilter, *testbedIP, *testbedPort)
	}
}<|MERGE_RESOLUTION|>--- conflicted
+++ resolved
@@ -42,23 +42,6 @@
 
 var configFileName = filepath.Join(dataOutputDir, "testconfig.json")
 
-<<<<<<< HEAD
-func setupAndRunLocalTests(rootPath, baseDir, testFilter string, img image.Image) {
-	// Run the tests on the latest rolling edge image.
-	if imageName, err := img.UdfCreate(); err == nil {
-		autopkgtest.AdtRun(rootPath, baseDir, testFilter, autopkgtest.KvmSSHOptions(imageName))
-	}
-}
-
-func setupAndRunRemoteTests(rootPath, baseDir, testFilter, testbedIP string, testbedPort int) {
-	testutils.ExecCommand("ssh-copy-id", "-p", strconv.Itoa(testbedPort),
-		"ubuntu@"+testbedIP)
-	autopkgtest.AdtRun(
-		rootPath, baseDir, testFilter, autopkgtest.RemoteTestbedSSHOptions(testbedIP, testbedPort))
-}
-
-=======
->>>>>>> 68463a55
 func main() {
 	var (
 		useSnappyFromBranch = flag.Bool("snappy-from-branch", false,
