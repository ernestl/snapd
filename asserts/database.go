// -*- Mode: Go; indent-tabs-mode: t -*-

/*
 * Copyright (C) 2015 Canonical Ltd
 *
 * This program is free software: you can redistribute it and/or modify
 * it under the terms of the GNU General Public License version 3 as
 * published by the Free Software Foundation.
 *
 * This program is distributed in the hope that it will be useful,
 * but WITHOUT ANY WARRANTY; without even the implied warranty of
 * MERCHANTABILITY or FITNESS FOR A PARTICULAR PURPOSE.  See the
 * GNU General Public License for more details.
 *
 * You should have received a copy of the GNU General Public License
 * along with this program.  If not, see <http://www.gnu.org/licenses/>.
 *
 */

// Package asserts implements snappy assertions and a database
// abstraction for managing and holding them.
package asserts

import (
	"errors"
	"fmt"
<<<<<<< HEAD
	//"os"
=======
>>>>>>> b985d874
	"regexp"
	"time"
)

// A Backstore stores assertions. It can store and retrieve
// assertions by type under unique primary key headers. Plus it supports searching by headers.
type Backstore interface {
	// Put stores an assertion for the given primaryKeyHeaders forming a unique key.
	// It is responsible for checking that assert is newer than a
	// previously stored revision.
	Put(assertType AssertionType, primaryKeyHeaders []string, assert Assertion) error
	// Get returns the assertion with the given unique key for the primaryKeyHeaders.
	// If none is present it returns ErrNotFound.
	Get(assertType AssertionType, primaryKeyHeaders, key []string) (Assertion, error)
	// Search returns assertions matching the given headers.
	// It invokes foundCb for each found assertion.
	// As hint the primaryKeyHeaders forming a unique key are also given.
	Search(assertType AssertionType, primaryKeyHeaders []string, headers map[string]string, foundCb func(Assertion)) error
}

type nullBackstore struct{}

func (nbs nullBackstore) Put(t AssertionType, pkh []string, a Assertion) error {
	return fmt.Errorf("cannot store assertions without setting a proper assertion backstore implementation")
}

func (nbs nullBackstore) Get(t AssertionType, pkh, k []string) (Assertion, error) {
	return nil, ErrNotFound
}

func (nbs nullBackstore) Search(t AssertionType, pkh []string, h map[string]string, f func(Assertion)) error {
	return nil
}

// A KeypairManager is a manager and backstore for private/public key pairs.
type KeypairManager interface {
	// Put stores the given private/public key pair for identity,
	// making sure it can be later retrieved by authority-id and
	// key id with Get().
	// Trying to store a key with an already present key id should
	// result in an error.
	Put(authorityID string, privKey PrivateKey) error
	// Get returns the private/public key pair with the given key id.
	Get(authorityID, keyID string) (PrivateKey, error)
}

// TODO: for more flexibility plugging the keypair manager make PrivatKey private encoding methods optional, and add an explicit sign method.

// DatabaseConfig for an assertion database.
type DatabaseConfig struct {
	// trusted account keys
	TrustedKeys []*AccountKey
<<<<<<< HEAD
	// backstore for assertions
	Backstore Backstore
	// manager/backstore for keypairs
=======
	// backstore for assertions, left unset storing assertions will error
	Backstore Backstore
	// manager/backstore for keypairs, mandatory
>>>>>>> b985d874
	KeypairManager KeypairManager
}

// Well-known errors
var (
	ErrNotFound = errors.New("assertion not found")
)

// A consistencyChecker performs further checks based on the full
// assertion database knowledge and its own signing key.
type consistencyChecker interface {
	checkConsistency(db *Database, signingKey *AccountKey) error
}

// Database holds assertions and can be used to sign or check
// further assertions.
type Database struct {
	bs          Backstore
	keypairMgr  KeypairManager
	trustedKeys map[string][]*AccountKey
}

// OpenDatabase opens the assertion database based on the configuration.
func OpenDatabase(cfg *DatabaseConfig) (*Database, error) {
	bs := cfg.Backstore
	keypairMgr := cfg.KeypairManager

<<<<<<< HEAD
	if bs == nil && keypairMgr == nil {
		// TODO: actually have proper Null* variants of at
		// least the Backstore? so we can check that they are
		// both set instead and it's safer
		return nil, fmt.Errorf("database cannot be used with backstore and keypair manager both unset")
=======
	if bs == nil {
		bs = nullBackstore{}
	}
	if keypairMgr == nil {
		panic("database cannot be used without setting a keypair manager")
>>>>>>> b985d874
	}

	trustedKeys := make(map[string][]*AccountKey)
	for _, accKey := range cfg.TrustedKeys {
		authID := accKey.AccountID()
		trustedKeys[authID] = append(trustedKeys[authID], accKey)
	}
	return &Database{
		bs:          bs,
		keypairMgr:  keypairMgr,
		trustedKeys: trustedKeys,
	}, nil
}

// GenerateKey generates a private/public key pair for identity and
// stores it returning its key id.
func (db *Database) GenerateKey(authorityID string) (keyID string, err error) {
	// TODO: optionally delegate the whole thing to the keypair mgr

	// TODO: support specifying different key types/algorithms
	privKey, err := generatePrivateKey()
	if err != nil {
		return "", fmt.Errorf("failed to generate private key: %v", err)
	}

	pk := OpenPGPPrivateKey(privKey)
	err = db.ImportKey(authorityID, pk)
	if err != nil {
		return "", err
	}
	return pk.PublicKey().ID(), nil
}

// ImportKey stores the given private/public key pair for identity.
func (db *Database) ImportKey(authorityID string, privKey PrivateKey) error {
	return db.keypairMgr.Put(authorityID, privKey)
}

var (
	// for sanity checking of fingerprint-like strings
	fingerprintLike = regexp.MustCompile("^[0-9a-f]*$")
)

func (db *Database) safeGetPrivateKey(authorityID, keyID string) (PrivateKey, error) {
	if keyID == "" {
		return nil, fmt.Errorf("key id is empty")
	}
	if !fingerprintLike.MatchString(keyID) {
		return nil, fmt.Errorf("key id contains unexpected chars: %q", keyID)
	}
	return db.keypairMgr.Get(authorityID, keyID)
}

// PublicKey returns the public key owned by authorityID that has the given key id.
func (db *Database) PublicKey(authorityID string, keyID string) (PublicKey, error) {
	privKey, err := db.safeGetPrivateKey(authorityID, keyID)
	if err != nil {
		return nil, err
	}
	return privKey.PublicKey(), nil
}

// Sign assembles an assertion with the provided information and signs it
// with the private key from `headers["authority-id"]` that has the provided key id.
func (db *Database) Sign(assertType AssertionType, headers map[string]string, body []byte, keyID string) (Assertion, error) {
	authorityID, err := checkMandatory(headers, "authority-id")
	if err != nil {
		return nil, err
	}
	privKey, err := db.safeGetPrivateKey(authorityID, keyID)
	if err != nil {
		return nil, err
	}
	return assembleAndSign(assertType, headers, body, privKey)
}

// find account keys exactly by account id and key id
// TODO: may need more details about the kind of key we are looking for
// and use an interface for the results.
func (db *Database) findAccountKeys(authorityID, keyID string) ([]*AccountKey, error) {
	res := make([]*AccountKey, 0, 1)
	cands := db.trustedKeys[authorityID]
	for _, cand := range cands {
		if cand.PublicKeyID() == keyID {
			res = append(res, cand)
		}
	}
	// consider stored account keys
	a, err := db.bs.Get(AccountKeyType, primaryKey(AccountKeyType), []string{authorityID, keyID})
	switch err {
	case nil:
		res = append(res, a.(*AccountKey))
	case ErrNotFound:
		// nothing to do
	default:
		return nil, err
	}
	return res, nil
}

// Check tests whether the assertion is properly signed and consistent with all the stored knowledge.
func (db *Database) Check(assert Assertion) error {
	content, signature := assert.Signature()
	sig, err := decodeSignature(signature)
	if err != nil {
		return err
	}
	// TODO: later may need to consider type of assert to find candidate keys
	accKeys, err := db.findAccountKeys(assert.AuthorityID(), sig.KeyID())
	if err != nil {
		return fmt.Errorf("error finding matching public key for signature: %v", err)
	}
	now := time.Now()
	var lastErr error
	for _, accKey := range accKeys {
		if accKey.isKeyValidAt(now) {
			err := accKey.publicKey().verify(content, sig)
			if err == nil {
				// see if the assertion requires further checks
				if checker, ok := assert.(consistencyChecker); ok {
					err := checker.checkConsistency(db, accKey)
					if err != nil {
						return fmt.Errorf("signature verifies but assertion violates other knowledge: %v", err)
					}
				}
				return nil
			}
			lastErr = err
		}
	}
	if lastErr == nil {
		return fmt.Errorf("no valid known public key verifies assertion")
	}
	return fmt.Errorf("failed signature verification: %v", lastErr)
}

// Add persists the assertion after ensuring it is properly signed and consistent with all the stored knowledge.
// It will return an error when trying to add an older revision of the assertion than the one currently stored.
func (db *Database) Add(assert Assertion) error {
	reg, err := checkAssertType(assert.Type())
	if err != nil {
		return err
	}
	err = db.Check(assert)
	if err != nil {
		return err
	}
	for _, k := range reg.primaryKey {
		if assert.Header(k) == "" {
			return fmt.Errorf("missing primary key header: %v", k)
		}
	}
	return db.bs.Put(assert.Type(), reg.primaryKey, assert)
}

func searchMatch(assert Assertion, expectedHeaders map[string]string) bool {
	// check non-primary-key headers as well
	for expectedKey, expectedValue := range expectedHeaders {
		if assert.Header(expectedKey) != expectedValue {
			return false
		}
	}
	return true
}

// Find an assertion based on arbitrary headers.
// Provided headers must contain the primary key for the assertion type.
// It returns ErrNotFound if the assertion cannot be found.
func (db *Database) Find(assertionType AssertionType, headers map[string]string) (Assertion, error) {
	reg, err := checkAssertType(assertionType)
	if err != nil {
		return nil, err
	}
	keyValues := make([]string, len(reg.primaryKey))
	for i, k := range reg.primaryKey {
		keyVal := headers[k]
		if keyVal == "" {
			return nil, fmt.Errorf("must provide primary key: %v", k)
		}
		keyValues[i] = keyVal
	}
	assert, err := db.bs.Get(assertionType, reg.primaryKey, keyValues)
	if err != nil {
		return nil, err
	}
	if !searchMatch(assert, headers) {
		return nil, ErrNotFound
	}
	return assert, nil
}

// FindMany finds assertions based on arbitrary headers.
// It returns ErrNotFound if no assertion can be found.
func (db *Database) FindMany(assertionType AssertionType, headers map[string]string) ([]Assertion, error) {
	reg, err := checkAssertType(assertionType)
	if err != nil {
		return nil, err
	}
	res := []Assertion{}

	foundCb := func(assert Assertion) {
		res = append(res, assert)
	}
	err = db.bs.Search(assertionType, reg.primaryKey, headers, foundCb)
	if err != nil {
		return nil, err
	}

	if len(res) == 0 {
		return nil, ErrNotFound
	}
	return res, nil
}<|MERGE_RESOLUTION|>--- conflicted
+++ resolved
@@ -24,10 +24,6 @@
 import (
 	"errors"
 	"fmt"
-<<<<<<< HEAD
-	//"os"
-=======
->>>>>>> b985d874
 	"regexp"
 	"time"
 )
@@ -80,15 +76,9 @@
 type DatabaseConfig struct {
 	// trusted account keys
 	TrustedKeys []*AccountKey
-<<<<<<< HEAD
-	// backstore for assertions
-	Backstore Backstore
-	// manager/backstore for keypairs
-=======
 	// backstore for assertions, left unset storing assertions will error
 	Backstore Backstore
 	// manager/backstore for keypairs, mandatory
->>>>>>> b985d874
 	KeypairManager KeypairManager
 }
 
@@ -116,19 +106,11 @@
 	bs := cfg.Backstore
 	keypairMgr := cfg.KeypairManager
 
-<<<<<<< HEAD
-	if bs == nil && keypairMgr == nil {
-		// TODO: actually have proper Null* variants of at
-		// least the Backstore? so we can check that they are
-		// both set instead and it's safer
-		return nil, fmt.Errorf("database cannot be used with backstore and keypair manager both unset")
-=======
 	if bs == nil {
 		bs = nullBackstore{}
 	}
 	if keypairMgr == nil {
 		panic("database cannot be used without setting a keypair manager")
->>>>>>> b985d874
 	}
 
 	trustedKeys := make(map[string][]*AccountKey)
