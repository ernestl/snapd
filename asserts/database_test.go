// -*- Mode: Go; indent-tabs-mode: t -*-

/*
 * Copyright (C) 2015 Canonical Ltd
 *
 * This program is free software: you can redistribute it and/or modify
 * it under the terms of the GNU General Public License version 3 as
 * published by the Free Software Foundation.
 *
 * This program is distributed in the hope that it will be useful,
 * but WITHOUT ANY WARRANTY; without even the implied warranty of
 * MERCHANTABILITY or FITNESS FOR A PARTICULAR PURPOSE.  See the
 * GNU General Public License for more details.
 *
 * You should have received a copy of the GNU General Public License
 * along with this program.  If not, see <http://www.gnu.org/licenses/>.
 *
 */

package asserts_test

import (
	"bytes"
	"crypto"
	"encoding/base64"
	"encoding/hex"
	"io/ioutil"
	"os"
	"path/filepath"
	"syscall"
	"testing"
	"time"

	"golang.org/x/crypto/openpgp/packet"
	. "gopkg.in/check.v1"

	"github.com/ubuntu-core/snappy/asserts"
	"github.com/ubuntu-core/snappy/helpers"
)

func Test(t *testing.T) { TestingT(t) }

type openSuite struct{}

var _ = Suite(&openSuite{})

func (opens *openSuite) TestOpenDatabaseOK(c *C) {
	// ensure umask has clean when creating the DB dir
	oldUmask := syscall.Umask(0)
	defer func() { syscall.Umask(oldUmask) }()

	rootDir := filepath.Join(c.MkDir(), "asserts-db")
	cfg := &asserts.DatabaseConfig{Path: rootDir}
	db, err := asserts.OpenDatabase(cfg)
	c.Assert(err, IsNil)
	c.Assert(db, NotNil)
	info, err := os.Stat(rootDir)
	c.Assert(err, IsNil)
	c.Assert(info.IsDir(), Equals, true)
	c.Check(info.Mode().Perm(), Equals, os.FileMode(0775))
}

func (opens *openSuite) TestOpenDatabaseRootCreateFail(c *C) {
	parent := filepath.Join(c.MkDir(), "var")
	// make it not writable
	os.MkdirAll(parent, 555)
	rootDir := filepath.Join(parent, "asserts-db")
	cfg := &asserts.DatabaseConfig{Path: rootDir}
	db, err := asserts.OpenDatabase(cfg)
	c.Assert(err, ErrorMatches, "failed to create assert database root: .*")
	c.Check(db, IsNil)
}

func (opens *openSuite) TestOpenDatabaseWorldWritableFail(c *C) {
	rootDir := filepath.Join(c.MkDir(), "asserts-db")
	oldUmask := syscall.Umask(0)
	os.MkdirAll(rootDir, 0777)
	syscall.Umask(oldUmask)
	cfg := &asserts.DatabaseConfig{Path: rootDir}
	db, err := asserts.OpenDatabase(cfg)
	c.Assert(err, ErrorMatches, "assert database root unexpectedly world-writable: .*")
	c.Check(db, IsNil)
}

type databaseSuite struct {
	rootDir string
	db      *asserts.Database
}

var _ = Suite(&databaseSuite{})

func (dbs *databaseSuite) SetUpTest(c *C) {
	dbs.rootDir = filepath.Join(c.MkDir(), "asserts-db")
	cfg := &asserts.DatabaseConfig{Path: dbs.rootDir}
	db, err := asserts.OpenDatabase(cfg)
	c.Assert(err, IsNil)
	dbs.db = db
}

func (dbs *databaseSuite) TestImportKey(c *C) {
	expectedFingerprint := hex.EncodeToString(testPrivKey1.PublicKey.Fingerprint[:])

	fingerp, err := dbs.db.ImportKey("account0", asserts.OpenPGPPrivateKey(testPrivKey1))
	c.Assert(err, IsNil)
	c.Check(fingerp, Equals, expectedFingerprint)

	keyPath := filepath.Join(dbs.rootDir, "private-keys-v0/account0", fingerp)
	info, err := os.Stat(keyPath)
	c.Assert(err, IsNil)
	c.Check(info.Mode().Perm(), Equals, os.FileMode(0600)) // secret
	// too white box? ok at least until we have more functionality
	privKey, err := ioutil.ReadFile(keyPath)
	c.Assert(err, IsNil)

	privKeyFromDisk, err := asserts.DecodePrivateKeyInTest(privKey)
	c.Assert(err, IsNil)

	c.Check(privKeyFromDisk.PublicKey().Fingerprint(), Equals, expectedFingerprint)
}

func (dbs *databaseSuite) TestGenerateKey(c *C) {
	fingerp, err := dbs.db.GenerateKey("account0")
	c.Assert(err, IsNil)
	c.Check(fingerp, NotNil)
	keyPath := filepath.Join(dbs.rootDir, "private-keys-v0/account0", fingerp)
	c.Check(helpers.FileExists(keyPath), Equals, true)
}

func (dbs *databaseSuite) TestPublicKey(c *C) {
	fingerp, err := dbs.db.ImportKey("account0", asserts.OpenPGPPrivateKey(testPrivKey1))
	c.Assert(err, IsNil)

	pubk, err := dbs.db.PublicKey("account0", fingerp[len(fingerp)-8:])
	c.Assert(err, IsNil)
	c.Check(pubk.Fingerprint(), Equals, fingerp)

	// usual pattern is to then encode it
	encoded, err := asserts.EncodePublicKey(pubk)
	c.Assert(err, IsNil)
	c.Check(bytes.HasPrefix(encoded, []byte("openpgp ")), Equals, true)
	data, err := base64.StdEncoding.DecodeString(string(encoded[len("openpgp "):]))
	c.Assert(err, IsNil)
	pkt, err := packet.Read(bytes.NewBuffer(data))
	c.Assert(err, IsNil)
	pubKey, ok := pkt.(*packet.PublicKey)
	c.Assert(ok, Equals, true)
	c.Assert(pubKey.Fingerprint, DeepEquals, testPrivKey1.PublicKey.Fingerprint)
}

func (dbs *databaseSuite) TestPublicKeyAmbiguous(c *C) {
	_, err := dbs.db.ImportKey("account0", asserts.OpenPGPPrivateKey(testPrivKey1))
	c.Assert(err, IsNil)
	_, err = dbs.db.ImportKey("account0", asserts.OpenPGPPrivateKey(testPrivKey2))
	c.Assert(err, IsNil)

	pubk, err := dbs.db.PublicKey("account0", "")
	c.Assert(err, ErrorMatches, `ambiguous search, more than one key pair found:.*`)
	c.Check(pubk, IsNil)
}

type checkSuite struct {
	rootDir string
	a       asserts.Assertion
}

var _ = Suite(&checkSuite{})

func (chks *checkSuite) SetUpTest(c *C) {
	var err error

	chks.rootDir = filepath.Join(c.MkDir(), "asserts-db")

	headers := map[string]string{
		"authority-id": "canonical",
		"primary-key":  "0",
	}
	chks.a, err = asserts.BuildAndSignInTest(asserts.AssertionType("test-only"), headers, nil, asserts.OpenPGPPrivateKey(testPrivKey0))
	c.Assert(err, IsNil)
}

func (chks *checkSuite) TestCheckNoPubKey(c *C) {
	cfg := &asserts.DatabaseConfig{Path: chks.rootDir}
	db, err := asserts.OpenDatabase(cfg)
	c.Assert(err, IsNil)

	err = db.Check(chks.a)
	c.Assert(err, ErrorMatches, "no valid known public key verifies assertion")
}

func (chks *checkSuite) TestCheckForgery(c *C) {
	trustedKey := testPrivKey0

	cfg := &asserts.DatabaseConfig{
<<<<<<< HEAD
		Path: chks.rootDir,
		TrustedKeys: map[string][]*asserts.AccountKey{
			"canonical": {asserts.BuildBootstrapAccountKeyForTest("canonical", &trustedKey.PublicKey)},
		},
=======
		Path:        chks.rootDir,
		TrustedKeys: []*asserts.AccountKey{asserts.BuildBootstrapAccountKeyForTest("canonical", &trustedKey.PublicKey)},
>>>>>>> 53f58384
	}
	db, err := asserts.OpenDatabase(cfg)
	c.Assert(err, IsNil)

	encoded := asserts.Encode(chks.a)
	content, encodedSig := chks.a.Signature()
	// forgery
	forgedSig := new(packet.Signature)
	forgedSig.PubKeyAlgo = testPrivKey1.PubKeyAlgo
	forgedSig.Hash = crypto.SHA256
	forgedSig.CreationTime = time.Now()
	forgedSig.IssuerKeyId = &testPrivKey0.KeyId
	h := crypto.SHA256.New()
	h.Write(content)
	err = forgedSig.Sign(h, testPrivKey1, &packet.Config{DefaultHash: crypto.SHA256})
	c.Assert(err, IsNil)
	buf := new(bytes.Buffer)
	forgedSig.Serialize(buf)
	forgedSigEncoded := "openpgp " + base64.StdEncoding.EncodeToString(buf.Bytes())
	forgedEncoded := bytes.Replace(encoded, encodedSig, []byte(forgedSigEncoded), 1)
	c.Assert(forgedEncoded, Not(DeepEquals), encoded)

	forgedAssert, err := asserts.Decode(forgedEncoded)
	c.Assert(err, IsNil)

	err = db.Check(forgedAssert)
	c.Assert(err, ErrorMatches, "failed signature verification: .*")
}

type signAddFindSuite struct {
	signingDB          *asserts.Database
	signingFingerprint string
	db                 *asserts.Database
}

var _ = Suite(&signAddFindSuite{})

func (safs *signAddFindSuite) SetUpTest(c *C) {
	cfg0 := &asserts.DatabaseConfig{Path: filepath.Join(c.MkDir(), "asserts-db0")}
	db0, err := asserts.OpenDatabase(cfg0)
	c.Assert(err, IsNil)
	safs.signingDB = db0

	safs.signingFingerprint, err = db0.ImportKey("canonical", asserts.OpenPGPPrivateKey(testPrivKey0))
	c.Assert(err, IsNil)

	rootDir := filepath.Join(c.MkDir(), "asserts-db")
	trustedKey := testPrivKey0
	cfg := &asserts.DatabaseConfig{
<<<<<<< HEAD
		Path: rootDir,
		TrustedKeys: map[string][]*asserts.AccountKey{
			"canonical": {asserts.BuildBootstrapAccountKeyForTest("canonical", &trustedKey.PublicKey)},
		},
=======
		Path:        rootDir,
		TrustedKeys: []*asserts.AccountKey{asserts.BuildBootstrapAccountKeyForTest("canonical", &trustedKey.PublicKey)},
>>>>>>> 53f58384
	}
	db, err := asserts.OpenDatabase(cfg)
	c.Assert(err, IsNil)
	safs.db = db
}

func (safs *signAddFindSuite) TestSign(c *C) {
	headers := map[string]string{
		"authority-id": "canonical",
		"primary-key":  "a",
	}
	a1, err := safs.signingDB.Sign(asserts.AssertionType("test-only"), headers, nil, safs.signingFingerprint)
	c.Assert(err, IsNil)

	err = safs.db.Check(a1)
	c.Check(err, IsNil)
}

func (safs *signAddFindSuite) TestSignEmptyFingerprint(c *C) {
	headers := map[string]string{
		"authority-id": "canonical",
		"primary-key":  "a",
	}
	a1, err := safs.signingDB.Sign(asserts.AssertionType("test-only"), headers, nil, "")
	c.Assert(err, ErrorMatches, "fingerprint is empty")
	c.Check(a1, IsNil)
}

func (safs *signAddFindSuite) TestSignMissingAuthorityId(c *C) {
	headers := map[string]string{
		"primary-key": "a",
	}
	a1, err := safs.signingDB.Sign(asserts.AssertionType("test-only"), headers, nil, safs.signingFingerprint)
	c.Assert(err, ErrorMatches, `"authority-id" header is mandatory`)
	c.Check(a1, IsNil)
}

func (safs *signAddFindSuite) TestSignMissingPrimaryKey(c *C) {
	headers := map[string]string{
		"authority-id": "canonical",
	}
	a1, err := safs.signingDB.Sign(asserts.AssertionType("test-only"), headers, nil, safs.signingFingerprint)
	c.Assert(err, ErrorMatches, `"primary-key" header is mandatory`)
	c.Check(a1, IsNil)
}

func (safs *signAddFindSuite) TestSignNoPrivateKey(c *C) {
	headers := map[string]string{
		"authority-id": "canonical",
		"primary-key":  "a",
	}
	a1, err := safs.signingDB.Sign(asserts.AssertionType("test-only"), headers, nil, "abcd")
	c.Assert(err, ErrorMatches, "no matching key pair found")
	c.Check(a1, IsNil)
}

func (safs *signAddFindSuite) TestSignUnknowType(c *C) {
	headers := map[string]string{
		"authority-id": "canonical",
	}
	a1, err := safs.signingDB.Sign(asserts.AssertionType("xyz"), headers, nil, safs.signingFingerprint)
	c.Assert(err, ErrorMatches, `unknown assertion type: xyz`)
	c.Check(a1, IsNil)
}

func (safs *signAddFindSuite) TestSignBadRevision(c *C) {
	headers := map[string]string{
		"authority-id": "canonical",
		"primary-key":  "a",
		"revision":     "zzz",
	}
	a1, err := safs.signingDB.Sign(asserts.AssertionType("test-only"), headers, nil, safs.signingFingerprint)
	c.Assert(err, ErrorMatches, `"revision" header is not an integer: zzz`)
	c.Check(a1, IsNil)
}

func (safs *signAddFindSuite) TestSignBuilderError(c *C) {
	headers := map[string]string{
		"authority-id": "canonical",
		"primary-key":  "a",
		"count":        "zzz",
	}
	a1, err := safs.signingDB.Sign(asserts.AssertionType("test-only"), headers, nil, safs.signingFingerprint)
	c.Assert(err, ErrorMatches, `cannot build assertion test-only: "count" header is not an integer: zzz`)
	c.Check(a1, IsNil)
}

func (safs *signAddFindSuite) TestAddSuperseding(c *C) {
	headers := map[string]string{
		"authority-id": "canonical",
		"primary-key":  "a",
	}
	a1, err := safs.signingDB.Sign(asserts.AssertionType("test-only"), headers, nil, safs.signingFingerprint)
	c.Assert(err, IsNil)

	err = safs.db.Add(a1)
	c.Assert(err, IsNil)

	retrieved1, err := safs.db.Find(asserts.AssertionType("test-only"), map[string]string{
		"primary-key": "a",
	})
	c.Assert(err, IsNil)
	c.Check(retrieved1, NotNil)
	c.Check(retrieved1.Revision(), Equals, 0)

	headers["revision"] = "1"
	a2, err := safs.signingDB.Sign(asserts.AssertionType("test-only"), headers, nil, safs.signingFingerprint)
	c.Assert(err, IsNil)

	err = safs.db.Add(a2)
	c.Assert(err, IsNil)

	retrieved2, err := safs.db.Find(asserts.AssertionType("test-only"), map[string]string{
		"primary-key": "a",
	})
	c.Assert(err, IsNil)
	c.Check(retrieved2, NotNil)
	c.Check(retrieved2.Revision(), Equals, 1)

	err = safs.db.Add(a1)
	c.Check(err, ErrorMatches, "assertion added must have more recent revision than current one.*")
}

func (safs *signAddFindSuite) TestFindNotFound(c *C) {
	headers := map[string]string{
		"authority-id": "canonical",
		"primary-key":  "a",
	}
	a1, err := safs.signingDB.Sign(asserts.AssertionType("test-only"), headers, nil, safs.signingFingerprint)
	c.Assert(err, IsNil)

	err = safs.db.Add(a1)
	c.Assert(err, IsNil)

	retrieved1, err := safs.db.Find(asserts.AssertionType("test-only"), map[string]string{
		"primary-key": "b",
	})
	c.Assert(err, Equals, asserts.ErrNotFound)
	c.Check(retrieved1, IsNil)

	// checking also extra headers
	retrieved1, err = safs.db.Find(asserts.AssertionType("test-only"), map[string]string{
		"primary-key":  "a",
		"authority-id": "other-auth-id",
	})
	c.Assert(err, Equals, asserts.ErrNotFound)
	c.Check(retrieved1, IsNil)
}

func (safs *signAddFindSuite) TestFindPrimaryLeftOut(c *C) {
	retrieved1, err := safs.db.Find(asserts.AssertionType("test-only"), map[string]string{})
	c.Assert(err, ErrorMatches, "must provide primary key: primary-key")
	c.Check(retrieved1, IsNil)
}<|MERGE_RESOLUTION|>--- conflicted
+++ resolved
@@ -191,15 +191,8 @@
 	trustedKey := testPrivKey0
 
 	cfg := &asserts.DatabaseConfig{
-<<<<<<< HEAD
-		Path: chks.rootDir,
-		TrustedKeys: map[string][]*asserts.AccountKey{
-			"canonical": {asserts.BuildBootstrapAccountKeyForTest("canonical", &trustedKey.PublicKey)},
-		},
-=======
 		Path:        chks.rootDir,
 		TrustedKeys: []*asserts.AccountKey{asserts.BuildBootstrapAccountKeyForTest("canonical", &trustedKey.PublicKey)},
->>>>>>> 53f58384
 	}
 	db, err := asserts.OpenDatabase(cfg)
 	c.Assert(err, IsNil)
@@ -249,15 +242,8 @@
 	rootDir := filepath.Join(c.MkDir(), "asserts-db")
 	trustedKey := testPrivKey0
 	cfg := &asserts.DatabaseConfig{
-<<<<<<< HEAD
-		Path: rootDir,
-		TrustedKeys: map[string][]*asserts.AccountKey{
-			"canonical": {asserts.BuildBootstrapAccountKeyForTest("canonical", &trustedKey.PublicKey)},
-		},
-=======
 		Path:        rootDir,
 		TrustedKeys: []*asserts.AccountKey{asserts.BuildBootstrapAccountKeyForTest("canonical", &trustedKey.PublicKey)},
->>>>>>> 53f58384
 	}
 	db, err := asserts.OpenDatabase(cfg)
 	c.Assert(err, IsNil)
