/*
 * Copyright (C) 2014-2015 Canonical Ltd
 *
 * This program is free software: you can redistribute it and/or modify
 * it under the terms of the GNU General Public License version 3 as
 * published by the Free Software Foundation.
 *
 * This program is distributed in the hope that it will be useful,
 * but WITHOUT ANY WARRANTY; without even the implied warranty of
 * MERCHANTABILITY or FITNESS FOR A PARTICULAR PURPOSE.  See the
 * GNU General Public License for more details.
 *
 * You should have received a copy of the GNU General Public License
 * along with this program.  If not, see <http://www.gnu.org/licenses/>.
 *
 */

package main

import (
	"fmt"

	"launchpad.net/snappy/logger"
)

type cmdVersions struct {
}

const shortVersionsHelp = `(deprecated) please use "list"`

const longVersionsHelp = `This command is no longer available, please use the "list" command`

func init() {
	_, err := parser.AddCommand("versions",
		shortVersionsHelp,
		longVersionsHelp,
		&cmdVersions{})
	if err != nil {
<<<<<<< HEAD
		logger.Panicf("unable to versions: %v", err)
=======
		logger.Panicf("Unable to versions: %v", err)
>>>>>>> 85f6fab6
	}
}

func (x *cmdVersions) Execute(args []string) error {
	fmt.Println(`The "versions" command is no longer available.

Please use the "list" command instead to see what is installed.
The "list -u" (or "list --updates") will show you the available updates
and "list -v" (or "list --verbose") will show all installed versions.
`)

	return nil
}<|MERGE_RESOLUTION|>--- conflicted
+++ resolved
@@ -36,11 +36,7 @@
 		longVersionsHelp,
 		&cmdVersions{})
 	if err != nil {
-<<<<<<< HEAD
-		logger.Panicf("unable to versions: %v", err)
-=======
 		logger.Panicf("Unable to versions: %v", err)
->>>>>>> 85f6fab6
 	}
 }
 
