/*
 * Copyright (C) 2014-2015 Canonical Ltd
 *
 * This program is free software: you can redistribute it and/or modify
 * it under the terms of the GNU General Public License version 3 as
 * published by the Free Software Foundation.
 *
 * This program is distributed in the hope that it will be useful,
 * but WITHOUT ANY WARRANTY; without even the implied warranty of
 * MERCHANTABILITY or FITNESS FOR A PARTICULAR PURPOSE.  See the
 * GNU General Public License for more details.
 *
 * You should have received a copy of the GNU General Public License
 * along with this program.  If not, see <http://www.gnu.org/licenses/>.
 *
 */

package main

import (
	"fmt"

	"launchpad.net/snappy/logger"
	"launchpad.net/snappy/snappy"
)

type cmdInternalFirstBootOemConfig struct{}

func init() {
	_, err := parser.AddCommand("firstboot",
		"internal",
		"internal",
		&cmdInternalFirstBootOemConfig{})
	if err != nil {
<<<<<<< HEAD
		logger.Panicf("unable to first_boot: %v", err)
=======
		logger.Panicf("Unable to first_boot: %v", err)
>>>>>>> 85f6fab6
	}
}

func (x *cmdInternalFirstBootOemConfig) Execute(args []string) error {
	err := snappy.OemConfig()
	if err == snappy.ErrNotFirstBoot {
		fmt.Println("First boot has already run")
		return nil
	}

	return err
}<|MERGE_RESOLUTION|>--- conflicted
+++ resolved
@@ -32,11 +32,7 @@
 		"internal",
 		&cmdInternalFirstBootOemConfig{})
 	if err != nil {
-<<<<<<< HEAD
-		logger.Panicf("unable to first_boot: %v", err)
-=======
 		logger.Panicf("Unable to first_boot: %v", err)
->>>>>>> 85f6fab6
 	}
 }
 
