/*
 * Copyright (C) 2016 Canonical Ltd
 *
 * This program is free software: you can redistribute it and/or modify
 * it under the terms of the GNU General Public License version 3 as
 * published by the Free Software Foundation.
 *
 * This program is distributed in the hope that it will be useful,
 * but WITHOUT ANY WARRANTY; without even the implied warranty of
 * MERCHANTABILITY or FITNESS FOR A PARTICULAR PURPOSE.  See the
 * GNU General Public License for more details.
 *
 * You should have received a copy of the GNU General Public License
 * along with this program.  If not, see <http://www.gnu.org/licenses/>.
 */

#include "mountinfo.h"

#include <errno.h>
#include <stdio.h>
#include <stdlib.h>
#include <string.h>

#include "cleanup-funcs.h"

struct sc_mountinfo {
	struct sc_mountinfo_entry *first;
};

struct sc_mountinfo_entry {
	int mount_id;
	int parent_id;
	unsigned dev_major, dev_minor;
	char *root;
	char *mount_dir;
	char *mount_opts;
	char *optional_fields;
	char *fs_type;
	char *mount_source;
	char *super_opts;

	struct sc_mountinfo_entry *next;
	// Buffer holding all of the text data above.
	//
	// The buffer must be the last element of the structure. It is allocated
	// along with the structure itself and does not need to be freed
	// separately.
	char line_buf[0];
};

/**
 * Parse a single mountinfo entry (line).
 *
 * The format, described by Linux kernel documentation, is as follows:
 *
 * 36 35 98:0 /mnt1 /mnt2 rw,noatime master:1 - ext3 /dev/root rw,errors=continue
 * (1)(2)(3)   (4)   (5)      (6)      (7)   (8) (9)   (10)         (11)
 *
 * (1) mount ID:  unique identifier of the mount (may be reused after umount)
 * (2) parent ID:  ID of parent (or of self for the top of the mount tree)
 * (3) major:minor:  value of st_dev for files on filesystem
 * (4) root:  root of the mount within the filesystem
 * (5) mount point:  mount point relative to the process's root
 * (6) mount options:  per mount options
 * (7) optional fields:  zero or more fields of the form "tag[:value]"
 * (8) separator:  marks the end of the optional fields
 * (9) filesystem type:  name of filesystem of the form "type[.subtype]"
 * (10) mount source:  filesystem specific information or "none"
 * (11) super options:  per super block options
 **/
static struct sc_mountinfo_entry *sc_parse_mountinfo_entry(const char *line)
    __attribute__ ((nonnull(1)));

/**
 * Free a sc_mountinfo structure and all its entries.
 **/
static void sc_free_mountinfo(struct sc_mountinfo *info)
    __attribute__ ((nonnull(1)));

/**
 * Free a sc_mountinfo entry.
 **/
static void sc_free_mountinfo_entry(struct sc_mountinfo_entry *entry)
    __attribute__ ((nonnull(1)));

struct sc_mountinfo_entry *sc_first_mountinfo_entry(struct sc_mountinfo *info)
{
	return info->first;
}

struct sc_mountinfo_entry *sc_next_mountinfo_entry(struct sc_mountinfo_entry
						   *entry)
{
	return entry->next;
}

int sc_mountinfo_entry_mount_id(struct sc_mountinfo_entry *entry)
{
	return entry->mount_id;
}

int sc_mountinfo_entry_parent_id(struct sc_mountinfo_entry *entry)
{
	return entry->parent_id;
}

unsigned sc_mountinfo_entry_dev_major(struct sc_mountinfo_entry *entry)
{
	return entry->dev_major;
}

unsigned sc_mountinfo_entry_dev_minor(struct sc_mountinfo_entry *entry)
{
	return entry->dev_minor;
}

const char *sc_mountinfo_entry_root(struct sc_mountinfo_entry *entry)
{
	return entry->root;
}

const char *sc_mountinfo_entry_mount_dir(struct sc_mountinfo_entry *entry)
{
	return entry->mount_dir;
}

const char *sc_mountinfo_entry_mount_opts(struct sc_mountinfo_entry *entry)
{
	return entry->mount_opts;
}

const char *sc_mountinfo_entry_optional_fields(struct sc_mountinfo_entry *entry)
{
	return entry->optional_fields;
}

const char *sc_mountinfo_entry_fs_type(struct sc_mountinfo_entry *entry)
{
	return entry->fs_type;
}

const char *sc_mountinfo_entry_mount_source(struct sc_mountinfo_entry *entry)
{
	return entry->mount_source;
}

const char *sc_mountinfo_entry_super_opts(struct sc_mountinfo_entry *entry)
{
	return entry->super_opts;
}

struct sc_mountinfo *sc_parse_mountinfo(const char *fname)
{
	struct sc_mountinfo *info = calloc(1, sizeof *info);
	if (info == NULL) {
		return NULL;
	}
	if (fname == NULL) {
		fname = "/proc/self/mountinfo";
	}
	FILE *f __attribute__ ((cleanup(sc_cleanup_file))) = NULL;
	f = fopen(fname, "rt");
	if (f == NULL) {
		free(info);
		return NULL;
	}
	char *line __attribute__ ((cleanup(sc_cleanup_string))) = NULL;
	size_t line_size = 0;
	struct sc_mountinfo_entry *entry, *last = NULL;
	for (;;) {
		errno = 0;
		if (getline(&line, &line_size, f) == -1) {
			if (errno != 0) {
				sc_free_mountinfo(info);
				return NULL;
			}
			break;
		};
		entry = sc_parse_mountinfo_entry(line);
		if (entry == NULL) {
			sc_free_mountinfo(info);
			return NULL;
		}
		if (last != NULL) {
			last->next = entry;
		} else {
			info->first = entry;
		}
		last = entry;
	}
	return info;
}

static struct sc_mountinfo_entry *sc_parse_mountinfo_entry(const char *line)
{
	// NOTE: the sc_mountinfo structure is allocated along with enough extra
	// storage to hold the whole line we are parsing. This is used as backing
	// store for all text fields.
	//
	// The idea is that since the line has a given length and we are only after
	// set of substrings we can easily predict the amount of required space
	// (after all, it is just a set of non-overlapping substrings) and append
	// it to the allocated entry structure.
	//
	// The parsing code below, specifically parse_next_string_field(), uses
	// this extra memory to hold data parsed from the original line. In the
	// end, the result is similar to using strtok except that the source and
	// destination buffers are separate.
<<<<<<< HEAD
	//
	// At the end of the parsing process, the input buffer (line) and the
	// output buffer (entry->line_buf) are the same except for where spaces
	// were converted into NUL bytes (string terminators) and except for the
	// leading part of the buffer that contains mount_id, parent_id, dev_major
	// and dev_minor integer fields that are parsed separately.
	//
	// If MOUNTINFO_DEBUG is defined then extra debugging is printed to stderr
	// and this allows for visual analysis of what is going on.
	struct mountinfo_entry *entry =
=======
	struct sc_mountinfo_entry *entry =
>>>>>>> 0f3b86ed
	    calloc(1, sizeof *entry + strlen(line) + 1);
	if (entry == NULL) {
		return NULL;
	}
#ifdef MOUNTINFO_DEBUG
	// Poison the buffer with '\1' bytes that are printed as '#' characters
	// by show_buffers() below. This is "unaltered" memory.
	memset(entry->line_buf, 1, strlen(line));
#endif				// MOUNTINFO_DEBUG
	int nscanned;
	int offset_delta, offset = 0;
	nscanned = sscanf(line, "%d %d %u:%u %n",
			  &entry->mount_id, &entry->parent_id,
			  &entry->dev_major, &entry->dev_minor, &offset_delta);
	if (nscanned != 4)
		goto fail;
	offset += offset_delta;

	void show_buffers() {
#ifdef MOUNTINFO_DEBUG
		fprintf(stderr, "Input buffer (first), with offset arrow\n");
		fprintf(stderr, "Output buffer (second)\n");

		fputc(' ', stderr);
		for (int i = 0; i < offset - 1; ++i)
			fputc('-', stderr);
		fputc('v', stderr);
		fputc('\n', stderr);

		fprintf(stderr, ">%s<\n", line);

		fputc('>', stderr);
		for (int i = 0; i < strlen(line); ++i) {
			int c = entry->line_buf[i];
			fputc(c == 0 ? '@' : c == 1 ? '#' : c, stderr);
		}
		fputc('<', stderr);
		fputc('\n', stderr);

		fputc('>', stderr);
		for (int i = 0; i < strlen(line); ++i)
			fputc('=', stderr);
		fputc('<', stderr);
		fputc('\n', stderr);
#endif				// MOUNTINFO_DEBUG
	}

	show_buffers();

	char *parse_next_string_field() {
		char *field = &entry->line_buf[0] + offset;
		int nscanned =
		    sscanf(line + offset, "%s %n", field, &offset_delta);
		if (nscanned != 1)
			return NULL;
		offset += offset_delta;
		show_buffers();
		return field;
	}
	if ((entry->root = parse_next_string_field()) == NULL)
		goto fail;
	if ((entry->mount_dir = parse_next_string_field()) == NULL)
		goto fail;
	if ((entry->mount_opts = parse_next_string_field()) == NULL)
		goto fail;
	entry->optional_fields = &entry->line_buf[0] + offset;
	// NOTE: This ensures that optional_fields is never NULL. If this changes,
	// must adjust all callers of parse_mountinfo_entry() accordingly.
	char *to = entry->optional_fields;
	for (int field_num = 0;; ++field_num) {
		char *opt_field = parse_next_string_field();
		if (opt_field == NULL)
			goto fail;
		if (strcmp(opt_field, "-") == 0) {
			opt_field[0] = 0;
			break;
		}
		if (field_num > 0) {
			opt_field[-1] = ' ';
		}
	}
	if ((entry->fs_type = parse_next_string_field()) == NULL)
		goto fail;
	if ((entry->mount_source = parse_next_string_field()) == NULL)
		goto fail;
	if ((entry->super_opts = parse_next_string_field()) == NULL)
		goto fail;
	show_buffers();
	return entry;
 fail:
	free(entry);
	return NULL;
}

void sc_cleanup_mountinfo(struct sc_mountinfo **ptr)
{
	if (*ptr != NULL) {
		sc_free_mountinfo(*ptr);
		*ptr = NULL;
	}
}

static void sc_free_mountinfo(struct sc_mountinfo *info)
{
	struct sc_mountinfo_entry *entry, *next;
	for (entry = info->first; entry != NULL; entry = next) {
		next = entry->next;
		sc_free_mountinfo_entry(entry);
	}
	free(info);
}

static void sc_free_mountinfo_entry(struct sc_mountinfo_entry *entry)
{
	free(entry);
}<|MERGE_RESOLUTION|>--- conflicted
+++ resolved
@@ -206,7 +206,6 @@
 	// this extra memory to hold data parsed from the original line. In the
 	// end, the result is similar to using strtok except that the source and
 	// destination buffers are separate.
-<<<<<<< HEAD
 	//
 	// At the end of the parsing process, the input buffer (line) and the
 	// output buffer (entry->line_buf) are the same except for where spaces
@@ -216,10 +215,7 @@
 	//
 	// If MOUNTINFO_DEBUG is defined then extra debugging is printed to stderr
 	// and this allows for visual analysis of what is going on.
-	struct mountinfo_entry *entry =
-=======
 	struct sc_mountinfo_entry *entry =
->>>>>>> 0f3b86ed
 	    calloc(1, sizeof *entry + strlen(line) + 1);
 	if (entry == NULL) {
 		return NULL;
