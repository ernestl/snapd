--- conflicted
+++ resolved
@@ -31,11 +31,7 @@
 	return r
 }
 
-<<<<<<< HEAD
-func MockPreseedCore20(f func(dir, aaDir string) error) (restore func()) {
-=======
-func MockPreseedCore20(f func(dir, key string) error) (restore func()) {
->>>>>>> 0f424715
+func MockPreseedCore20(f func(dir, key, aaDir string) error) (restore func()) {
 	r := testutil.Backup(&preseedCore20)
 	preseedCore20 = f
 	return r
