--- conflicted
+++ resolved
@@ -47,13 +47,9 @@
 )
 
 type options struct {
-<<<<<<< HEAD
 	Reset               bool   `long:"reset"`
+	PreseedSignKey      string `long:"preseed-sign-key"`
 	AppArmorFeaturesDir string `long:"apparmor-features-dir"`
-=======
-	Reset          bool   `long:"reset"`
-	PreseedSignKey string `long:"preseed-sign-key"`
->>>>>>> 0f424715
 }
 
 var (
@@ -124,11 +120,7 @@
 	}
 
 	if probeCore20ImageDir(chrootDir) {
-<<<<<<< HEAD
-		return preseedCore20(chrootDir, opts.AppArmorFeaturesDir)
-=======
-		return preseedCore20(chrootDir, opts.PreseedSignKey)
->>>>>>> 0f424715
+		return preseedCore20(chrootDir, opts.PreseedSignKey, opts.AppArmorFeaturesDir)
 	}
 	return preseedClassic(chrootDir)
 }