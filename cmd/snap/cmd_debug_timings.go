// -*- Mode: Go; indent-tabs-mode: t -*-

/*
 * Copyright (C) 2019 Canonical Ltd
 *
 * This program is free software: you can redistribute it and/or modify
 * it under the terms of the GNU General Public License version 3 as
 * published by the Free Software Foundation.
 *
 * This program is distributed in the hope that it will be useful,
 * but WITHOUT ANY WARRANTY; without even the implied warranty of
 * MERCHANTABILITY or FITNESS FOR A PARTICULAR PURPOSE.  See the
 * GNU General Public License for more details.
 *
 * You should have received a copy of the GNU General Public License
 * along with this program.  If not, see <http://www.gnu.org/licenses/>.
 *
 */

package main

import (
	"fmt"
	"io"
	"strings"
	"time"

	"github.com/jessevdk/go-flags"

	"github.com/snapcore/snapd/i18n"
)

type cmdChangeTimings struct {
	changeIDMixin
	EnsureTag string `long:"ensure"`
	All       bool   `long:"all"`
	Verbose   bool   `long:"verbose"`
}

func init() {
	addDebugCommand("timings",
		i18n.G("Get the timings of the tasks of a change"),
		i18n.G("The timings command displays details about the time each task runs."),
		func() flags.Commander {
			return &cmdChangeTimings{}
		}, changeIDMixinOptDesc.also(map[string]string{
			"ensure": i18n.G("Show timings for a change related to the given Ensure activity (one of: auto-refresh, become-operational, refresh-catalogs, refresh-hints, seed)"),
			"all":    i18n.G("Show timings for all executions of the given Ensure activity, not just the latest"),
			// TRANSLATORS: This should not start with a lowercase letter.
			"verbose": i18n.G("Show more information"),
		}), changeIDMixinArgDesc)
}

type Timing struct {
	Level    int           `json:"level,omitempty"`
	Label    string        `json:"label,omitempty"`
	Summary  string        `json:"summary,omitempty"`
	Duration time.Duration `json:"duration,omitempty"`
}

func formatDuration(dur time.Duration) string {
	return fmt.Sprintf("%dms", dur/time.Millisecond)
}

func printTiming(w io.Writer, verbose bool, nestLevel int, id, status, doingTimeStr, undoingTimeStr, label, summary string) {
	// don't display id for nesting>1, instead show nesting indicator
	if nestLevel > 0 {
		id = strings.Repeat(" ", nestLevel) + "^"
	}
	// Duration formats to 17m14.342s or 2.038s or 970ms, so with
	// 11 chars we can go up to 59m59.999s
	if verbose {
		fmt.Fprintf(w, "%s\t%s\t%11s\t%11s\t%s\t%s\n", id, status, doingTimeStr, undoingTimeStr, label, strings.Repeat(" ", 2*nestLevel)+summary)
	} else {
		fmt.Fprintf(w, "%s\t%s\t%11s\t%11s\t%s\n", id, status, doingTimeStr, undoingTimeStr, strings.Repeat(" ", 2*nestLevel)+summary)
	}
}

func printTaskTiming(w io.Writer, t *Timing, verbose, doing bool) {
	var doingTimeStr, undoingTimeStr string
	if doing {
		doingTimeStr = formatDuration(t.Duration)
		undoingTimeStr = "-"
	} else {
		if doing {
			doingTimeStr = "-"
			undoingTimeStr = formatDuration(t.Duration)
		}
	}
	printTiming(w, verbose, t.Level+1, "", "", doingTimeStr, undoingTimeStr, t.Label, t.Summary)
}

func (x *cmdChangeTimings) printChangeTimings(w io.Writer, timing *timingsData) error {
	chgid := timing.ChangeID
	chg, err := x.client.Change(chgid)
	if err != nil {
		return err
	}

	for _, t := range chg.Tasks {
		doingTime := formatDuration(timing.ChangeTimings[t.ID].DoingTime)
		if timing.ChangeTimings[t.ID].DoingTime == 0 {
			doingTime = "-"
		}
		undoingTime := formatDuration(timing.ChangeTimings[t.ID].UndoingTime)
		if timing.ChangeTimings[t.ID].UndoingTime == 0 {
			undoingTime = "-"
		}

		printTiming(w, x.Verbose, 0, t.ID, t.Status, doingTime, undoingTime, t.Kind, t.Summary)
		for _, nested := range timing.ChangeTimings[t.ID].DoingTimings {
			showDoing := true
			printTaskTiming(w, &nested, x.Verbose, showDoing)
		}
		for _, nested := range timing.ChangeTimings[t.ID].UndoingTimings {
			showDoing := false
			printTaskTiming(w, &nested, x.Verbose, showDoing)
		}
	}

	return nil
}

func (x *cmdChangeTimings) printEnsureTimings(w io.Writer, timings []*timingsData) error {
	for _, td := range timings {
<<<<<<< HEAD
		for _, t := range td.EnsureTimings {
			printTiming(w, x.Verbose, t.Level, "ensure", "", formatDuration(t.Duration), "-", t.Label, t.Summary)
=======
		printTiming(w, x.Verbose, 0, x.EnsureTag, "", "-", "-", "", "")
		for _, t := range td.EnsureTimings {
			printTiming(w, x.Verbose, t.Level+1, "", "", formatDuration(t.Duration), "-", t.Label, t.Summary)
>>>>>>> d3592dc5
		}

		// change is optional for ensure timings
		if td.ChangeID != "" {
			x.printChangeTimings(w, td)
		}
	}
	return nil
}

type timingsData struct {
	ChangeID      string   `json:"change-id"`
	EnsureTimings []Timing `json:"ensure-timings,omitempty"`
	ChangeTimings map[string]struct {
		DoingTime      time.Duration `json:"doing-time,omitempty"`
		UndoingTime    time.Duration `json:"undoing-time,omitempty"`
		DoingTimings   []Timing      `json:"doing-timings,omitempty"`
		UndoingTimings []Timing      `json:"undoing-timings,omitempty"`
	} `json:"change-timings,omitempty"`
}

func (x *cmdChangeTimings) Execute(args []string) error {
	if len(args) > 0 {
		return ErrExtraArgs
	}

	if x.EnsureTag != "" && x.Positional.ID != "" {
		return fmt.Errorf("cannot use 'ensure' and change id together")
	}
	if x.All && (x.Positional.ID != "" || x.LastChangeType != "") {
		return fmt.Errorf("cannot use 'all' with change id or 'last'")
	}

	var chgid string
	var err error
	if x.EnsureTag == "" {
		// GetChangeID takes care of --last=... if change ID was not specified by the user
		chgid, err = x.GetChangeID()
		if err != nil {
			return err
		}
	}

	// gather debug timings first
	var timings []*timingsData
	var allEnsures string
	if x.All {
		allEnsures = "true"
	} else {
		allEnsures = "false"
	}
	if err := x.client.DebugGet("change-timings", &timings, map[string]string{"change-id": chgid, "ensure": x.EnsureTag, "all": allEnsures}); err != nil {
		return err
	}

	w := tabWriter()
	if x.Verbose {
		fmt.Fprintf(w, "ID\tStatus\t%11s\t%11s\tLabel\tSummary\n", "Doing", "Undoing")
	} else {
		fmt.Fprintf(w, "ID\tStatus\t%11s\t%11s\tSummary\n", "Doing", "Undoing")
	}

	// If a specific change was requested, we expect exactly one timingsData element.
	// If "ensure" activity was requested, we may get multiple elements (for multiple executions of the ensure)
	if chgid != "" && len(timings) > 0 {
		x.printChangeTimings(w, timings[0])
	} else {
		x.printEnsureTimings(w, timings)
	}

	w.Flush()
	fmt.Fprintln(Stdout)

	return nil
}<|MERGE_RESOLUTION|>--- conflicted
+++ resolved
@@ -123,14 +123,9 @@
 
 func (x *cmdChangeTimings) printEnsureTimings(w io.Writer, timings []*timingsData) error {
 	for _, td := range timings {
-<<<<<<< HEAD
-		for _, t := range td.EnsureTimings {
-			printTiming(w, x.Verbose, t.Level, "ensure", "", formatDuration(t.Duration), "-", t.Label, t.Summary)
-=======
 		printTiming(w, x.Verbose, 0, x.EnsureTag, "", "-", "-", "", "")
 		for _, t := range td.EnsureTimings {
 			printTiming(w, x.Verbose, t.Level+1, "", "", formatDuration(t.Duration), "-", t.Label, t.Summary)
->>>>>>> d3592dc5
 		}
 
 		// change is optional for ensure timings
