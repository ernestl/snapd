// -*- Mode: Go; indent-tabs-mode: t -*-

/*
 * Copyright (C) 2016 Canonical Ltd
 *
 * This program is free software: you can redistribute it and/or modify
 * it under the terms of the GNU General Public License version 3 as
 * published by the Free Software Foundation.
 *
 * This program is distributed in the hope that it will be useful,
 * but WITHOUT ANY WARRANTY; without even the implied warranty of
 * MERCHANTABILITY or FITNESS FOR A PARTICULAR PURPOSE.  See the
 * GNU General Public License for more details.
 *
 * You should have received a copy of the GNU General Public License
 * along with this program.  If not, see <http://www.gnu.org/licenses/>.
 *
 */

package main

import (
	"errors"
	"fmt"
	"path/filepath"
	"sort"
	"strings"
	"time"

	"github.com/jessevdk/go-flags"

	"github.com/snapcore/snapd/client"
	"github.com/snapcore/snapd/i18n"
	"github.com/snapcore/snapd/progress"
)

func lastLogStr(logs []string) string {
	if len(logs) == 0 {
		return ""
	}
	return logs[len(logs)-1]
}

var (
	maxGoneTime = 5 * time.Second
	pollTime    = 100 * time.Millisecond
)

func wait(client *client.Client, id string) (*client.Change, error) {
	pb := progress.NewTextProgress()
	defer func() {
		pb.Finished()
		fmt.Fprint(Stdout, "\n")
	}()

	tMax := time.Time{}

	var lastID string
	lastLog := map[string]string{}
	for {
		chg, err := client.Change(id)
		if err != nil {
			// an error here means the server most likely went away
			// XXX: it actually can be a bunch of other things; fix client to expose it better
			now := time.Now()
			if tMax.IsZero() {
				tMax = now.Add(maxGoneTime)
			}
			if now.After(tMax) {
				return nil, err
			}
			pb.Spin(i18n.G("Waiting for server to restart"))
			time.Sleep(pollTime)
			continue
		}
		if !tMax.IsZero() {
			pb.Finished()
			tMax = time.Time{}
		}

		for _, t := range chg.Tasks {
			switch {
			case t.Status != "Doing":
				continue
			case t.Progress.Total == 1:
				pb.Spin(t.Summary)
				nowLog := lastLogStr(t.Log)
				if lastLog[t.ID] != nowLog {
					pb.Notify(nowLog)
					lastLog[t.ID] = nowLog
				}
			case t.ID == lastID:
				pb.Set(float64(t.Progress.Done))
			default:
				pb.Start(t.Summary, float64(t.Progress.Total))
				lastID = t.ID
			}
			break
		}

		if chg.Ready {
			if chg.Status == "Done" {
				return chg, nil
			}

			if chg.Err != "" {
				return chg, errors.New(chg.Err)
			}

			return nil, fmt.Errorf(i18n.G("change finished in status %q with no error message"), chg.Status)
		}

		// note this very purposely is not a ticker; we want
		// to sleep 100ms between calls, not call once every
		// 100ms.
		time.Sleep(pollTime)
	}
}

var (
	shortInstallHelp = i18n.G("Installs a snap to the system")
	shortRemoveHelp  = i18n.G("Removes a snap from the system")
	shortRefreshHelp = i18n.G("Refreshes a snap in the system")
	shortTryHelp     = i18n.G("Tests a snap in the system")
	shortEnableHelp  = i18n.G("Enables a snap in the system")
	shortDisableHelp = i18n.G("Disables a snap in the system")
)

var longInstallHelp = i18n.G(`
The install command installs the named snap in the system.
`)

var longRemoveHelp = i18n.G(`
The remove command removes the named snap from the system.

The snap's data is currently not removed; use purge for that. This behaviour
will change before 16.04 is final.
`)

var longRefreshHelp = i18n.G(`
The refresh command refreshes (updates) the named snap.
`)

var longTryHelp = i18n.G(`
The try command installs an unpacked snap into the system for testing purposes.
The unpacked snap content continues to be used even after installation, so
non-metadata changes there go live instantly. Metadata changes such as those
performed in snap.yaml will require reinstallation to go live.
`)

var longEnableHelp = i18n.G(`
The enable command enables a snap that was previously disabled.
`)

var longDisableHelp = i18n.G(`
The disable command disables a snap. The binaries and services of the
snap will no longer be available. But all the data is still available
and the snap can easily be enabled again.
`)

type cmdRemove struct {
	Revision   string `long:"revision"`
	Positional struct {
		Snap string `positional-arg-name:"<snap>"`
	} `positional-args:"yes" required:"yes"`
}

func (x *cmdRemove) Execute([]string) error {
	cli := Client()
	name := x.Positional.Snap
	changeID, err := cli.Remove(name, &client.SnapOptions{Revision: x.Revision})
	if err != nil {
		return err
	}

	if _, err := wait(cli, changeID); err != nil {
		return err
	}

	fmt.Fprintf(Stdout, i18n.G("%s removed\n"), name)
	return nil
}

type channelMixin struct {
	Channel string `long:"channel"`

	// shortcuts
	EdgeChannel      bool `long:"edge"`
	BetaChannel      bool `long:"beta"`
	CandidateChannel bool `long:"candidate"`
	StableChannel    bool `long:"stable" `
}

type mixinDescs map[string]string

func (mxd mixinDescs) also(m map[string]string) mixinDescs {
	n := make(map[string]string, len(mxd)+len(m))
	for k, v := range mxd {
		n[k] = v
	}
	for k, v := range m {
		n[k] = v
	}
	return n
}

var channelDescs = mixinDescs{
	"channel":   i18n.G("Use this channel instead of stable"),
	"beta":      i18n.G("Install from the beta channel"),
	"edge":      i18n.G("Install from the edge channel"),
	"candidate": i18n.G("Install from the candidate channel"),
	"stable":    i18n.G("Install from the stable channel"),
}

func (mx *channelMixin) setChannelFromCommandline() error {
	for _, ch := range []struct {
		enabled bool
		chName  string
	}{
		{mx.StableChannel, "stable"},
		{mx.CandidateChannel, "candidate"},
		{mx.BetaChannel, "beta"},
		{mx.EdgeChannel, "edge"},
	} {
		if !ch.enabled {
			continue
		}
		if mx.Channel != "" {
			return fmt.Errorf("Please specify a single channel")
		}
		mx.Channel = ch.chName
	}

	return nil
}

// show what has been done
func showDone(names []string, op string) error {
	cli := Client()
	snaps, err := cli.List(names)
	if err != nil {
		return err
	}

	for _, snap := range snaps {
		channelStr := ""
		if snap.Channel != "" {
			channelStr = fmt.Sprintf(" (%s)", snap.Channel)
		}
		switch op {
		case "install":
			if snap.Developer != "" {
				fmt.Fprintf(Stdout, i18n.G("%s%s %s from '%s' installed\n"), snap.Name, channelStr, snap.Version, snap.Developer)
			} else {
				fmt.Fprintf(Stdout, i18n.G("%s%s %s installed\n"), snap.Name, channelStr, snap.Version)
			}
		case "upgrade":
			if snap.Developer != "" {
				fmt.Fprintf(Stdout, i18n.G("%s%s %s from '%s' upgraded\n"), snap.Name, channelStr, snap.Version, snap.Developer)
			} else {
				fmt.Fprintf(Stdout, i18n.G("%s%s %s upgraded\n"), snap.Name, channelStr, snap.Version)
			}
		default:
			fmt.Fprintf(Stdout, "internal error, unknown op %q", op)
		}
	}
	return nil
}

func (mx *channelMixin) asksForChannel() bool {
	return mx.Channel != ""
}

type modeMixin struct {
	DevMode  bool `long:"devmode"`
	JailMode bool `long:"jailmode"`
}

var modeDescs = mixinDescs{
	"devmode":  i18n.G("Request non-enforcing security"),
	"jailmode": i18n.G("Override a snap's request for non-enforcing security"),
}

var errModeConflict = errors.New(i18n.G("cannot use devmode and jailmode flags together"))

func (mx modeMixin) validateMode() error {
	if mx.DevMode && mx.JailMode {
		return errModeConflict
	}
	return nil
}

func (mx modeMixin) asksForMode() bool {
	return mx.DevMode || mx.JailMode
}

type cmdInstall struct {
	channelMixin
	modeMixin
	Revision string `long:"revision"`

	Dangerous bool `long:"dangerous"`
	// alias for --dangerous, deprecated but we need to support it
	// because we released 2.14.2 with --force-dangerous
	ForceDangerous bool `long:"force-dangerous" hidden:"yes"`

	Positional struct {
		Snap string `positional-arg-name:"<snap>"`
	} `positional-args:"yes" required:"yes"`
}

func (x *cmdInstall) Execute([]string) error {
	if err := x.setChannelFromCommandline(); err != nil {
		return err
	}
	if err := x.validateMode(); err != nil {
		return err
	}

	var changeID string
	var err error
	var installFromFile bool

	cli := Client()
	name := x.Positional.Snap
	dangerous := x.Dangerous || x.ForceDangerous
	opts := &client.SnapOptions{Channel: x.Channel, DevMode: x.DevMode, JailMode: x.JailMode, Revision: x.Revision, Dangerous: dangerous}
	if strings.Contains(name, "/") || strings.HasSuffix(name, ".snap") || strings.Contains(name, ".snap.") {
		installFromFile = true
		changeID, err = cli.InstallPath(name, opts)
	} else {
		changeID, err = cli.Install(name, opts)
	}
	if err != nil {
		return err
	}

	chg, err := wait(cli, changeID)
	if err != nil {
		return err
	}

	// extract the snapName from the change, important for sideloaded
	var snapName string

	if installFromFile {
		if err := chg.Get("snap-name", &snapName); err != nil {
			return fmt.Errorf("cannot extract the snap-name from local file %q: %s", name, err)
		}
		name = snapName
	}

	return showDone([]string{name}, "install")
}

type cmdRefresh struct {
	channelMixin
	modeMixin

	Revision   string `long:"revision"`
	List       bool   `long:"list"`
	Positional struct {
		Snaps []string `positional-arg-name:"<snap>"`
	} `positional-args:"yes"`
}

func refreshMany(snaps []string) error {
	cli := Client()
	changeID, err := cli.RefreshMany(snaps, nil)
	if err != nil {
		return err
	}

	chg, err := wait(cli, changeID)
	if err != nil {
		return err
	}

	var upgraded []string
	if err := chg.Get("snap-names", &upgraded); err != nil && err != client.ErrNoData {
		return err
	}

	if len(upgraded) > 0 {
		return showDone(upgraded, "upgrade")
	}

	fmt.Fprintln(Stderr, i18n.G("All snaps up to date."))

	return nil
}

func refreshOne(name string, opts *client.SnapOptions) error {
	cli := Client()
	changeID, err := cli.Refresh(name, opts)
	if err != nil {
		return err
	}

	if _, err := wait(cli, changeID); err != nil {
		return err
	}

	return showDone([]string{name}, "upgrade")
}

func listRefresh() error {
	cli := Client()
	snaps, _, err := cli.Find(&client.FindOptions{
		Refresh: true,
	})
	if err != nil {
		return err
	}
	if len(snaps) == 0 {
		fmt.Fprintln(Stderr, i18n.G("All snaps up to date."))
		return nil
	}

	sort.Sort(snapsByName(snaps))

	w := tabWriter()
	defer w.Flush()

	fmt.Fprintln(w, i18n.G("Name\tVersion\tRev\tDeveloper\tNotes"))
	for _, snap := range snaps {
		notes := &Notes{
			Private: snap.Private,
			DevMode: snap.DevMode,
		}
		fmt.Fprintf(w, "%s\t%s\t%s\t%s\t%s\n", snap.Name, snap.Version, snap.Revision, snap.Developer, notes)
	}

	return nil
}

func (x *cmdRefresh) Execute([]string) error {
	if err := x.setChannelFromCommandline(); err != nil {
		return err
	}
	if err := x.validateMode(); err != nil {
		return err
	}

	if x.List {
		if x.asksForMode() || x.asksForChannel() {
			return errors.New(i18n.G("--list does not take mode nor channel flags"))
		}

		return listRefresh()
	}
	if len(x.Positional.Snaps) == 1 {
		return refreshOne(x.Positional.Snaps[0], &client.SnapOptions{
			Channel:  x.Channel,
			DevMode:  x.DevMode,
			JailMode: x.JailMode,
			Revision: x.Revision,
		})
	}

	if x.asksForMode() || x.asksForChannel() {
		return errors.New(i18n.G("a single snap name is needed to specify mode or channel flags"))
	}

	return refreshMany(x.Positional.Snaps)
}

type cmdTry struct {
	modeMixin
	Positional struct {
		SnapDir string `positional-arg-name:"<snap-dir>"`
	} `positional-args:"yes" required:"yes"`
}

func (x *cmdTry) Execute([]string) error {
	if err := x.validateMode(); err != nil {
		return err
	}
	cli := Client()
	name := x.Positional.SnapDir
	opts := &client.SnapOptions{
		DevMode:  x.DevMode,
		JailMode: x.JailMode,
	}

	path, err := filepath.Abs(name)
	if err != nil {
		// TRANSLATORS: %q gets what the user entered, %v gets the resulting error message
		return fmt.Errorf(i18n.G("cannot get full path for %q: %v"), name, err)
	}

	changeID, err := cli.Try(path, opts)
	if err != nil {
		return err
	}

	chg, err := wait(cli, changeID)
	if err != nil {
		return err
	}

	// extract the snap name
	var snapName string
	if err := chg.Get("snap-name", &snapName); err != nil {
		// TRANSLATORS: %q gets the snap name, %v gets the resulting error message
		return fmt.Errorf(i18n.G("cannot extract the snap-name from local file %q: %v"), name, err)
	}
	name = snapName

	// show output as speced
	snaps, err := cli.List([]string{name})
	if err != nil {
		return err
	}
	if len(snaps) != 1 {
		// TRANSLATORS: %q gets the snap name, %v the list of things found when trying to list it
		return fmt.Errorf(i18n.G("cannot get data for %q: %v"), name, snaps)
	}
	snap := snaps[0]
	// TRANSLATORS: 1. snap name, 2. snap version (keep those together please). the 3rd %s is a path (where it's mounted from).
	fmt.Fprintf(Stdout, i18n.G("%s %s mounted from %s\n"), name, snap.Version, path)
	return nil
}

type cmdEnable struct {
	Positional struct {
		Snap string `positional-arg-name:"<snap>"`
	} `positional-args:"yes" required:"yes"`
}

func (x *cmdEnable) Execute([]string) error {
	cli := Client()
	name := x.Positional.Snap
	opts := &client.SnapOptions{}
	changeID, err := cli.Enable(name, opts)
	if err != nil {
		return err
	}

	_, err = wait(cli, changeID)
	if err != nil {
		return err
	}

	fmt.Fprintf(Stdout, i18n.G("%s enabled\n"), name)
	return nil
}

type cmdDisable struct {
	Positional struct {
		Snap string `positional-arg-name:"<snap>"`
	} `positional-args:"yes" required:"yes"`
}

func (x *cmdDisable) Execute([]string) error {
	cli := Client()
	name := x.Positional.Snap
	opts := &client.SnapOptions{}
	changeID, err := cli.Disable(name, opts)
	if err != nil {
		return err
	}

	_, err = wait(cli, changeID)
	if err != nil {
		return err
	}

	fmt.Fprintf(Stdout, i18n.G("%s disabled\n"), name)
	return nil
}

type cmdRevert struct {
	modeMixin
	Revision   string `long:"revision" description:"Revert to the given revision"`
	Positional struct {
		Snap string `positional-arg-name:"<snap>"`
	} `positional-args:"yes"`
}

var shortRevertHelp = i18n.G("Reverts the given snap to the previous state")
var longRevertHelp = i18n.G(`
The revert command reverts the given snap to its state before
the latest refresh. This will reactivate the previous snap revision,
and will use the original data that was associated with that revision,
discarding any data changes that were done by the latest revision. As
an exception, data which the snap explicitly chooses to share across
revisions is not touched by the revert process.
`)

func (x *cmdRevert) Execute(args []string) error {
	if len(args) > 0 {
		return ErrExtraArgs
	}

	if err := x.validateMode(); err != nil {
		return err
	}

	cli := Client()
	name := x.Positional.Snap
	opts := &client.SnapOptions{DevMode: x.DevMode, JailMode: x.JailMode, Revision: x.Revision}
	changeID, err := cli.Revert(name, opts)
	if err != nil {
		return err
	}

	if _, err := wait(cli, changeID); err != nil {
		return err
	}

	// show output as speced
	snaps, err := cli.List([]string{name})
	if err != nil {
		return err
	}
	if len(snaps) != 1 {
		// TRANSLATORS: %q gets the snap name, %v the list of things found when trying to list it
		return fmt.Errorf(i18n.G("cannot get data for %q: %v"), name, snaps)
	}
	snap := snaps[0]
	fmt.Fprintf(Stdout, i18n.G("%s reverted to %s\n"), name, snap.Version)
	return nil
}

func init() {
	addCommand("remove", shortRemoveHelp, longRemoveHelp, func() flags.Commander { return &cmdRemove{} },
		map[string]string{"revision": i18n.G("Remove only the given revision")}, nil)
	addCommand("install", shortInstallHelp, longInstallHelp, func() flags.Commander { return &cmdInstall{} },
		channelDescs.also(modeDescs).also(map[string]string{
			"revision":        i18n.G("Install the given revision of a snap, to which you must have developer access"),
			"dangerous":       i18n.G("Install the given snap file even if there are no pre-acknowledged signatures for it, meaning it was not verified and could be dangerous (--devmode implies this)"),
			"force-dangerous": i18n.G("Alias for --dangerous (DEPRECATED)"),
		}), nil)
	addCommand("refresh", shortRefreshHelp, longRefreshHelp, func() flags.Commander { return &cmdRefresh{} },
		channelDescs.also(modeDescs).also(map[string]string{
<<<<<<< HEAD
			"revision": i18n.G("Refresh to the given revision"),
			"list":     i18n.G("Show available snaps for refresh"),
=======
			"list": i18n.G("Show available snaps for refresh"),
>>>>>>> 6174c963
		}), nil)
	addCommand("try", shortTryHelp, longTryHelp, func() flags.Commander { return &cmdTry{} }, modeDescs, nil)
	addCommand("enable", shortEnableHelp, longEnableHelp, func() flags.Commander { return &cmdEnable{} }, nil, nil)
	addCommand("disable", shortDisableHelp, longDisableHelp, func() flags.Commander { return &cmdDisable{} }, nil, nil)
	addCommand("revert", shortRevertHelp, longRevertHelp, func() flags.Commander { return &cmdRevert{} }, nil, nil)
}<|MERGE_RESOLUTION|>--- conflicted
+++ resolved
@@ -572,7 +572,7 @@
 
 type cmdRevert struct {
 	modeMixin
-	Revision   string `long:"revision" description:"Revert to the given revision"`
+	Revision   string `long:"revision"`
 	Positional struct {
 		Snap string `positional-arg-name:"<snap>"`
 	} `positional-args:"yes"`
@@ -634,15 +634,13 @@
 		}), nil)
 	addCommand("refresh", shortRefreshHelp, longRefreshHelp, func() flags.Commander { return &cmdRefresh{} },
 		channelDescs.also(modeDescs).also(map[string]string{
-<<<<<<< HEAD
 			"revision": i18n.G("Refresh to the given revision"),
 			"list":     i18n.G("Show available snaps for refresh"),
-=======
-			"list": i18n.G("Show available snaps for refresh"),
->>>>>>> 6174c963
 		}), nil)
 	addCommand("try", shortTryHelp, longTryHelp, func() flags.Commander { return &cmdTry{} }, modeDescs, nil)
 	addCommand("enable", shortEnableHelp, longEnableHelp, func() flags.Commander { return &cmdEnable{} }, nil, nil)
 	addCommand("disable", shortDisableHelp, longDisableHelp, func() flags.Commander { return &cmdDisable{} }, nil, nil)
-	addCommand("revert", shortRevertHelp, longRevertHelp, func() flags.Commander { return &cmdRevert{} }, nil, nil)
+	addCommand("revert", shortRevertHelp, longRevertHelp, func() flags.Commander { return &cmdRevert{} }, modeDescs.also(map[string]string{
+		"revision": "Revert to the given revision",
+	}), nil)
 }