--- conflicted
+++ resolved
@@ -310,8 +310,6 @@
 		}
 		switch op {
 		case "install":
-<<<<<<< HEAD
-=======
 			if needsPathWarning {
 				head := i18n.G("Warning:")
 				warn := fill(fmt.Sprintf(i18n.G("%s was not found in your $PATH. If you've not restarted your session since you installed snapd, try doing that. Please see https://forum.snapcraft.io/t/9469 for more details."), dirs.SnapBinariesDir), utf8.RuneCountInString(head)+1) // +1 for the space
@@ -319,17 +317,12 @@
 				needsPathWarning = false
 			}
 
->>>>>>> 451fd1df
 			if opts != nil && opts.Classic && snap.Confinement != client.ClassicConfinement {
 				// requested classic but the snap is not classic
 				head := i18n.G("Warning:")
 				// TRANSLATORS: the arg is a snap name (e.g. "some-snap")
 				warn := fill(fmt.Sprintf(i18n.G("flag --classic ignored for strictly confined snap %s"), snap.Name), utf8.RuneCountInString(head)+1) // +1 for the space
-<<<<<<< HEAD
-				fmt.Fprint(Stderr, head, " ", warn, "\n\n")
-=======
 				fmt.Fprint(Stderr, esc.bold, head, esc.end, " ", warn, "\n\n")
->>>>>>> 451fd1df
 			}
 
 			if snap.Publisher != nil {
