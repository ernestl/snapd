// -*- Mode: Go; indent-tabs-mode: t -*-

/*
 * Copyright (C) 2017 Canonical Ltd
 *
 * This program is free software: you can redistribute it and/or modify
 * it under the terms of the GNU General Public License version 3 as
 * published by the Free Software Foundation.
 *
 * This program is distributed in the hope that it will be useful,
 * but WITHOUT ANY WARRANTY; without even the implied warranty of
 * MERCHANTABILITY or FITNESS FOR A PARTICULAR PURPOSE.  See the
 * GNU General Public License for more details.
 *
 * You should have received a copy of the GNU General Public License
 * along with this program.  If not, see <http://www.gnu.org/licenses/>.
 *
 */

package main

import (
	"fmt"
	"os"
	"strings"
	"syscall"
	"time"

	. "gopkg.in/check.v1"
)

var (
	// change
	ValidateSnapName = validateSnapName
	ProcessArguments = processArguments
	// freezer
	FreezeSnapProcesses = freezeSnapProcesses
	ThawSnapProcesses   = thawSnapProcesses
	// utils
<<<<<<< HEAD
	SecureMkdirAll    = secureMkdirAll
	EnsureMountPoint  = ensureMountPoint
	PlanWritableMimic = planWritableMimic
=======
	EnsureMountPoint  = ensureMountPoint
	SecureMkdirAll    = secureMkdirAll
	SecureMkfileAll   = secureMkfileAll
	SplitIntoSegments = splitIntoSegments
>>>>>>> db1fc27c

	// main
	ComputeAndSaveChanges = computeAndSaveChanges
)

// fakeFileInfo implements os.FileInfo for one of the tests.
// Most of the functions panic as we don't expect them to be called.
type fakeFileInfo struct {
	name string
	mode os.FileMode
}

func (fi *fakeFileInfo) Name() string      { return fi.name }
func (*fakeFileInfo) Size() int64          { panic("unexpected call") }
func (fi *fakeFileInfo) Mode() os.FileMode { return fi.mode }
func (*fakeFileInfo) ModTime() time.Time   { panic("unexpected call") }
func (fi *fakeFileInfo) IsDir() bool       { return fi.Mode().IsDir() }
func (*fakeFileInfo) Sys() interface{}     { panic("unexpected call") }

// Fake FileInfo objects for InsertLstatResult
var (
	FileInfoFile    = &fakeFileInfo{}
	FileInfoDir     = &fakeFileInfo{mode: os.ModeDir}
	FileInfoSymlink = &fakeFileInfo{mode: os.ModeSymlink}
)

func FakeFileInfo(name string, mode os.FileMode) os.FileInfo {
	return &fakeFileInfo{name: name, mode: mode}
}

// Formatter for flags passed to open syscall.
func formatOpenFlags(flags int) string {
	var fl []string
	if flags&syscall.O_NOFOLLOW != 0 {
		flags ^= syscall.O_NOFOLLOW
		fl = append(fl, "O_NOFOLLOW")
	}
	if flags&syscall.O_CLOEXEC != 0 {
		flags ^= syscall.O_CLOEXEC
		fl = append(fl, "O_CLOEXEC")
	}
	if flags&syscall.O_DIRECTORY != 0 {
		flags ^= syscall.O_DIRECTORY
		fl = append(fl, "O_DIRECTORY")
	}
	if flags&syscall.O_RDWR != 0 {
		flags ^= syscall.O_RDWR
		fl = append(fl, "O_RDWR")
	}
	if flags&syscall.O_CREAT != 0 {
		flags ^= syscall.O_CREAT
		fl = append(fl, "O_CREAT")
	}
	if flags&syscall.O_EXCL != 0 {
		flags ^= syscall.O_EXCL
		fl = append(fl, "O_EXCL")
	}
	if flags != 0 {
		panic(fmt.Errorf("unrecognized open flags %d", flags))
	}
	if len(fl) == 0 {
		return "0"
	}
	return strings.Join(fl, "|")
}

// Formatter for flags passed to mount syscall.
func formatMountFlags(flags int) string {
	var fl []string
	if flags&syscall.MS_BIND == syscall.MS_BIND {
		flags ^= syscall.MS_BIND
		fl = append(fl, "MS_BIND")
	}
	if flags != 0 {
		panic(fmt.Errorf("unrecognized mount flags %d", flags))
	}
	if len(fl) == 0 {
		return "0"
	}
	return strings.Join(fl, "|")
}

// SystemCalls encapsulates various system interactions performed by this module.
type SystemCalls interface {
	Lstat(name string) (os.FileInfo, error)

	Close(fd int) error
	Fchown(fd int, uid int, gid int) error
	Mkdirat(dirfd int, path string, mode uint32) error
	Mount(source string, target string, fstype string, flags uintptr, data string) (err error)
	Open(path string, flags int, mode uint32) (fd int, err error)
	Openat(dirfd int, path string, flags int, mode uint32) (fd int, err error)
	Unmount(target string, flags int) error
}

// SyscallRecorder stores which system calls were invoked.
type SyscallRecorder struct {
	calls  []string
	errors map[string]func() error
	lstats map[string]*fakeFileInfo
	fds    map[int]string
}

// InsertFault makes given subsequent call to return the specified error.
func (sys *SyscallRecorder) InsertFault(call string, err error) {
	if sys.errors == nil {
		sys.errors = make(map[string]func() error)
	}
	sys.errors[call] = func() error { return err }
}

func (sys *SyscallRecorder) InsertFaultFunc(call string, fn func() error) {
	if sys.errors == nil {
		sys.errors = make(map[string]func() error)
	}
	sys.errors[call] = fn
}

// InsertLstatResult makes given subsequent call lstat return the specified fake file info.
func (sys *SyscallRecorder) InsertLstatResult(call string, fi *fakeFileInfo) {
	if sys.lstats == nil {
		sys.lstats = make(map[string]*fakeFileInfo)
	}
	sys.lstats[call] = fi
}

// Calls returns the sequence of mocked calls that have been made.
func (sys *SyscallRecorder) Calls() []string {
	return sys.calls
}

// call remembers that a given call has occurred and returns a pre-arranged error, if any
func (sys *SyscallRecorder) call(call string) error {
	sys.calls = append(sys.calls, call)
	if fn := sys.errors[call]; fn != nil {
		return fn()
	}
	return nil
}

// allocFd assigns a file descriptor to a given operation.
func (sys *SyscallRecorder) allocFd(name string) int {
	if sys.fds == nil {
		sys.fds = make(map[int]string)
	}

	// Use 3 as the lowest number for tests to look more plausible.
	for i := 3; i < 100; i++ {
		if _, ok := sys.fds[i]; !ok {
			sys.fds[i] = name
			return i
		}
	}
	panic("cannot find unused file descriptor")
}

// freeFd closes an open file descriptor.
func (sys *SyscallRecorder) freeFd(fd int) error {
	if _, ok := sys.fds[fd]; !ok {
		return fmt.Errorf("attempting to close closed file descriptor %d", fd)
	}
	delete(sys.fds, fd)
	return nil
}

func (sys *SyscallRecorder) CheckForStrayDescriptors(c *C) {
	for fd, ok := range sys.fds {
		c.Assert(ok, Equals, false, Commentf("unclosed file descriptor %d", fd))
	}
}

func (sys *SyscallRecorder) Close(fd int) error {
	if err := sys.call(fmt.Sprintf("close %d", fd)); err != nil {
		return err
	}
	return sys.freeFd(fd)
}

func (sys *SyscallRecorder) Fchown(fd int, uid int, gid int) error {
	return sys.call(fmt.Sprintf("fchown %d %d %d", fd, uid, gid))
}

func (sys *SyscallRecorder) Mkdirat(dirfd int, path string, mode uint32) error {
	return sys.call(fmt.Sprintf("mkdirat %d %q %#o", dirfd, path, mode))
}

func (sys *SyscallRecorder) Open(path string, flags int, mode uint32) (int, error) {
	call := fmt.Sprintf("open %q %s %#o", path, formatOpenFlags(flags), mode)
	if err := sys.call(call); err != nil {
		return -1, err
	}
	return sys.allocFd(call), nil
}

func (sys *SyscallRecorder) Openat(dirfd int, path string, flags int, mode uint32) (int, error) {
	call := fmt.Sprintf("openat %d %q %s %#o", dirfd, path, formatOpenFlags(flags), mode)
	if err := sys.call(call); err != nil {
		return -1, err
	}
	return sys.allocFd(call), nil
}

func (sys *SyscallRecorder) Mount(source string, target string, fstype string, flags uintptr, data string) (err error) {
	return sys.call(fmt.Sprintf("mount %q %q %q %s %q", source, target, fstype, formatMountFlags(int(flags)), data))
}

func (sys *SyscallRecorder) Unmount(target string, flags int) (err error) {
	if flags == umountNoFollow {
		return sys.call(fmt.Sprintf("unmount %q %s", target, "UMOUNT_NOFOLLOW"))
	}
	return sys.call(fmt.Sprintf("unmount %q %d", target, flags))
}

func (sys *SyscallRecorder) Lstat(name string) (os.FileInfo, error) {
	call := fmt.Sprintf("lstat %q", name)
	if err := sys.call(call); err != nil {
		return nil, err
	}
	if fi := sys.lstats[call]; fi != nil {
		return fi, nil
	}
	panic(fmt.Sprintf("one of InsertLstatResult() or InsertFault() for %q must be used", call))
}

// MockSystemCalls replaces real system calls with those of the argument.
func MockSystemCalls(sc SystemCalls) (restore func()) {
	//save
	oldOsLstat := osLstat

	oldSysClose := sysClose
	oldSysFchown := sysFchown
	oldSysMkdirat := sysMkdirat
	oldSysMount := sysMount
	oldSysOpen := sysOpen
	oldSysOpenat := sysOpenat
	oldSysUnmount := sysUnmount

	// override
	osLstat = sc.Lstat

	sysClose = sc.Close
	sysFchown = sc.Fchown
	sysMkdirat = sc.Mkdirat
	sysMount = sc.Mount
	sysOpen = sc.Open
	sysOpenat = sc.Openat
	sysUnmount = sc.Unmount

	return func() {
		// restore
		osLstat = oldOsLstat

		sysClose = oldSysClose
		sysFchown = oldSysFchown
		sysMkdirat = oldSysMkdirat
		sysMount = oldSysMount
		sysOpen = oldSysOpen
		sysOpenat = oldSysOpenat
		sysUnmount = oldSysUnmount
	}
}

func MockFreezerCgroupDir(c *C) (restore func()) {
	old := freezerCgroupDir
	freezerCgroupDir = c.MkDir()
	return func() {
		freezerCgroupDir = old
	}
}

func FreezerCgroupDir() string {
	return freezerCgroupDir
}

func MockChangePerform(f func(chg *Change) ([]*Change, error)) func() {
	origChangePerform := changePerform
	changePerform = f
	return func() {
		changePerform = origChangePerform
	}
}

func MockReadDir(fn func(string) ([]os.FileInfo, error)) (restore func()) {
	old := ioutilReadDir
	ioutilReadDir = fn
	return func() {
		ioutilReadDir = old
	}
}

func MockReadlink(fn func(string) (string, error)) (restore func()) {
	old := osReadlink
	osReadlink = fn
	return func() {
		osReadlink = old
	}
}<|MERGE_RESOLUTION|>--- conflicted
+++ resolved
@@ -37,16 +37,11 @@
 	FreezeSnapProcesses = freezeSnapProcesses
 	ThawSnapProcesses   = thawSnapProcesses
 	// utils
-<<<<<<< HEAD
-	SecureMkdirAll    = secureMkdirAll
 	EnsureMountPoint  = ensureMountPoint
 	PlanWritableMimic = planWritableMimic
-=======
-	EnsureMountPoint  = ensureMountPoint
 	SecureMkdirAll    = secureMkdirAll
 	SecureMkfileAll   = secureMkfileAll
 	SplitIntoSegments = splitIntoSegments
->>>>>>> db1fc27c
 
 	// main
 	ComputeAndSaveChanges = computeAndSaveChanges
