--- conflicted
+++ resolved
@@ -32,12 +32,10 @@
 	// that is already in the hwaccess list
 	ErrHWAccessAlreadyAdded = errors.New("device is already in hw-access list")
 
-<<<<<<< HEAD
 	// ErrAuthenticationNeeds2fa is returned if the authentication
 	// needs 2factor
 	ErrAuthenticationNeeds2fa = errors.New("authentication needs second factor")
-=======
+
 	// ErrNotInstalled is returned when the snap is not installed
 	ErrNotInstalled = errors.New("the given snap is not installed")
->>>>>>> 99181029
 )