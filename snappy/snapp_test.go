/*
 * Copyright (C) 2014-2015 Canonical Ltd
 *
 * This program is free software: you can redistribute it and/or modify
 * it under the terms of the GNU General Public License version 3 as
 * published by the Free Software Foundation.
 *
 * This program is distributed in the hope that it will be useful,
 * but WITHOUT ANY WARRANTY; without even the implied warranty of
 * MERCHANTABILITY or FITNESS FOR A PARTICULAR PURPOSE.  See the
 * GNU General Public License for more details.
 *
 * You should have received a copy of the GNU General Public License
 * along with this program.  If not, see <http://www.gnu.org/licenses/>.
 *
 */

package snappy

import (
	"io"
	"io/ioutil"
	"net/http"
	"net/http/httptest"
	"net/url"
	"os"
	"path/filepath"
	"strings"
	"time"

	"launchpad.net/snappy/helpers"
	"launchpad.net/snappy/partition"
	"launchpad.net/snappy/systemd"

	. "launchpad.net/gocheck"
)

type SnapTestSuite struct {
	tempdir   string
	clickhook string
}

var _ = Suite(&SnapTestSuite{})

func (s *SnapTestSuite) SetUpTest(c *C) {
	s.clickhook = aaClickHookCmd
	aaClickHookCmd = "/bin/true"
	s.tempdir = c.MkDir()
	newPartition = func() (p partition.Interface) {
		return new(MockPartition)
	}

	SetRootDir(s.tempdir)
	os.MkdirAll(snapServicesDir, 0755)

	clickSystemHooksDir = filepath.Join(s.tempdir, "/usr/share/click/hooks")
	os.MkdirAll(clickSystemHooksDir, 0755)

	// create a fake systemd environment
	os.MkdirAll(filepath.Join(snapServicesDir, "multi-user.target.wants"), 0755)

	// we may not have debsig-verify installed (and we don't need it
	// for the unittests)
	runDebsigVerify = func(snapFile string, allowUnauth bool) (err error) {
		return nil
	}
	systemd.SystemctlCmd = func(cmd ...string) ([]byte, error) {
		return []byte("ActiveState=inactive\n"), nil
	}

	// fake "du"
	duCmd = makeFakeDuCommand(c)

	// do not attempt to hit the real store servers in the tests
	storeSearchURI, _ = url.Parse("")
	storeDetailsURI, _ = url.Parse("")
	storeBulkURI, _ = url.Parse("")

	aaExec = filepath.Join(s.tempdir, "aa-exec")
	err := ioutil.WriteFile(aaExec, []byte(mockAaExecScript), 0755)
	c.Assert(err, IsNil)

	// ensure we do not look at the system
	systemImageRoot = s.tempdir
}

func (s *SnapTestSuite) TearDownTest(c *C) {
	// ensure all functions are back to their original state
	aaClickHookCmd = s.clickhook
	regenerateAppArmorRules = regenerateAppArmorRulesImpl
	ActiveSnapNamesByType = activeSnapNamesByTypeImpl
	duCmd = "du"
	stripGlobalRootDir = stripGlobalRootDirImpl
}

func (s *SnapTestSuite) makeInstalledMockSnap() (yamlFile string, err error) {
	return makeInstalledMockSnap(s.tempdir, "")
}

func makeSnapActive(packageYamlPath string) (err error) {
	snapdir := filepath.Dir(filepath.Dir(packageYamlPath))
	parent := filepath.Dir(snapdir)
	err = os.Symlink(snapdir, filepath.Join(parent, "current"))

	return err
}

func (s *SnapTestSuite) TestLocalSnapInvalidPath(c *C) {
	snap := NewInstalledSnapPart("invalid-path", "")
	c.Assert(snap, IsNil)
}

func (s *SnapTestSuite) TestLocalSnapSimple(c *C) {
	snapYaml, err := s.makeInstalledMockSnap()
	c.Assert(err, IsNil)

	snap := NewInstalledSnapPart(snapYaml, testNamespace)
	c.Assert(snap, NotNil)
	c.Assert(snap.Name(), Equals, "hello-app")
	c.Assert(snap.Version(), Equals, "1.10")
	c.Assert(snap.IsActive(), Equals, false)

	services := snap.Services()
	c.Assert(services, HasLen, 1)
	c.Assert(services[0].Name, Equals, "svc1")

	// ensure we get valid Date()
	st, err := os.Stat(snap.basedir)
	c.Assert(err, IsNil)
	c.Assert(snap.Date(), Equals, st.ModTime())

	c.Assert(snap.basedir, Equals, filepath.Join(s.tempdir, "apps", helloAppComposedName, "1.10"))
	c.Assert(snap.InstalledSize(), Not(Equals), -1)
}

func (s *SnapTestSuite) TestLocalSnapHash(c *C) {
	snapYaml, err := s.makeInstalledMockSnap()
	c.Assert(err, IsNil)

	hashesFile := filepath.Join(filepath.Dir(snapYaml), "hashes.yaml")
	err = ioutil.WriteFile(hashesFile, []byte("archive-sha512: F00F00"), 0644)
	c.Assert(err, IsNil)

	snap := NewInstalledSnapPart(snapYaml, testNamespace)
	c.Assert(snap.Hash(), Equals, "F00F00")
}

func (s *SnapTestSuite) TestLocalSnapActive(c *C) {
	snapYaml, err := s.makeInstalledMockSnap()
	c.Assert(err, IsNil)
	makeSnapActive(snapYaml)

	snap := NewInstalledSnapPart(snapYaml, testNamespace)
	c.Assert(snap.IsActive(), Equals, true)
}

func (s *SnapTestSuite) TestLocalSnapFrameworks(c *C) {
	snapYaml, err := makeInstalledMockSnap(s.tempdir, `name: foo
version: 1.0
frameworks:
 - one
 - two
`)
	c.Assert(err, IsNil)

	snap := NewInstalledSnapPart(snapYaml, testNamespace)
	fmk, err := snap.Frameworks()
	c.Assert(err, IsNil)
	c.Check(fmk, DeepEquals, []string{"one", "two"})
}

func (s *SnapTestSuite) TestLocalSnapRepositoryInvalid(c *C) {
	snap := NewLocalSnapRepository("invalid-path")
	c.Assert(snap, IsNil)
}

func (s *SnapTestSuite) TestLocalSnapRepositorySimple(c *C) {
	yamlPath, err := s.makeInstalledMockSnap()
	c.Assert(err, IsNil)
	err = makeSnapActive(yamlPath)
	c.Assert(err, IsNil)

	snap := NewLocalSnapRepository(filepath.Join(s.tempdir, "apps"))
	c.Assert(snap, NotNil)

	installed, err := snap.Installed()
	c.Assert(err, IsNil)
	c.Assert(installed, HasLen, 1)
	c.Assert(installed[0].Name(), Equals, "hello-app")
	c.Assert(installed[0].Version(), Equals, "1.10")
}

const (
	funkyAppName   = "8nzc1x4iim2xj1g2ul64"
	funkyAppOrigin = "chipaca"
)

/* acquired via:
curl -s -H 'accept: application/hal+json' -H "X-Ubuntu-Release: 15.04-core" -H "X-Ubuntu-Architecture: amd64" "https://search.apps.ubuntu.com/api/v1/search?q=8nzc1x4iim2xj1g2ul64&fields=publisher,package_name,origin,title,icon_url,prices,content,ratings_average,version,anon_download_url,download_url,download_sha512,last_updated,binary_filesize,support_url" | python -m json.tool
*/
const MockSearchJSON = `{
    "_embedded": {
        "clickindex:package": [
            {
                "_links": {
                    "self": {
                        "href": "https://search.apps.ubuntu.com/api/v1/package/8nzc1x4iim2xj1g2ul64.chipaca"
                    }
                },
                "anon_download_url": "https://public.apps.ubuntu.com/anon/download/chipaca/8nzc1x4iim2xj1g2ul64.chipaca/8nzc1x4iim2xj1g2ul64.chipaca_42_all.snap",
                "binary_filesize": 65375,
                "content": "application",
                "download_sha512": "5364253e4a988f4f5c04380086d542f410455b97d48cc6c69ca2a5877d8aef2a6b2b2f83ec4f688cae61ebc8a6bf2cdbd4dbd8f743f0522fc76540429b79df42",
                "download_url": "https://public.apps.ubuntu.com/download/chipaca/8nzc1x4iim2xj1g2ul64.chipaca/8nzc1x4iim2xj1g2ul64.chipaca_42_all.snap",
                "icon_url": "https://myapps.developer.ubuntu.com/site_media/appmedia/2015/04/hello.svg_Dlrd3L4.png",
                "last_updated": "2015-04-15T18:30:16Z",
                "origin": "chipaca",
                "package_name": "8nzc1x4iim2xj1g2ul64",
                "prices": {},
                "publisher": "John Lenton",
                "ratings_average": 0.0,
                "support_url": "http://lmgtfy.com",
                "title": "Returns for store credit only.",
                "version": "42"
            }
        ]
    },
    "_links": {
        "curies": [
            {
                "href": "https://wiki.ubuntu.com/AppStore/Interfaces/ClickPackageIndex#reltype_{rel}",
                "name": "clickindex",
                "templated": true
            }
        ],
        "self": {
            "href": "https://search.apps.ubuntu.com/api/v1/search?q=8nzc1x4iim2xj1g2ul64&fields=publisher,package_name,origin,title,icon_url,prices,content,ratings_average,version,anon_download_url,download_url,download_sha512,last_updated,binary_filesize,support_url"
        }
    }
}
`

/* acquired via:
curl -s --data-binary '{"name":["8nzc1x4iim2xj1g2ul64.chipaca"]}'  -H 'content-type: application/json' https://search.apps.ubuntu.com/api/v1/click-metadata/
*/
const MockUpdatesJSON = `[
    {
        "status": "Published", 
        "name": "8nzc1x4iim2xj1g2ul64.chipaca", 
        "package_name": "8nzc1x4iim2xj1g2ul64", 
        "origin": "chipaca", 
        "changelog": "", 
        "icon_url": "https://myapps.developer.ubuntu.com/site_media/appmedia/2015/04/hello.svg_Dlrd3L4.png", 
        "title": "Returns for store credit only.", 
        "binary_filesize": 65375, 
        "anon_download_url": "https://public.apps.ubuntu.com/anon/download/chipaca/8nzc1x4iim2xj1g2ul64.chipaca/8nzc1x4iim2xj1g2ul64.chipaca_42_all.snap", 
        "allow_unauthenticated": true, 
        "version": "42", 
        "download_url": "https://public.apps.ubuntu.com/download/chipaca/8nzc1x4iim2xj1g2ul64.chipaca/8nzc1x4iim2xj1g2ul64.chipaca_42_all.snap", 
        "download_sha512": "5364253e4a988f4f5c04380086d542f410455b97d48cc6c69ca2a5877d8aef2a6b2b2f83ec4f688cae61ebc8a6bf2cdbd4dbd8f743f0522fc76540429b79df42"
    }
]`

/* acquired via
   curl -s -H "accept: application/hal+json" -H "X-Ubuntu-Release: 15.04-core" https://search.apps.ubuntu.com/api/v1/package/8nzc1x4iim2xj1g2ul64.chipaca | python -m json.tool
*/
const MockDetailsJSON = `{
    "_links": {
        "curies": [
            {
                "href": "https://wiki.ubuntu.com/AppStore/Interfaces/ClickPackageIndex#reltype_{rel}",
                "name": "clickindex",
                "templated": true
            }
        ],
        "self": {
            "href": "https://search.apps.ubuntu.com/api/v1/package/8nzc1x4iim2xj1g2ul64.chipaca"
        }
    },
    "alias": null,
    "allow_unauthenticated": true,
    "anon_download_url": "https://public.apps.ubuntu.com/anon/download/chipaca/8nzc1x4iim2xj1g2ul64.chipaca/8nzc1x4iim2xj1g2ul64.chipaca_42_all.snap",
    "architecture": [
        "all"
    ],
    "binary_filesize": 65375,
    "blacklist_country_codes": [
        "AX"
    ],
    "changelog": "",
    "click_framework": [],
    "click_version": "0.1",
    "company_name": "",
    "content": "application",
    "date_published": "2015-04-15T18:34:40.060874Z",
    "department": [
        "food-drink"
    ],
    "description": "Returns for store credit only.\nThis is a simple hello world example.",
    "developer_name": "John Lenton",
    "download_sha512": "5364253e4a988f4f5c04380086d542f410455b97d48cc6c69ca2a5877d8aef2a6b2b2f83ec4f688cae61ebc8a6bf2cdbd4dbd8f743f0522fc76540429b79df42",
    "download_url": "https://public.apps.ubuntu.com/download/chipaca/8nzc1x4iim2xj1g2ul64.chipaca/8nzc1x4iim2xj1g2ul64.chipaca_42_all.snap",
    "framework": [],
    "icon_url": "https://myapps.developer.ubuntu.com/site_media/appmedia/2015/04/hello.svg_Dlrd3L4.png",
    "icon_urls": {
        "256": "https://myapps.developer.ubuntu.com/site_media/appmedia/2015/04/hello.svg_Dlrd3L4.png"
    },
    "id": 2333,
    "keywords": [],
    "last_updated": "2015-04-15T18:30:16Z",
    "license": "Proprietary",
    "name": "8nzc1x4iim2xj1g2ul64.chipaca",
    "origin": "chipaca",
    "package_name": "8nzc1x4iim2xj1g2ul64",
    "price": 0.0,
    "prices": {},
    "publisher": "John Lenton",
    "ratings_average": 0.0,
    "release": [
        "15.04-core"
    ],
    "screenshot_url": null,
    "screenshot_urls": [],
    "status": "Published",
    "stores": {
        "ubuntu": {
            "status": "Published"
        }
    },
    "support_url": "http://lmgtfy.com",
    "terms_of_service": "",
    "title": "Returns for store credit only.",
    "translations": {},
    "version": "42",
    "video_embedded_html_urls": [],
    "video_urls": [],
    "website": "",
    "whitelist_country_codes": []
}
`
const MockNoDetailsJSON = `{"errors": ["No such package"], "result": "error"}`

type MockUbuntuStoreServer struct {
	quit chan int

	searchURI string
}

func (s *SnapTestSuite) TestUbuntuStoreRepositorySearch(c *C) {
	mockServer := httptest.NewServer(http.HandlerFunc(func(w http.ResponseWriter, r *http.Request) {
		io.WriteString(w, MockSearchJSON)
	}))
	c.Assert(mockServer, NotNil)
	defer mockServer.Close()

	var err error
	storeSearchURI, err = url.Parse(mockServer.URL)
	c.Assert(err, IsNil)
	snap := NewUbuntuStoreSnapRepository()
	c.Assert(snap, NotNil)

	results, err := snap.Search("xkcd")
	c.Assert(err, IsNil)
	c.Assert(results, HasLen, 1)
	c.Check(results[0].Name(), Equals, funkyAppName)
	c.Check(results[0].Namespace(), Equals, funkyAppOrigin)
	c.Check(results[0].Version(), Equals, "42")
	c.Check(results[0].Description(), Equals, "Returns for store credit only.")

	c.Check(results[0].Channel(), Equals, "edge")
}

func mockActiveSnapNamesByType(mockSnaps []string) {
	ActiveSnapNamesByType = func(snapTs ...SnapType) (res []string, err error) {
		return mockSnaps, nil
	}
}

func (s *SnapTestSuite) TestUbuntuStoreRepositoryUpdates(c *C) {
	mockServer := httptest.NewServer(http.HandlerFunc(func(w http.ResponseWriter, r *http.Request) {
		jsonReq, err := ioutil.ReadAll(r.Body)
		c.Assert(err, IsNil)
		c.Assert(string(jsonReq), Equals, `{"name":["`+funkyAppName+`"]}`)
		io.WriteString(w, MockUpdatesJSON)
	}))

	c.Assert(mockServer, NotNil)
	defer mockServer.Close()

	var err error
	storeBulkURI, err = url.Parse(mockServer.URL + "/updates/")
	c.Assert(err, IsNil)
	snap := NewUbuntuStoreSnapRepository()
	c.Assert(snap, NotNil)

	// override the real ActiveSnapNamesByType to return our
	// mock data
	mockActiveSnapNamesByType([]string{funkyAppName})

	// the actual test
	results, err := snap.Updates()
	c.Assert(err, IsNil)
	c.Assert(results, HasLen, 1)
	c.Assert(results[0].Name(), Equals, funkyAppName)
	c.Assert(results[0].Version(), Equals, "42")
}

func (s *SnapTestSuite) TestUbuntuStoreRepositoryUpdatesNoSnaps(c *C) {

	var err error
	storeDetailsURI, err = url.Parse("https://some-uri")
	c.Assert(err, IsNil)
	snap := NewUbuntuStoreSnapRepository()
	c.Assert(snap, NotNil)

	// ensure we do not hit the net if there is nothing installed
	// (otherwise the store will send us all snaps)
	snap.bulkURI = "http://i-do.not-exist.really-not"
	mockActiveSnapNamesByType([]string{})

	// the actual test
	results, err := snap.Updates()
	c.Assert(err, IsNil)
	c.Assert(results, HasLen, 0)
}

func (s *SnapTestSuite) TestUbuntuStoreRepositoryHeaders(c *C) {
	req, err := http.NewRequest("GET", "http://example.com", nil)
	c.Assert(err, IsNil)

	setUbuntuStoreHeaders(req)
	c.Assert(req.Header.Get("X-Ubuntu-Release"), Equals, helpers.LsbRelease()+releasePostfix)
}

func (s *SnapTestSuite) TestUbuntuStoreRepositoryDetails(c *C) {
	mockServer := httptest.NewServer(http.HandlerFunc(func(w http.ResponseWriter, r *http.Request) {
		// no store ID by default
		storeID := r.Header.Get("X-Ubuntu-Store")
		c.Check(storeID, Equals, "")

		c.Check(filepath.Base(r.URL.String()), Equals, funkyAppName+"."+funkyAppOrigin)
		io.WriteString(w, MockDetailsJSON)
	}))

	c.Assert(mockServer, NotNil)
	defer mockServer.Close()

	var err error
	storeDetailsURI, err = url.Parse(mockServer.URL + "/details/")
	c.Assert(err, IsNil)
	snap := NewUbuntuStoreSnapRepository()
	c.Assert(snap, NotNil)

	// the actual test
	results, err := snap.Details(funkyAppName + "." + funkyAppOrigin)
	c.Assert(err, IsNil)
	c.Assert(results, HasLen, 1)
	c.Check(results[0].Name(), Equals, funkyAppName)
	c.Check(results[0].Namespace(), Equals, funkyAppOrigin)
	c.Check(results[0].Version(), Equals, "42")
	c.Check(results[0].Hash(), Equals, "5364253e4a988f4f5c04380086d542f410455b97d48cc6c69ca2a5877d8aef2a6b2b2f83ec4f688cae61ebc8a6bf2cdbd4dbd8f743f0522fc76540429b79df42")
	c.Check(results[0].Date().String(), Equals, "2015-04-15 18:30:16 +0000 UTC")
	c.Check(results[0].DownloadSize(), Equals, int64(65375))
}

func (s *SnapTestSuite) TestUbuntuStoreRepositoryNoDetails(c *C) {
	mockServer := httptest.NewServer(http.HandlerFunc(func(w http.ResponseWriter, r *http.Request) {
		c.Assert(strings.HasSuffix(r.URL.String(), "no-such-pkg"), Equals, true)
		w.WriteHeader(404)
		io.WriteString(w, MockNoDetailsJSON)
	}))

	c.Assert(mockServer, NotNil)
	defer mockServer.Close()

	var err error
	storeDetailsURI, err = url.Parse(mockServer.URL + "/details/")
	c.Assert(err, IsNil)
	snap := NewUbuntuStoreSnapRepository()
	c.Assert(snap, NotNil)

	// the actual test
	results, err := snap.Details("no-such-pkg")
	c.Assert(results, HasLen, 0)
	c.Assert(err, NotNil)
}

func (s *SnapTestSuite) TestMakeConfigEnv(c *C) {
	yamlFile, err := makeInstalledMockSnap(s.tempdir, "")
	c.Assert(err, IsNil)
	snap := NewInstalledSnapPart(yamlFile, "sergiusens")
	c.Assert(snap, NotNil)

	os.Setenv("SNAP_NAME", "override-me")
	defer os.Setenv("SNAP_NAME", "")

	env := makeSnapHookEnv(snap)

	// now ensure that the environment we get back is what we want
	envMap := helpers.MakeMapFromEnvList(env)
	// regular env is unaltered
	c.Assert(envMap["PATH"], Equals, os.Getenv("PATH"))
	// SNAP_* is overriden
	c.Assert(envMap["SNAP_NAME"], Equals, "hello-app")
	c.Assert(envMap["SNAP_VERSION"], Equals, "1.10")
}

func (s *SnapTestSuite) TestUbuntuStoreRepositoryInstallRemoveSnap(c *C) {
	snapPackage := makeTestSnapPackage(c, "")
	snapR, err := os.Open(snapPackage)
	c.Assert(err, IsNil)

	mockServer := httptest.NewServer(http.HandlerFunc(func(w http.ResponseWriter, r *http.Request) {
		io.Copy(w, snapR)
	}))

	c.Assert(mockServer, NotNil)
	defer mockServer.Close()

	snap := RemoteSnapPart{}
	snap.pkg.AnonDownloadURL = mockServer.URL + "/snap"

	p := &MockProgressMeter{}
	name, err := snap.Install(p, 0)
	c.Assert(err, IsNil)
	c.Check(name, Equals, "foo")
	st, err := os.Stat(snapPackage)
	c.Assert(err, IsNil)
	c.Assert(p.written, Equals, int(st.Size()))
}

func (s *SnapTestSuite) TestRemoteSnapUpgradeService(c *C) {
	snapPackage := makeTestSnapPackage(c, `name: foo
version: 1.0
services:
 - name: svc
`)
	snapR, err := os.Open(snapPackage)
	c.Assert(err, IsNil)

	mockServer := httptest.NewServer(http.HandlerFunc(func(w http.ResponseWriter, r *http.Request) {
		io.Copy(w, snapR)
		snapR.Seek(0, 0)
	}))

	c.Assert(mockServer, NotNil)
	defer mockServer.Close()

	snap := RemoteSnapPart{}
	snap.pkg.AnonDownloadURL = mockServer.URL + "/snap"

	p := &MockProgressMeter{}
	name, err := snap.Install(p, 0)
	c.Assert(err, IsNil)
	c.Check(name, Equals, "foo")
	c.Check(p.notified, HasLen, 0)

	_, err = snap.Install(p, 0)
	c.Assert(err, IsNil)
	c.Check(name, Equals, "foo")
	c.Check(p.notified, HasLen, 1)
	c.Check(p.notified[0], Matches, "Waiting for .* stop.")
}

func (s *SnapTestSuite) TestRemoteSnapErrors(c *C) {
	snap := RemoteSnapPart{}

	c.Assert(snap.SetActive(nil), Equals, ErrNotInstalled)
	c.Assert(snap.Uninstall(nil), Equals, ErrNotInstalled)
}

func (s *SnapTestSuite) TestServicesWithPorts(c *C) {
	const packageHello = `name: hello-app
version: 1.10
vendor: Michael Vogt <mvo@ubuntu.com>
icon: meta/hello.svg
binaries:
 - name: bin/hello
services:
 - name: svc1
   description: "Service #1"
   ports:
      external:
        ui:
          port: 8080/tcp
        nothing:
          port: 8081/tcp
          negotiable: yes
 - name: svc2
   description: "Service #2"
`

	yamlFile, err := makeInstalledMockSnap(s.tempdir, packageHello)
	c.Assert(err, IsNil)

	snap := NewInstalledSnapPart(yamlFile, testNamespace)
	c.Assert(snap, NotNil)

	c.Assert(snap.Name(), Equals, "hello-app")
	c.Assert(snap.Namespace(), Equals, testNamespace)
	c.Assert(snap.Version(), Equals, "1.10")
	c.Assert(snap.IsActive(), Equals, false)

	services := snap.Services()
	c.Assert(services, HasLen, 2)

	c.Assert(services[0].Name, Equals, "svc1")
	c.Assert(services[0].Description, Equals, "Service #1")

	external1Ui, ok := services[0].Ports.External["ui"]
	c.Assert(ok, Equals, true)
	c.Assert(external1Ui.Port, Equals, "8080/tcp")
	c.Assert(external1Ui.Negotiable, Equals, false)

	external1Nothing, ok := services[0].Ports.External["nothing"]
	c.Assert(ok, Equals, true)
	c.Assert(external1Nothing.Port, Equals, "8081/tcp")
	c.Assert(external1Nothing.Negotiable, Equals, true)

	c.Assert(services[1].Name, Equals, "svc2")
	c.Assert(services[1].Description, Equals, "Service #2")

	// ensure we get valid Date()
	st, err := os.Stat(snap.basedir)
	c.Assert(err, IsNil)
	c.Assert(snap.Date(), Equals, st.ModTime())

	c.Assert(snap.basedir, Equals, filepath.Join(s.tempdir, "apps", helloAppComposedName, "1.10"))
	c.Assert(snap.InstalledSize(), Not(Equals), -1)
}

func (s *SnapTestSuite) TestPackageYamlMultipleArchitecturesParsing(c *C) {
	y := filepath.Join(s.tempdir, "package.yaml")
	ioutil.WriteFile(y, []byte(`name: fatbinary
version: 1.0
vendor: Michael Vogt <mvo@ubuntu.com>
architecture: [i386, armhf]
`), 0644)
	m, err := parsePackageYamlFile(y)
	c.Assert(err, IsNil)
	c.Assert(m.Architectures, DeepEquals, []string{"i386", "armhf"})
}

func (s *SnapTestSuite) TestPackageYamlSingleArchitecturesParsing(c *C) {
	y := filepath.Join(s.tempdir, "package.yaml")
	ioutil.WriteFile(y, []byte(`name: fatbinary
version: 1.0
vendor: Michael Vogt <mvo@ubuntu.com>
architecture: i386
`), 0644)
	m, err := parsePackageYamlFile(y)
	c.Assert(err, IsNil)
	c.Assert(m.Architectures, DeepEquals, []string{"i386"})
}

func (s *SnapTestSuite) TestPackageYamlNoArchitecturesParsing(c *C) {
	y := filepath.Join(s.tempdir, "package.yaml")
	ioutil.WriteFile(y, []byte(`name: fatbinary
version: 1.0
vendor: Michael Vogt <mvo@ubuntu.com>
`), 0644)
	m, err := parsePackageYamlFile(y)
	c.Assert(err, IsNil)
	c.Assert(m.Architectures, DeepEquals, []string{"all"})
}

func (s *SnapTestSuite) TestPackageYamlLicenseParsing(c *C) {
	y := filepath.Join(s.tempdir, "package.yaml")
	ioutil.WriteFile(y, []byte(`explicit-license-agreement: Y`), 0644)
	m, err := parsePackageYamlFile(y)
	c.Assert(err, IsNil)
	c.Assert(m.ExplicitLicenseAgreement, Equals, true)
}

func (s *SnapTestSuite) TestUbuntuStoreRepositoryOemStoreId(c *C) {
	mockServer := httptest.NewServer(http.HandlerFunc(func(w http.ResponseWriter, r *http.Request) {
		// ensure we get the right header
		storeID := r.Header.Get("X-Ubuntu-Store")
		c.Assert(storeID, Equals, "my-store")
		w.WriteHeader(404)
	}))
	c.Assert(mockServer, NotNil)
	defer mockServer.Close()

	// install custom oem snap with store-id
	packageYaml, err := makeInstalledMockSnap(s.tempdir, `name: oem-test
version: 1.0
vendor: mvo
oem:
  store:
    id: my-store
type: oem
`)
	c.Assert(err, IsNil)
	makeSnapActive(packageYaml)

	storeDetailsURI, err = url.Parse(mockServer.URL)
	c.Assert(err, IsNil)
	repo := NewUbuntuStoreSnapRepository()
	c.Assert(repo, NotNil)

	// we just ensure that the right header is set
	repo.Details("xkcd")
}

var securityBinaryPackageYaml = []byte(`name: test-snap.jdstrand
version: 1.2.8
vendor: Jamie Strandboge <jamie@canonical.com>
icon: meta/hello.svg
binaries:
 - name: testme
   exec: bin/testme
   description: "testme client"
   caps:
     - "foo_group"
   security-template: "foo_template"
 - name: testme-override
   exec: bin/testme-override
   security-override:
     apparmor: meta/testme-override.apparmor
 - name: testme-policy
   exec: bin/testme-policy
   security-policy:
     apparmor: meta/testme-policy.profile
`)

func (s *SnapTestSuite) TestPackageYamlSecurityBinaryParsing(c *C) {
	m, err := parsePackageYamlData(securityBinaryPackageYaml)
	c.Assert(err, IsNil)

	c.Assert(m.Binaries[0].Name, Equals, "testme")
	c.Assert(m.Binaries[0].Exec, Equals, "bin/testme")
	c.Assert(m.Binaries[0].SecurityCaps, HasLen, 1)
	c.Assert(m.Binaries[0].SecurityCaps[0], Equals, "foo_group")
	c.Assert(m.Binaries[0].SecurityTemplate, Equals, "foo_template")

	c.Assert(m.Binaries[1].Name, Equals, "testme-override")
	c.Assert(m.Binaries[1].Exec, Equals, "bin/testme-override")
	c.Assert(m.Binaries[1].SecurityCaps, HasLen, 0)
	c.Assert(m.Binaries[1].SecurityOverride.Apparmor, Equals, "meta/testme-override.apparmor")

	c.Assert(m.Binaries[2].Name, Equals, "testme-policy")
	c.Assert(m.Binaries[2].Exec, Equals, "bin/testme-policy")
	c.Assert(m.Binaries[2].SecurityCaps, HasLen, 0)
	c.Assert(m.Binaries[2].SecurityPolicy.Apparmor, Equals, "meta/testme-policy.profile")
}

var securityServicePackageYaml = []byte(`name: test-snap.jdstrand
version: 1.2.8
vendor: Jamie Strandboge <jamie@canonical.com>
icon: meta/hello.svg
services:
 - name: testme-service
   start: bin/testme-service.start
   stop: bin/testme-service.stop
   description: "testme service"
   caps:
     - "networking"
     - "foo_group"
   security-template: "foo_template"
`)

func (s *SnapTestSuite) TestPackageYamlSecurityServiceParsing(c *C) {
	m, err := parsePackageYamlData(securityServicePackageYaml)
	c.Assert(err, IsNil)

	c.Assert(m.Services[0].Name, Equals, "testme-service")
	c.Assert(m.Services[0].Start, Equals, "bin/testme-service.start")
	c.Assert(m.Services[0].Stop, Equals, "bin/testme-service.stop")
	c.Assert(m.Services[0].SecurityCaps, HasLen, 2)
	c.Assert(m.Services[0].SecurityCaps[0], Equals, "networking")
	c.Assert(m.Services[0].SecurityCaps[1], Equals, "foo_group")
	c.Assert(m.Services[0].SecurityTemplate, Equals, "foo_template")
}

func (s *SnapTestSuite) TestPackageYamlFrameworkParsing(c *C) {
	m, err := parsePackageYamlData([]byte(`name: foo
framework: one, two
`))
	c.Assert(err, IsNil)
	c.Assert(m.Frameworks, HasLen, 2)
	c.Check(m.Frameworks, DeepEquals, []string{"one", "two"})
	c.Check(m.FrameworksForClick(), Matches, "one,two,ubuntu-core.*")
}

func (s *SnapTestSuite) TestPackageYamlFrameworksParsing(c *C) {
	m, err := parsePackageYamlData([]byte(`name: foo
frameworks:
 - one
 - two
`))
	c.Assert(err, IsNil)
	c.Assert(m.Frameworks, HasLen, 2)
	c.Check(m.Frameworks, DeepEquals, []string{"one", "two"})
	c.Check(m.FrameworksForClick(), Matches, "one,two,ubuntu-core.*")
}

func (s *SnapTestSuite) TestPackageYamlFrameworkAndFrameworksFails(c *C) {
	_, err := parsePackageYamlData([]byte(`name: foo
frameworks:
 - one
 - two
framework: three, four
`))
	c.Assert(err, Equals, ErrInvalidFrameworkSpecInYaml)
}

func (s *SnapTestSuite) TestDetectsNameClash(c *C) {
	data := []byte(`name: afoo
version: 1.0
services:
 - name: foo
binaries:
 - name: foo
`)
	yaml, err := parsePackageYamlData(data)
	c.Assert(err, IsNil)
	err = yaml.checkForNameClashes()
	c.Assert(err, ErrorMatches, ".*binary and service both called foo.*")
}

func (s *SnapTestSuite) TestDetectsMissingFrameworks(c *C) {
	data := []byte(`name: afoo
version: 1.0
frameworks:
 - missing
 - also-missing
`)
	yaml, err := parsePackageYamlData(data)
	c.Assert(err, IsNil)
	err = yaml.checkForFrameworks()
	c.Assert(err, ErrorMatches, `missing frameworks: missing, also-missing`)
}

func (s *SnapTestSuite) TestDetectsFrameworksInUse(c *C) {
	_, err := makeInstalledMockSnap(s.tempdir, `name: foo
version: 1.0
frameworks:
 - fmk
`)
	c.Assert(err, IsNil)

	yaml, err := parsePackageYamlData([]byte(`name: fmk
version: 1.0
type: framework`))
	c.Assert(err, IsNil)
	part := &SnapPart{m: yaml}
	deps, err := part.Dependents()
	c.Assert(err, IsNil)
	c.Check(deps, HasLen, 1)
	c.Check(deps[0].Name(), Equals, "foo")

	names, err := part.DependentNames()
	c.Assert(err, IsNil)
	c.Check(names, DeepEquals, []string{"foo"})
}

func (s *SnapTestSuite) TestUpdateAppArmorJSONTimestamp(c *C) {
	oldDir := snapAppArmorDir
	defer func() {
		snapAppArmorDir = oldDir
	}()
	snapAppArmorDir = c.MkDir()
	fn := filepath.Join(snapAppArmorDir, "foo_stuff.json")
	c.Assert(os.Symlink("nothing", fn), IsNil)
	fi, err := os.Lstat(fn)
	c.Assert(err, IsNil)
	ft := fi.ModTime()
	time.Sleep(25 * time.Millisecond)

	yaml, err := parsePackageYamlData([]byte(`name: foo`))
	c.Assert(err, IsNil)
	part := &SnapPart{m: yaml, namespace: "sergiusens"}

	c.Assert(part.UpdateAppArmorJSONTimestamp(), IsNil)

	fi, err = os.Lstat(fn)
	c.Assert(err, IsNil)
	c.Check(ft.Before(fi.ModTime()), Equals, true)
}

func (s *SnapTestSuite) TestUpdateAppArmorJSONTimestampFails(c *C) {
	oldDir := snapAppArmorDir
	defer func() {
		timestampUpdater = helpers.UpdateTimestamp
		snapAppArmorDir = oldDir
	}()
	snapAppArmorDir = c.MkDir()
	timestampUpdater = func(string) error { return ErrNotImplemented }
	fn := filepath.Join(snapAppArmorDir, "foo_stuff.json")
	c.Assert(os.Symlink(fn, fn), IsNil)

	yaml, err := parsePackageYamlData([]byte(`name: foo`))
	c.Assert(err, IsNil)
	part := &SnapPart{m: yaml, namespace: "sergiusens"}

	c.Assert(part.UpdateAppArmorJSONTimestamp(), NotNil)
}

func (s *SnapTestSuite) TestRefreshDependentsSecurity(c *C) {
	oldDir := snapAppArmorDir
	defer func() {
		snapAppArmorDir = oldDir
		timestampUpdater = helpers.UpdateTimestamp
	}()
	snapAppArmorDir = c.MkDir()
	fn := filepath.Join(snapAppArmorDir, "foo_stuff.json")
	c.Assert(os.Symlink("nothing", fn), IsNil)
	fi, err := os.Lstat(fn)
	c.Assert(err, IsNil)
	ft := fi.ModTime()
	time.Sleep(25 * time.Millisecond)

	_, err = makeInstalledMockSnap(s.tempdir, `name: foo
version: 1.0
frameworks:
 - fmk
binaries:
 - name: hello
   security-override:
    apparmor: foo
`)
	c.Assert(err, IsNil)

	yaml, err := parsePackageYamlData([]byte(`name: fmk
version: 1.0
type: framework`))
	c.Assert(err, IsNil)
	inter := new(MockProgressMeter)
	part := &SnapPart{m: yaml, namespace: "sergiusens"}

	c.Assert(part.RefreshDependentsSecurity(inter), IsNil)

	fi, err = os.Lstat(fn)
	c.Assert(err, IsNil)
	c.Check(ft.Before(fi.ModTime()), Equals, true)

	// a few error cases now
	aaClickHookCmd = "/bin/false"
	c.Assert(part.RefreshDependentsSecurity(inter), NotNil)

	aaClickHookCmd = "/bin/true"
	timestampUpdater = func(string) error { return ErrNotImplemented }
	c.Assert(part.RefreshDependentsSecurity(inter), NotNil)
}

func (s *SnapTestSuite) TestRemoveChecksFrameworks(c *C) {
	yamlFile, err := makeInstalledMockSnap(s.tempdir, `name: fmk
version: 1.0
type: framework`)
	c.Assert(err, IsNil)
	yaml, err := parsePackageYamlFile(yamlFile)

	_, err = makeInstalledMockSnap(s.tempdir, `name: foo
version: 1.0
frameworks:
 - fmk
`)
	c.Assert(err, IsNil)

	part := &SnapPart{m: yaml, namespace: testNamespace}
	err = part.Uninstall(new(MockProgressMeter))
	c.Check(err, ErrorMatches, `framework still in use by: foo`)
}

<<<<<<< HEAD
func (s *SnapTestSuite) TestSecDefNeedsAppArmorUpdateSecurityPolicy(c *C) {
	// if a security policy is defined, never flag for update
	sd := &SecurityDefinitions{SecurityPolicy: &SecurityOverrideDefinition{}}
	c.Check(sd.NeedsAppArmorUpdate(nil, nil), Equals, false)
}

func (s *SnapTestSuite) TestSecDefNeedsAppArmorUpdateSecurityOverride(c *C) {
	// if a security override is defined, always flag for update
	sd := &SecurityDefinitions{SecurityOverride: &SecurityOverrideDefinition{}}
	c.Check(sd.NeedsAppArmorUpdate(nil, nil), Equals, true)
}

func (s *SnapTestSuite) TestSecDefNeedsAppArmorUpdateTemplatePresent(c *C) {
	// if the template is in the map, it needs updating
	sd := &SecurityDefinitions{SecurityTemplate: "foo_bar"}
	c.Check(sd.NeedsAppArmorUpdate(nil, map[string]bool{"foo_bar": true}), Equals, true)
}

func (s *SnapTestSuite) TestSecDefNeedsAppArmorUpdateTemplateAbsent(c *C) {
	// if the template is not in the map, it does not
	sd := &SecurityDefinitions{SecurityTemplate: "foo_bar"}
	c.Check(sd.NeedsAppArmorUpdate(nil, nil), Equals, false)
}

func (s *SnapTestSuite) TestSecDefNeedsAppArmorUpdatePolicyPresent(c *C) {
	// if the cap is in the map, it needs updating
	sd := &SecurityDefinitions{SecurityCaps: []string{"foo_bar"}}
	c.Check(sd.NeedsAppArmorUpdate(map[string]bool{"foo_bar": true}, nil), Equals, true)
}

func (s *SnapTestSuite) TestSecDefNeedsAppArmorUpdatePolicyAbsent(c *C) {
	// if the cap is not in the map, it does not
	sd := &SecurityDefinitions{SecurityCaps: []string{"foo_quux"}}
	c.Check(sd.NeedsAppArmorUpdate(map[string]bool{"foo_bar": true}, nil), Equals, false)
}

func (s *SnapTestSuite) TestSnapPartNeedsAppArmorUpdateService(c *C) {
	// if one of the services needs updating, the part needs updating
	svc := Service{SecurityDefinitions: SecurityDefinitions{SecurityTemplate: "foo"}}
	part := &SnapPart{m: &packageYaml{Services: []Service{svc}}}
	c.Check(part.NeedsAppArmorUpdate(nil, map[string]bool{"foo": true}), Equals, true)
}

func (s *SnapTestSuite) TestSnapPartNeedsAppArmorUpdateBinary(c *C) {
	// if one of the binaries needs updating, the part needs updating
	bin := Binary{SecurityDefinitions: SecurityDefinitions{SecurityTemplate: "foo"}}
	part := &SnapPart{m: &packageYaml{Binaries: []Binary{bin}}}
	c.Check(part.NeedsAppArmorUpdate(nil, map[string]bool{"foo": true}), Equals, true)
}

func (s *SnapTestSuite) TestSnapPartNeedsAppArmorUpdateNothing(c *C) {
	svc := Service{SecurityDefinitions: SecurityDefinitions{SecurityTemplate: "foo"}}
	bin := Binary{SecurityDefinitions: SecurityDefinitions{SecurityTemplate: "foo"}}
	part := &SnapPart{m: &packageYaml{Services: []Service{svc}, Binaries: []Binary{bin}}}
	c.Check(part.NeedsAppArmorUpdate(nil, nil), Equals, false)
=======
func (s *SnapTestSuite) TestDetectIllegalYamlBinaries(c *C) {
	_, err := parsePackageYamlData([]byte(`name: foo
version: 1.0
binaries:
 - name: tes!me
   exec: something
`))
	c.Assert(err, NotNil)
}

func (s *SnapTestSuite) TestDetectIllegalYamlService(c *C) {
	_, err := parsePackageYamlData([]byte(`name: foo
version: 1.0
services:
 - name: tes!me
   start: something
`))
	c.Assert(err, NotNil)
}

func (s *SnapTestSuite) TestNamespaceFromPath(c *C) {
	n, err := namespaceFromYamlPath("/oem/foo.bar/1.0/meta/package.yaml")
	c.Check(err, IsNil)
	c.Check(n, Equals, "bar")

	n, err = namespaceFromYamlPath("/oem/foo_bar/1.0/meta/package.yaml")
	c.Check(err, NotNil)
	c.Check(n, Equals, "")

	n, err = namespaceFromYamlPath("/oo_bar/1.0/mpackage.yaml")
	c.Check(err, NotNil)
	c.Check(n, Equals, "")
}

func (s *SnapTestSuite) TestStructFields(c *C) {
	type t struct {
		foo int `json:"hello"`
		bar int `json:"potato,stuff"`
	}
	c.Assert(getStructFields(t{}), DeepEquals, []string{"hello", "potato"})
}

func (s *SnapTestSuite) TestStructFieldsSurvivesNoTag(c *C) {
	type t struct {
		foo int `json:"hello"`
		bar int
	}
	c.Assert(getStructFields(t{}), DeepEquals, []string{"hello"})
>>>>>>> 98218db3
}<|MERGE_RESOLUTION|>--- conflicted
+++ resolved
@@ -963,7 +963,6 @@
 	c.Check(err, ErrorMatches, `framework still in use by: foo`)
 }
 
-<<<<<<< HEAD
 func (s *SnapTestSuite) TestSecDefNeedsAppArmorUpdateSecurityPolicy(c *C) {
 	// if a security policy is defined, never flag for update
 	sd := &SecurityDefinitions{SecurityPolicy: &SecurityOverrideDefinition{}}
@@ -1019,7 +1018,8 @@
 	bin := Binary{SecurityDefinitions: SecurityDefinitions{SecurityTemplate: "foo"}}
 	part := &SnapPart{m: &packageYaml{Services: []Service{svc}, Binaries: []Binary{bin}}}
 	c.Check(part.NeedsAppArmorUpdate(nil, nil), Equals, false)
-=======
+}
+
 func (s *SnapTestSuite) TestDetectIllegalYamlBinaries(c *C) {
 	_, err := parsePackageYamlData([]byte(`name: foo
 version: 1.0
@@ -1068,5 +1068,4 @@
 		bar int
 	}
 	c.Assert(getStructFields(t{}), DeepEquals, []string{"hello"})
->>>>>>> 98218db3
 }