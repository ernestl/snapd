--- conflicted
+++ resolved
@@ -416,52 +416,6 @@
 	c.Assert(generatedWrapper, Equals, expected)
 }
 
-<<<<<<< HEAD
-=======
-const expectedFrameworkWrapper = `#!/bin/sh
-set -e
-
-# snap info (deprecated)
-export SNAP_APP_PATH="/snaps/fmk/1.4.0.0.1/"
-export SNAP_APP_DATA_PATH="/var/lib/snaps/fmk/1.4.0.0.1/"
-export SNAP_APP_USER_DATA_PATH="$HOME/snaps/fmk/1.4.0.0.1/"
-
-# snap info
-export SNAP="/snaps/fmk/1.4.0.0.1/"
-export SNAP_DATA="/var/lib/snaps/fmk/1.4.0.0.1/"
-export SNAP_NAME="fmk"
-export SNAP_VERSION="1.4.0.0.1"
-export SNAP_DEVELOPER=""
-export SNAP_ARCH="%[1]s"
-export SNAP_USER_DATA="$HOME/snaps/fmk/1.4.0.0.1/"
-
-if [ ! -d "$SNAP_USER_DATA" ]; then
-   mkdir -p "$SNAP_USER_DATA"
-fi
-export HOME="$SNAP_USER_DATA"
-
-# Snap name is: fmk
-# App name is: echo
-# Developer name is: 
-
-ubuntu-core-launcher fmk.echo fmk_echo_1.4.0.0.1 /snaps/fmk/1.4.0.0.1/bin/echo "$@"
-`
-
-func (s *SnapTestSuite) TestSnappyGenerateSnapBinaryWrapperFmk(c *C) {
-	binary := &AppYaml{Name: "echo", Command: "bin/echo"}
-	pkgPath := "/snaps/fmk/1.4.0.0.1/"
-	aaProfile := "fmk_echo_1.4.0.0.1"
-	m := snapYaml{Name: "fmk",
-		Version: "1.4.0.0.1",
-		Type:    "framework"}
-
-	expected := fmt.Sprintf(expectedFrameworkWrapper, arch.UbuntuArchitecture())
-	generatedWrapper, err := generateSnapBinaryWrapper(binary, pkgPath, aaProfile, &m)
-	c.Assert(err, IsNil)
-	c.Assert(generatedWrapper, Equals, expected)
-}
-
->>>>>>> bb17a585
 func (s *SnapTestSuite) TestSnappyGenerateSnapBinaryWrapperIllegalChars(c *C) {
 	binary := &AppYaml{Name: "bin/pastebinit\nSomething nasty"}
 	pkgPath := "/snaps/pastebinit.mvo/1.4.0.0.1/"
