// -*- Mode: Go; indent-tabs-mode: t -*-

/*
 * Copyright (C) 2014-2016 Canonical Ltd
 *
 * This program is free software: you can redistribute it and/or modify
 * it under the terms of the GNU General Public License version 3 as
 * published by the Free Software Foundation.
 *
 * This program is distributed in the hope that it will be useful,
 * but WITHOUT ANY WARRANTY; without even the implied warranty of
 * MERCHANTABILITY or FITNESS FOR A PARTICULAR PURPOSE.  See the
 * GNU General Public License for more details.
 *
 * You should have received a copy of the GNU General Public License
 * along with this program.  If not, see <http://www.gnu.org/licenses/>.
 *
 */

package snappy

import (
	"fmt"
	"io/ioutil"
	"os"
	"path/filepath"
	"strconv"
	"strings"
	"testing"

	. "gopkg.in/check.v1"
	"gopkg.in/yaml.v2"

	"github.com/ubuntu-core/snappy/dirs"
	"github.com/ubuntu-core/snappy/osutil"
	"github.com/ubuntu-core/snappy/snap"
)

const (
	testDeveloper         = "testspacethename"
	fooComposedName       = "foo"
	helloSnapComposedName = "hello-snap"
)

// Hook up check.v1 into the "go test" runner
func Test(t *testing.T) { TestingT(t) }

// here to make it easy to switch in tests to "BuildSquashfsSnap"
var snapBuilderFunc = BuildSquashfsSnap

func init() {
	os.Setenv("SNAPPY_SQUASHFS_UNPACK_FOR_TESTS", "1")
}

// makeInstalledMockSnap creates a installed mock snap without any
// content other than the meta data
func makeInstalledMockSnap(snapYamlContent string, revno int) (yamlFile string, err error) {
	const packageHello = `name: hello-snap
version: 1.10
summary: hello
description: Hello...
apps:
 hello:
  command: bin/hello
 svc1:
   command: bin/hello
   stop-command: bin/goodbye
   post-stop-command: bin/missya
   daemon: forking
`
	if snapYamlContent == "" {
		snapYamlContent = packageHello
	}

	var m snapYaml
	if err := yaml.Unmarshal([]byte(snapYamlContent), &m); err != nil {
		return "", err
	}

<<<<<<< HEAD
	metaDir := filepath.Join(dirs.GlobalRootDir, "snap", m.Name, m.Version, "meta")
=======
	metaDir := filepath.Join(dirs.GlobalRootDir, "snaps", m.Name, strconv.Itoa(revno), "meta")
>>>>>>> f87e4207
	if err := os.MkdirAll(metaDir, 0775); err != nil {
		return "", err
	}
	yamlFile = filepath.Join(metaDir, "snap.yaml")
	if err := ioutil.WriteFile(yamlFile, []byte(snapYamlContent), 0644); err != nil {
		return "", err
	}

	if err := addMockDefaultApparmorProfile("hello-snap_hello_1.10"); err != nil {
		return "", err
	}

	if err := addMockDefaultApparmorProfile("hello-snap_svc1_1.10"); err != nil {
		return "", err
	}

	if err := addMockDefaultSeccompProfile("hello-snap_hello_1.10"); err != nil {
		return "", err
	}

	if err := addMockDefaultSeccompProfile("hello-snap_svc1_1.10"); err != nil {
		return "", err
	}

	hashFile := filepath.Join(metaDir, "hashes.yaml")
	if err := ioutil.WriteFile(hashFile, []byte("{}"), 0644); err != nil {
		return "", err
	}

	si := snap.SideInfo{
		OfficialName:      m.Name,
		Revision:          revno,
		Developer:         testDeveloper,
		Channel:           "remote-channel",
		EditedSummary:     "hello in summary",
		EditedDescription: "Hello...",
	}
	err = SaveManifest(&snap.Info{SideInfo: si, Version: m.Version})
	if err != nil {
		return "", err
	}

	return yamlFile, nil
}

func addMockDefaultApparmorProfile(appid string) error {
	appArmorDir := dirs.SnapAppArmorDir

	if err := os.MkdirAll(appArmorDir, 0775); err != nil {
		return err
	}

	const securityProfile = `
#include <tunables/global>
profile "foo" (attach_disconnected) {
	#include <abstractions/base>
}`

	apparmorFile := filepath.Join(appArmorDir, appid)
	return ioutil.WriteFile(apparmorFile, []byte(securityProfile), 0644)
}

func addMockDefaultSeccompProfile(appid string) error {
	seccompDir := dirs.SnapSeccompDir

	if err := os.MkdirAll(seccompDir, 0775); err != nil {
		return err
	}

	const securityProfile = `
open
write
connect
`

	seccompFile := filepath.Join(seccompDir, appid)
	return ioutil.WriteFile(seccompFile, []byte(securityProfile), 0644)
}

// makeTestSnapPackage creates a real snap package that can be installed on
// disk using snapYamlContent as its meta/snap.yaml
func makeTestSnapPackage(c *C, snapYamlContent string) (snapPath string) {
	return makeTestSnapPackageFull(c, snapYamlContent, true)
}

func makeTestSnapPackageWithFiles(c *C, snapYamlContent string, files [][]string) (snapPath string) {
	return makeTestSnapPackageFullWithFiles(c, snapYamlContent, true, files)
}

func makeTestSnapPackageFull(c *C, snapYamlContent string, makeLicense bool) (snapPath string) {
	return makeTestSnapPackageFullWithFiles(c, snapYamlContent, makeLicense, [][]string{})
}

func makeTestSnapPackageFullWithFiles(c *C, snapYamlContent string, makeLicense bool, files [][]string) (snapPath string) {
	tmpdir := c.MkDir()
	// content
	os.MkdirAll(filepath.Join(tmpdir, "bin"), 0755)
	content := `#!/bin/sh
echo "hello"`
	exampleBinary := filepath.Join(tmpdir, "bin", "foo")
	ioutil.WriteFile(exampleBinary, []byte(content), 0755)
	// meta
	os.MkdirAll(filepath.Join(tmpdir, "meta"), 0755)
	if snapYamlContent == "" {
		snapYamlContent = `
name: foo
version: 1.0
`
	}
	snapYamlFn := filepath.Join(tmpdir, "meta", "snap.yaml")
	ioutil.WriteFile(snapYamlFn, []byte(snapYamlContent), 0644)
	if makeLicense {
		license := filepath.Join(tmpdir, "meta", "license.txt")
		content = "WTFPL"
		ioutil.WriteFile(license, []byte(content), 0644)
	}

	for _, filenameAndContent := range files {
		filename := filenameAndContent[0]
		content := filenameAndContent[1]
		basedir := filepath.Dir(filepath.Join(tmpdir, filename))
		err := os.MkdirAll(basedir, 0755)
		c.Assert(err, IsNil)
		err = ioutil.WriteFile(filepath.Join(tmpdir, filename), []byte(content), 0644)
		c.Assert(err, IsNil)
	}

	// build it
	err := osutil.ChDir(tmpdir, func() error {
		var err error
		snapPath, err = snapBuilderFunc(tmpdir, "")
		c.Assert(err, IsNil)
		return err
	})
	c.Assert(err, IsNil)
	return filepath.Join(tmpdir, snapPath)
}

// makeTwoTestSnaps creates two real snaps of snap.Type of name
// "foo", with version "1.0" and "2.0", "2.0" being marked as the
// active snap.
func makeTwoTestSnaps(c *C, snapType snap.Type, extra ...string) {
	inter := &MockProgressMeter{}

	snapYamlContent := `name: foo
`
	if len(extra) > 0 {
		snapYamlContent += strings.Join(extra, "\n") + "\n"
	}

	if snapType != snap.TypeApp {
		snapYamlContent += fmt.Sprintf("type: %s\n", snapType)
	}

	snapPath := makeTestSnapPackage(c, snapYamlContent+"version: 1.0")
	foo10 := &snap.SideInfo{
		OfficialName: "foo",
		Developer:    testDeveloper,
		Revision:     100,
		Channel:      "remote-channel",
	}
	_, err := (&Overlord{}).InstallWithSideInfo(snapPath, foo10, AllowUnauthenticated|AllowGadget, inter)
	c.Assert(err, IsNil)

	snapPath = makeTestSnapPackage(c, snapYamlContent+"version: 2.0")
	foo20 := &snap.SideInfo{
		OfficialName: "foo",
		Developer:    testDeveloper,
		Revision:     200,
		Channel:      "remote-channel",
	}
	_, err = (&Overlord{}).InstallWithSideInfo(snapPath, foo20, AllowUnauthenticated|AllowGadget, inter)
	c.Assert(err, IsNil)

	installed, err := (&Overlord{}).Installed()
	c.Assert(err, IsNil)
	c.Assert(installed, HasLen, 2)
}

type MockProgressMeter struct {
	total    float64
	progress []float64
	finished bool
	spin     bool
	spinMsg  string
	written  int
	// Notifier:
	notified []string
	// Agreer:
	intro   string
	license string
	y       bool
}

func (m *MockProgressMeter) Start(pkg string, total float64) {
	m.total = total
}
func (m *MockProgressMeter) Set(current float64) {
	m.progress = append(m.progress, current)
}
func (m *MockProgressMeter) SetTotal(total float64) {
	m.total = total
}
func (m *MockProgressMeter) Spin(msg string) {
	m.spin = true
	m.spinMsg = msg
}
func (m *MockProgressMeter) Write(buf []byte) (n int, err error) {
	m.written += len(buf)
	return len(buf), err
}
func (m *MockProgressMeter) Finished() {
	m.finished = true
}
func (m *MockProgressMeter) Agreed(intro, license string) bool {
	m.intro = intro
	m.license = license
	return m.y
}
func (m *MockProgressMeter) Notify(msg string) {
	m.notified = append(m.notified, msg)
}

// apparmor_parser mocks
func mockRunAppArmorParser(argv ...string) ([]byte, error) {
	return nil, nil
}<|MERGE_RESOLUTION|>--- conflicted
+++ resolved
@@ -77,11 +77,7 @@
 		return "", err
 	}
 
-<<<<<<< HEAD
-	metaDir := filepath.Join(dirs.GlobalRootDir, "snap", m.Name, m.Version, "meta")
-=======
-	metaDir := filepath.Join(dirs.GlobalRootDir, "snaps", m.Name, strconv.Itoa(revno), "meta")
->>>>>>> f87e4207
+	metaDir := filepath.Join(dirs.SnapSnapsDir, m.Name, strconv.Itoa(revno), "meta")
 	if err := os.MkdirAll(metaDir, 0775); err != nil {
 		return "", err
 	}
