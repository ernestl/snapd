// -*- Mode: Go; indent-tabs-mode: t -*-

/*
 * Copyright (C) 2014-2015 Canonical Ltd
 *
 * This program is free software: you can redistribute it and/or modify
 * it under the terms of the GNU General Public License version 3 as
 * published by the Free Software Foundation.
 *
 * This program is distributed in the hope that it will be useful,
 * but WITHOUT ANY WARRANTY; without even the implied warranty of
 * MERCHANTABILITY or FITNESS FOR A PARTICULAR PURPOSE.  See the
 * GNU General Public License for more details.
 *
 * You should have received a copy of the GNU General Public License
 * along with this program.  If not, see <http://www.gnu.org/licenses/>.
 *
 */

package snappy

import (
	"io/ioutil"
	"os"
	"path/filepath"

	"github.com/ubuntu-core/snappy/dirs"
	"github.com/ubuntu-core/snappy/helpers"
	"github.com/ubuntu-core/snappy/partition"
	"github.com/ubuntu-core/snappy/pkg/squashfs"
	"github.com/ubuntu-core/snappy/systemd"

	. "gopkg.in/check.v1"
)

type SquashfsTestSuite struct {
	bootvars map[string]string
}

func (s *SquashfsTestSuite) SetUpTest(c *C) {
	dirs.SetRootDir(c.MkDir())

	os.MkdirAll(filepath.Join(dirs.SnapServicesDir, "multi-user.target.wants"), 0755)

	// ensure we do not run a real systemd
	systemd.SystemctlCmd = func(cmd ...string) ([]byte, error) {
		return []byte("ActiveState=inactive\n"), nil
	}

	// ensure we use the right builder func (squashfs)
	snapBuilderFunc = BuildSquashfsSnap

	// mock the boot variable writing for the tests
	s.bootvars = make(map[string]string)
	setBootVar = func(key, val string) error {
		s.bootvars[key] = val
		return nil
	}
	getBootVar = func(key string) (string, error) {
		return s.bootvars[key], nil
	}
}

func (s *SquashfsTestSuite) TearDownTest(c *C) {
	snapBuilderFunc = BuildLegacySnap
}

var _ = Suite(&SquashfsTestSuite{})

const packageHello = `name: hello-app
version: 1.10
icon: meta/hello.svg
`

func (s *SquashfsTestSuite) TestMakeSnapMakesSquashfs(c *C) {
	snapPkg := makeTestSnapPackage(c, packageHello)
	part, err := NewSnapPartFromSnapFile(snapPkg, "origin", true)
	c.Assert(err, IsNil)

	// ensure the right backend got picked up
	c.Assert(part.deb, FitsTypeOf, &squashfs.Snap{})
}

func (s *SquashfsTestSuite) TestInstallViaSquashfsWorks(c *C) {
	snapPkg := makeTestSnapPackage(c, packageHello)
	part, err := NewSnapPartFromSnapFile(snapPkg, "origin", true)
	c.Assert(err, IsNil)

	_, err = part.Install(&MockProgressMeter{}, 0)
	c.Assert(err, IsNil)

	// after install the blob is in the right dir
	c.Assert(helpers.FileExists(filepath.Join(dirs.SnapBlobDir, "hello-app.origin_1.10.snap")), Equals, true)

	// ensure the right unit is created
	mup := systemd.MountUnitPath("/apps/hello-app.origin/1.10", "mount")
	content, err := ioutil.ReadFile(mup)
	c.Assert(err, IsNil)
	c.Assert(string(content), Matches, "(?ms).*^Where=/apps/hello-app.origin/1.10")
	c.Assert(string(content), Matches, "(?ms).*^What=/var/lib/snappy/snaps/hello-app.origin_1.10.snap")
}

func (s *SquashfsTestSuite) TestAddSquashfsMount(c *C) {
	m := packageYaml{
		Name:          "foo.origin",
		Version:       "1.0",
		Architectures: []string{"all"},
	}
	inter := &MockProgressMeter{}
	err := m.addSquashfsMount(filepath.Join(dirs.SnapAppsDir, "foo.origin/1.0"), true, inter)
	c.Assert(err, IsNil)

	// ensure correct mount unit
	mount, err := ioutil.ReadFile(filepath.Join(dirs.SnapServicesDir, "apps-foo.origin-1.0.mount"))
	c.Assert(err, IsNil)
	c.Assert(string(mount), Equals, `[Unit]
Description=Squashfs mount unit for foo.origin

[Mount]
What=/var/lib/snappy/snaps/foo.origin_1.0.snap
Where=/apps/foo.origin/1.0
`)

}

func (s *SquashfsTestSuite) TestRemoveSquashfsMountUnit(c *C) {
	m := packageYaml{}
	inter := &MockProgressMeter{}
	err := m.addSquashfsMount(filepath.Join(dirs.SnapAppsDir, "foo.origin/1.0"), true, inter)
	c.Assert(err, IsNil)

	// ensure we have the files
	p := filepath.Join(dirs.SnapServicesDir, "apps-foo.origin-1.0.mount")
	c.Assert(helpers.FileExists(p), Equals, true)

	// now call remove and ensure they are gone
	err = m.removeSquashfsMount(filepath.Join(dirs.SnapAppsDir, "foo.origin/1.0"), inter)
	c.Assert(err, IsNil)
	p = filepath.Join(dirs.SnapServicesDir, "apps-foo.origin-1.0.mount")
	c.Assert(helpers.FileExists(p), Equals, false)
}

func (s *SquashfsTestSuite) TestRemoveViaSquashfsWorks(c *C) {
	snapPkg := makeTestSnapPackage(c, packageHello)
	part, err := NewSnapPartFromSnapFile(snapPkg, "origin", true)
	c.Assert(err, IsNil)

	_, err = part.Install(&MockProgressMeter{}, 0)
	c.Assert(err, IsNil)

	// after install the blob is in the right dir
	c.Assert(helpers.FileExists(filepath.Join(dirs.SnapBlobDir, "hello-app.origin_1.10.snap")), Equals, true)

	// now remove and ensure its gone
	err = part.Uninstall(&MockProgressMeter{})
	c.Assert(err, IsNil)
	c.Assert(helpers.FileExists(filepath.Join(dirs.SnapBlobDir, "hello-app.origin_1.10.snap")), Equals, false)

}

const packageOS = `
name: ubuntu-core
version: 15.10-1
type: os
vendor: Someone
`

func (s *SquashfsTestSuite) TestInstallOsSnapUpdatesBootloader(c *C) {
	snapPkg := makeTestSnapPackage(c, packageOS)
	part, err := NewSnapPartFromSnapFile(snapPkg, "origin", true)
	c.Assert(err, IsNil)

	_, err = part.Install(&MockProgressMeter{}, 0)
	c.Assert(err, IsNil)

	c.Assert(s.bootvars, DeepEquals, map[string]string{
		"snappy_os":   "ubuntu-core.origin_15.10-1.snap",
		"snappy_mode": "try",
	})
}

const packageKernel = `
name: ubuntu-kernel
version: 4.0-1
type: kernel
vendor: Someone

kernel: vmlinuz-4.2
initrd: initrd.img-4.2
`

func (s *SquashfsTestSuite) TestInstallKernelSnapUpdatesBootloader(c *C) {
	files := [][]string{
		{"vmlinuz-4.2", "I'm a kernel"},
		{"initrd.img-4.2", "...and I'm an initrd"},
	}
	snapPkg := makeTestSnapPackageWithFiles(c, packageKernel, files)
	part, err := NewSnapPartFromSnapFile(snapPkg, "origin", true)
	c.Assert(err, IsNil)

	_, err = part.Install(&MockProgressMeter{}, 0)
	c.Assert(err, IsNil)

	c.Assert(s.bootvars, DeepEquals, map[string]string{
		"snappy_kernel": "ubuntu-kernel.origin_4.0-1.snap",
		"snappy_mode":   "try",
	})
}

func (s *SquashfsTestSuite) TestInstallKernelSnapUnpacksKernel(c *C) {
	files := [][]string{
		{"vmlinuz-4.2", "I'm a kernel"},
		{"initrd.img-4.2", "...and I'm an initrd"},
	}
	snapPkg := makeTestSnapPackageWithFiles(c, packageKernel, files)
	part, err := NewSnapPartFromSnapFile(snapPkg, "origin", true)
	c.Assert(err, IsNil)

	_, err = part.Install(&MockProgressMeter{}, 0)
	c.Assert(err, IsNil)

	// this is where the kernel/initrd is unpacked
	bootdir := partition.BootloaderDir()

	// kernel is here and normalized
	vmlinuz := filepath.Join(bootdir, "ubuntu-kernel.origin_4.0-1.snap", "vmlinuz")
	content, err := ioutil.ReadFile(vmlinuz)
	c.Assert(err, IsNil)
	c.Assert(string(content), Equals, files[0][1])

	// and so is initrd
	initrd := filepath.Join(bootdir, "ubuntu-kernel.origin_4.0-1.snap", "initrd.img")
	content, err = ioutil.ReadFile(initrd)
	c.Assert(err, IsNil)
	c.Assert(string(content), Equals, files[1][1])
}

<<<<<<< HEAD
func (s *SquashfsTestSuite) TestInstallOsRebootRequired(c *C) {
	snapYaml, err := makeInstalledMockSnap(dirs.GlobalRootDir, packageOS)
=======
func (s *SquashfsTestSuite) TestActiveKernelNotRemovable(c *C) {
	snapYaml, err := makeInstalledMockSnap(dirs.GlobalRootDir, packageKernel)
>>>>>>> 2ca7fa0d
	c.Assert(err, IsNil)

	snap, err := NewInstalledSnapPart(snapYaml, testOrigin)
	c.Assert(err, IsNil)
<<<<<<< HEAD
	c.Assert(snap.NeedsReboot(), Equals, false)

	snap.isActive = false
	s.bootvars["snappy_os"] = "ubuntu-core." + testOrigin + "_15.10-1.snap"
	c.Assert(snap.NeedsReboot(), Equals, true)
}

func (s *SquashfsTestSuite) TestInstallKernelRebootRequired(c *C) {
	snapYaml, err := makeInstalledMockSnap(dirs.GlobalRootDir, packageKernel)
	c.Assert(err, IsNil)

	snap, err := NewInstalledSnapPart(snapYaml, testOrigin)
	c.Assert(err, IsNil)
	c.Assert(snap.NeedsReboot(), Equals, false)

	snap.isActive = false
	s.bootvars["snappy_kernel"] = "ubuntu-kernel." + testOrigin + "_4.0-1.snap"
	c.Assert(snap.NeedsReboot(), Equals, true)

	// simulate we booted the kernel successfully
	s.bootvars["snappy_good_kernel"] = "ubuntu-kernel." + testOrigin + "_4.0-1.snap"
	c.Assert(snap.NeedsReboot(), Equals, false)
=======

	snap.isActive = true
	c.Assert(snap.Uninstall(&MockProgressMeter{}), Equals, ErrPackageNotRemovable)
}

func (s *SquashfsTestSuite) TestInstallKernelSnapUnpacksKernelErrors(c *C) {
	snapPkg := makeTestSnapPackage(c, packageHello)
	part, err := NewSnapPartFromSnapFile(snapPkg, "origin", true)
	c.Assert(err, IsNil)

	err = extractKernelAssets(part, nil, 0)
	c.Assert(err, ErrorMatches, `can not extract kernel assets from snap type "app"`)
}

func (s *SquashfsTestSuite) TestActiveOSNotRemovable(c *C) {
	snapYaml, err := makeInstalledMockSnap(dirs.GlobalRootDir, packageOS)
	c.Assert(err, IsNil)

	snap, err := NewInstalledSnapPart(snapYaml, testOrigin)
	c.Assert(err, IsNil)

	snap.isActive = true
	c.Assert(snap.Uninstall(&MockProgressMeter{}), Equals, ErrPackageNotRemovable)
>>>>>>> 2ca7fa0d
}<|MERGE_RESOLUTION|>--- conflicted
+++ resolved
@@ -235,19 +235,42 @@
 	c.Assert(string(content), Equals, files[1][1])
 }
 
-<<<<<<< HEAD
+func (s *SquashfsTestSuite) TestActiveKernelNotRemovable(c *C) {
+	snapYaml, err := makeInstalledMockSnap(dirs.GlobalRootDir, packageKernel)
+	c.Assert(err, IsNil)
+
+	snap, err := NewInstalledSnapPart(snapYaml, testOrigin)
+	c.Assert(err, IsNil)
+
+	snap.isActive = true
+	c.Assert(snap.Uninstall(&MockProgressMeter{}), Equals, ErrPackageNotRemovable)
+}
+
+func (s *SquashfsTestSuite) TestInstallKernelSnapUnpacksKernelErrors(c *C) {
+	snapPkg := makeTestSnapPackage(c, packageHello)
+	part, err := NewSnapPartFromSnapFile(snapPkg, "origin", true)
+	c.Assert(err, IsNil)
+
+	err = extractKernelAssets(part, nil, 0)
+	c.Assert(err, ErrorMatches, `can not extract kernel assets from snap type "app"`)
+}
+
+func (s *SquashfsTestSuite) TestActiveOSNotRemovable(c *C) {
+	snapYaml, err := makeInstalledMockSnap(dirs.GlobalRootDir, packageOS)
+	c.Assert(err, IsNil)
+
+	snap, err := NewInstalledSnapPart(snapYaml, testOrigin)
+	c.Assert(err, IsNil)
+
+	snap.isActive = true
+	c.Assert(snap.Uninstall(&MockProgressMeter{}), Equals, ErrPackageNotRemovable)
+}
+
 func (s *SquashfsTestSuite) TestInstallOsRebootRequired(c *C) {
 	snapYaml, err := makeInstalledMockSnap(dirs.GlobalRootDir, packageOS)
-=======
-func (s *SquashfsTestSuite) TestActiveKernelNotRemovable(c *C) {
-	snapYaml, err := makeInstalledMockSnap(dirs.GlobalRootDir, packageKernel)
->>>>>>> 2ca7fa0d
-	c.Assert(err, IsNil)
-
-	snap, err := NewInstalledSnapPart(snapYaml, testOrigin)
-	c.Assert(err, IsNil)
-<<<<<<< HEAD
-	c.Assert(snap.NeedsReboot(), Equals, false)
+	c.Assert(err, IsNil)
+	snap, err := NewInstalledSnapPart(snapYaml, testOrigin)
+	c.Assert(err, IsNil)
 
 	snap.isActive = false
 	s.bootvars["snappy_os"] = "ubuntu-core." + testOrigin + "_15.10-1.snap"
@@ -269,29 +292,4 @@
 	// simulate we booted the kernel successfully
 	s.bootvars["snappy_good_kernel"] = "ubuntu-kernel." + testOrigin + "_4.0-1.snap"
 	c.Assert(snap.NeedsReboot(), Equals, false)
-=======
-
-	snap.isActive = true
-	c.Assert(snap.Uninstall(&MockProgressMeter{}), Equals, ErrPackageNotRemovable)
-}
-
-func (s *SquashfsTestSuite) TestInstallKernelSnapUnpacksKernelErrors(c *C) {
-	snapPkg := makeTestSnapPackage(c, packageHello)
-	part, err := NewSnapPartFromSnapFile(snapPkg, "origin", true)
-	c.Assert(err, IsNil)
-
-	err = extractKernelAssets(part, nil, 0)
-	c.Assert(err, ErrorMatches, `can not extract kernel assets from snap type "app"`)
-}
-
-func (s *SquashfsTestSuite) TestActiveOSNotRemovable(c *C) {
-	snapYaml, err := makeInstalledMockSnap(dirs.GlobalRootDir, packageOS)
-	c.Assert(err, IsNil)
-
-	snap, err := NewInstalledSnapPart(snapYaml, testOrigin)
-	c.Assert(err, IsNil)
-
-	snap.isActive = true
-	c.Assert(snap.Uninstall(&MockProgressMeter{}), Equals, ErrPackageNotRemovable)
->>>>>>> 2ca7fa0d
 }