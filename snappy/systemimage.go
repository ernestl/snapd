//--------------------------------------------------------------------
// Copyright (c) 2014-2015 Canonical Ltd.
//--------------------------------------------------------------------

package snappy

import (
	"crypto/sha256"
	"encoding/hex"
	"errors"
	"fmt"
	"log"
	"os"
	"path"
	"runtime"
	"strings"
	"time"

	partition "launchpad.net/snappy/partition"

	"github.com/mvo5/goconfigparser"
	dbus "launchpad.net/go-dbus/v1"
)

const (
	systemImageBusName    = "com.canonical.SystemImage"
	systemImageObjectPath = "/Service"
	systemImageInterface  = systemImageBusName

	// XXX: arbitrary value, but surely sufficient?
	systemImageTimeoutSecs = 30

	systemImagePartName = "ubuntu-core"

	// location of the channel config on the filesystem
	systemImageChannelConfig = "/etc/system-image/channel.ini"

	// the location for the ReloadConfig
	systemImageClientConfig = "/etc/system-image/client.ini"
)

type SystemImagePart struct {
	proxy *systemImageDBusProxy

	version        string
	versionDetails string
	channelName    string

	isInstalled bool
	isActive    bool

	partition partition.PartitionInterface
}

func (s *SystemImagePart) Type() SnapType {
	return SnapTypeCore
}

func (s *SystemImagePart) Name() string {
	return systemImagePartName
}

func (s *SystemImagePart) Version() string {
	return s.version
}

func (s *SystemImagePart) Description() string {
	return "ubuntu-core description"
}

func (s *SystemImagePart) Hash() string {
	hasher := sha256.New()
	hasher.Write([]byte(s.versionDetails))
	hexdigest := hex.EncodeToString(hasher.Sum(nil))

	return hexdigest
}

func (s *SystemImagePart) IsActive() bool {
	return s.isActive
}

func (s *SystemImagePart) IsInstalled() bool {
	return s.isInstalled
}

func (s *SystemImagePart) InstalledSize() int {
	return -1
}

func (s *SystemImagePart) DownloadSize() int {
	return -1
}

func (s *SystemImagePart) Install(pb ProgressMeter) (err error) {

	quitCh := make(chan int)
	if pb != nil {
		// FIXME: we need to find a way to stop this watcher
		updateProgressCh, err := s.proxy.makeWatcher("UpdateProgress")
		if err != nil {
			log.Panic(fmt.Sprintf("ERROR: %v", err))
			return nil
		}

		defer func() {
			quitCh <- 1
		}()
		pb.Start(100.0)
		go func() {
			for {
				var percent int32
				var eta float64
				select {
				case msg := <-updateProgressCh:
					err := msg.Args(&percent, &eta)
					if err == nil {
						if percent >= 0 {
							pb.Set(float64(percent))
						} else {
							pb.Spin("Applying")
						}
					}
				case <-quitCh:
					pb.Finished()
					break
				}
			}
		}()
	}

	// Ensure there is always a kernel + initrd to boot with, even
	// if the update does not provide new versions.
	err = s.partition.SyncBootloaderFiles()
	if err != nil {
		return err
	}

	err = s.proxy.DownloadUpdate()
	if err != nil {
		return err
	}

	// FIXME: switch s-i daemon back to current partition
	err = s.partition.UpdateBootloader()

	if pb != nil {
		quitCh <- 1
	}
	return err
}

func (s *SystemImagePart) Uninstall() (err error) {
	return errors.New("Uninstall of a core snap is not possible")
}

func (s *SystemImagePart) Config(configuration []byte) (err error) {
	return err
}

// Mark the *currently* booted rootfs as "good" (it booted :)
// Note: Not part of the Part interface.
func (s *SystemImagePart) MarkBootSuccessful() (err error) {

	return s.partition.MarkBootSuccessful()
}
func (s *SystemImagePart) Channel() string {

	return s.channelName
}

// Return true if the next boot will use the other root filesystem.
func (s *SystemImagePart) NextBootIsOther() bool {
	return s.partition.NextBootIsOther()
}

// Result of UpdateAvailableStatus() call
type updateStatus struct {
	is_available      bool
	downloading       bool
	available_version string
	update_size       int32
	last_update_date  string
	error_reason      string
}

// Result of the Information() call
type systemImageInfo map[string]string

type systemImageDBusProxy struct {
	proxy      *dbus.ObjectProxy
	connection *dbus.Connection
	partition  partition.PartitionInterface

	// the update status
	us updateStatus

	// signal watches
	updateAvailableStatus chan *dbus.Message
	updateApplied         chan *dbus.Message
	updateDownloaded      chan *dbus.Message
	updateFailed          chan *dbus.Message
	quitCh                chan int // can be used to stop the watchers
}

// this functions only exists to make testing easier, i.e. the testsuite
// will replace newPartition() to return a mockPartition
var newPartition = func() (p partition.PartitionInterface) {
	return partition.New()
}

func newSystemImageDBusProxy(bus dbus.StandardBus) *systemImageDBusProxy {
	var err error
	p := new(systemImageDBusProxy)
	p.partition = newPartition()

	if p.connection, err = dbus.Connect(bus); err != nil {
		log.Panic("Error: can not connect to the bus")
		return nil
	}

	p.proxy = p.connection.Object(systemImageBusName, systemImageObjectPath)
	if p.proxy == nil {
		log.Panic("ERROR: failed to create D-Bus proxy for system-image server")
		return nil
	}

	p.quitCh = make(chan int)
	p.updateAvailableStatus, err = p.makeWatcher("UpdateAvailableStatus")
	if err != nil {
		log.Panic(fmt.Sprintf("ERROR: %v", err))
		return nil
	}

	p.updateApplied, err = p.makeWatcher("Rebooting")
	if err != nil {
		log.Panic(fmt.Sprintf("ERROR: %v", err))
		return nil
	}

	p.updateDownloaded, err = p.makeWatcher("UpdateDownloaded")
	if err != nil {
		log.Panic(fmt.Sprintf("ERROR: %v", err))
		return nil
	}

	p.updateFailed, err = p.makeWatcher("UpdateFailed")
	if err != nil {
		log.Panic(fmt.Sprintf("ERROR: %v", err))
		return nil
	}

	return p
}

func (s *systemImageDBusProxy) Information() (info systemImageInfo, err error) {
	callName := "Information"
	msg, err := s.proxy.Call(systemImageBusName, callName)
	if err != nil {
		return info, err
	}

	err = msg.Args(&info)
	if err != nil {
		return info, err
	}

	// FIXME: workaround version number oddness
	if info["target_build_number"] == "-1" {
		info["target_build_number"] = "0~"
	}

	return info, nil
}

func (s *systemImageDBusProxy) GetSetting(key string) (v string, err error) {
	callName := "GetSetting"
	msg, err := s.proxy.Call(systemImageBusName, callName, key)
	if err != nil {
		return v, err
	}

	err = msg.Args(&v)
	if err != nil {
		return v, err
	}

	return v, nil
}

func (s *systemImageDBusProxy) makeWatcher(signalName string) (received chan *dbus.Message, err error) {
	watch, err := s.connection.WatchSignal(&dbus.MatchRule{
		Type:      dbus.TypeSignal,
		Sender:    systemImageBusName,
		Interface: systemImageInterface,
		Member:    signalName})
	if err != nil {
		return received, err
	}
	runtime.SetFinalizer(watch, func(u *dbus.SignalWatch) {
		u.Cancel()
	})

	received = make(chan *dbus.Message)
	go func() {
		for {
			select {
			case msg := <-watch.C:
				received <- msg
			}
		}
	}()

	return received, err
}

func (s *systemImageDBusProxy) ApplyUpdate() (err error) {
	callName := "ApplyUpdate"
	_, err = s.proxy.Call(systemImageBusName, callName)
	if err != nil {
		return err
	}
	select {
	case _ = <-s.updateApplied:
		break
	case _ = <-s.updateFailed:
		return errors.New("updateFailed")
		break
	}
	return nil
}

func (s *systemImageDBusProxy) DownloadUpdate() (err error) {
	callName := "DownloadUpdate"
	_, err = s.proxy.Call(systemImageBusName, callName)
	if err != nil {
		return err
	}
	select {
	case _ = <-s.updateDownloaded:
		s.ApplyUpdate()
	case _ = <-s.updateFailed:
		return errors.New("downloadFailed")
		break
	}

	return err
}

// Force system-image-dbus daemon to read the other partitions
// system-image configuration file so that it can calculate the correct
// upgrade path.
//
// If reset is true, force system-image to reload its configuration from
// the current rootfs, otherwise
func (s *systemImageDBusProxy) ReloadConfiguration(reset bool) (err error) {
	// Using RunWithOther() is safe since the
	// system-image-dbus daemon caches its configuration file,
	// so once the D-Bus call completes, it no longer cares
	// about configFile.
<<<<<<< HEAD
	return s.partition.RunWithOther(func(otherRoot string) (err error) {
		configFile := path.Join(otherRoot, systemImageClientConfig)
=======
	return s.partition.RunWithOther(false, func(otherRoot string) (err error) {
		configFile := otherRoot + systemImageClientConfig
>>>>>>> 91b27c32
		// FIXME: replace with FileExists() call once it's in a utility
		// package.
		_, err = os.Stat(configFile)
		if err != nil {
			// file doesn't exist, making this call a NOP.
			return nil
		}
		callName := "ReloadConfiguration"
		_, err = s.proxy.Call(systemImageBusName, callName, configFile)
		return err
	})
}

// Check to see if there is a system image update available
func (s *systemImageDBusProxy) CheckForUpdate() (us updateStatus, err error) {

	// Ensure the system-image-dbus daemon is looking at the correct
	// rootfs's configuration file
	if err = s.ReloadConfiguration(false); err != nil {
		return us, err
	}
	// FIXME: we can not switch back or DownloadUpdate is unhappy

	callName := "CheckForUpdate"
	_, err = s.proxy.Call(systemImageBusName, callName)
	if err != nil {
		return us, err
	}

	select {
	case msg := <-s.updateAvailableStatus:
		err = msg.Args(&s.us.is_available,
			&s.us.downloading,
			&s.us.available_version,
			&s.us.update_size,
			&s.us.last_update_date,
			&s.us.error_reason)

	case <-time.After(systemImageTimeoutSecs * time.Second):
		err = errors.New(fmt.Sprintf(
			"ERROR: "+
				"timed out after %d seconds "+
				"waiting for system image server to respond",
			systemImageTimeoutSecs))
	}

	return s.us, err
}

type SystemImageRepository struct {
	proxy     *systemImageDBusProxy
	partition partition.PartitionInterface
	myroot    string
}

// Constructor
func newSystemImageRepositoryForBus(bus dbus.StandardBus) *SystemImageRepository {
	return &SystemImageRepository{
		proxy:     newSystemImageDBusProxy(bus),
		partition: newPartition()}
}

func NewSystemImageRepository() *SystemImageRepository {
	return newSystemImageRepositoryForBus(dbus.SystemBus)
}

func (s *SystemImageRepository) Description() string {
	return "SystemImageRepository"
}

func (s *SystemImageRepository) makePartFromSystemImageConfigFile(path string, isActive bool) (part Part, err error) {
	cfg := goconfigparser.New()
	f, err := os.Open(path)
	if err != nil {
		log.Printf("Can not open '%s': %s", path, err)
		return part, err
	}
	err = cfg.Read(f)
	if err != nil {
		log.Printf("Can not parse config '%s': err", path, err)
		return part, err
	}

	currentBuildNumber, err := cfg.Get("service", "build_number")
	versionDetails, err := cfg.Get("service", "version_detail")
	channelName, err := cfg.Get("service", "channel")
	return &SystemImagePart{
		isActive:       isActive,
		isInstalled:    true,
		proxy:          s.proxy,
		version:        currentBuildNumber,
		versionDetails: versionDetails,
		channelName:    channelName,
		partition:      s.partition}, err
}

func (s *SystemImageRepository) currentPart() Part {
	configFile := path.Join(s.myroot, systemImageChannelConfig)
	part, err := s.makePartFromSystemImageConfigFile(configFile, true)
	if err != nil {
		log.Printf("Can not make system-image part for %s: %s", configFile, err)
	}
	return part
}

// Returns the part associated with the other rootfs (if any)
func (s *SystemImageRepository) otherPart() Part {
	var part Part
<<<<<<< HEAD
	s.partition.RunWithOther(func(otherRoot string) (err error) {
		configFile := path.Join(s.myroot, otherRoot, systemImageChannelConfig)
=======
	s.partition.RunWithOther(false, func(otherRoot string) (err error) {
		configFile := s.myroot + otherRoot + systemImageChannelConfig
>>>>>>> 91b27c32
		part, err = s.makePartFromSystemImageConfigFile(configFile, false)
		if err != nil {
			log.Printf("Can not make system-image part for %s: %s", configFile, err)
		}
		return err
	})
	return part
}

func (s *SystemImageRepository) Search(terms string) (versions []Part, err error) {
	if strings.Contains(terms, systemImagePartName) {
		s.proxy.Information()
		part := s.currentPart()
		versions = append(versions, part)
	}
	return versions, err
}

func (s *SystemImageRepository) Details(snapName string) (versions []Part, err error) {
	if snapName == systemImagePartName {
		s.proxy.Information()
		part := s.currentPart()
		versions = append(versions, part)
	}
	return versions, err
}

func (s *SystemImageRepository) Updates() (parts []Part, err error) {
	if _, err = s.proxy.CheckForUpdate(); err != nil {
		return parts, err
	}
	current := s.currentPart()
	current_version := current.Version()
	target_version := s.proxy.us.available_version
	if VersionCompare(current_version, target_version) < 0 {
		parts = append(parts, &SystemImagePart{
			proxy:          s.proxy,
			version:        target_version,
			versionDetails: "?",
			channelName:    current.(*SystemImagePart).channelName,
			partition:      s.partition})
	}

	return parts, err
}

func (s *SystemImageRepository) Installed() (parts []Part, err error) {
	// current partition
	curr := s.currentPart()
	if curr != nil {
		parts = append(parts, curr)
	}

	// other partition
	other := s.otherPart()
	if other != nil {
		parts = append(parts, other)
	}

	return parts, err
}<|MERGE_RESOLUTION|>--- conflicted
+++ resolved
@@ -358,13 +358,8 @@
 	// system-image-dbus daemon caches its configuration file,
 	// so once the D-Bus call completes, it no longer cares
 	// about configFile.
-<<<<<<< HEAD
-	return s.partition.RunWithOther(func(otherRoot string) (err error) {
+	return s.partition.RunWithOther(false, func(otherRoot string) (err error) {
 		configFile := path.Join(otherRoot, systemImageClientConfig)
-=======
-	return s.partition.RunWithOther(false, func(otherRoot string) (err error) {
-		configFile := otherRoot + systemImageClientConfig
->>>>>>> 91b27c32
 		// FIXME: replace with FileExists() call once it's in a utility
 		// package.
 		_, err = os.Stat(configFile)
@@ -473,13 +468,8 @@
 // Returns the part associated with the other rootfs (if any)
 func (s *SystemImageRepository) otherPart() Part {
 	var part Part
-<<<<<<< HEAD
-	s.partition.RunWithOther(func(otherRoot string) (err error) {
+	s.partition.RunWithOther(false, func(otherRoot string) (err error) {
 		configFile := path.Join(s.myroot, otherRoot, systemImageChannelConfig)
-=======
-	s.partition.RunWithOther(false, func(otherRoot string) (err error) {
-		configFile := s.myroot + otherRoot + systemImageChannelConfig
->>>>>>> 91b27c32
 		part, err = s.makePartFromSystemImageConfigFile(configFile, false)
 		if err != nil {
 			log.Printf("Can not make system-image part for %s: %s", configFile, err)
