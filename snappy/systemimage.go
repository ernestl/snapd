//--------------------------------------------------------------------
// Copyright (c) 2014-2015 Canonical Ltd.
//--------------------------------------------------------------------

package snappy

import (
	"crypto/sha512"
	"encoding/hex"
	"errors"
	"fmt"
	"log"
	"os"
	"path/filepath"
	"runtime"
	"strings"
	"time"

	partition "launchpad.net/snappy/partition"

	"github.com/mvo5/goconfigparser"
	dbus "launchpad.net/go-dbus/v1"
)

const (
	systemImageBusName    = "com.canonical.SystemImage"
	systemImageObjectPath = "/Service"
	systemImageInterface  = systemImageBusName

	// XXX: arbitrary value, but surely sufficient?
	systemImageTimeoutSecs = 30

	systemImagePartName = "ubuntu-core"

	// location of the channel config on the filesystem
	systemImageChannelConfig = "/etc/system-image/channel.ini"

	// the location for the ReloadConfig
	systemImageClientConfig = "/etc/system-image/client.ini"
)

// This is the root directory of the filesystem. Its only useful to
// change when writing tests
var systemImageRoot = "/"

// SystemImagePart represents a "core" snap that is managed via the SystemImage
// client
type SystemImagePart struct {
	proxy *systemImageDBusProxy

	version        string
	versionDetails string
	channelName    string
	lastUpdate     time.Time

	isInstalled bool
	isActive    bool

	updateSize int64

	partition partition.Interface
}

// Type returns SnapTypeCore for this snap
func (s *SystemImagePart) Type() SnapType {
	return SnapTypeCore
}

// Name returns the name
func (s *SystemImagePart) Name() string {
	return systemImagePartName
}

// Version returns the version
func (s *SystemImagePart) Version() string {
	return s.version
}

// Description returns the description
func (s *SystemImagePart) Description() string {
	return "ubuntu-core description"
}

// Hash returns the hash
func (s *SystemImagePart) Hash() string {
	hasher := sha512.New()
	hasher.Write([]byte(s.versionDetails))
	hexdigest := hex.EncodeToString(hasher.Sum(nil))

	return hexdigest
}

// IsActive returns true if the snap is active
func (s *SystemImagePart) IsActive() bool {
	return s.isActive
}

// IsInstalled returns true if the snap is installed
func (s *SystemImagePart) IsInstalled() bool {
	return s.isInstalled
}

// InstalledSize returns the size of the installed snap
func (s *SystemImagePart) InstalledSize() int64 {
	return -1
}

// DownloadSize returns the dowload size
func (s *SystemImagePart) DownloadSize() int64 {
	return s.updateSize
}

// Date returns the last update date
func (s *SystemImagePart) Date() time.Time {
	return s.lastUpdate
}

// SetActive sets the snap active
func (s *SystemImagePart) SetActive() (err error) {
	isNextBootOther := s.partition.IsNextBootOther()
	// active and no switch scheduled -> nothing to do
	if s.IsActive() && !isNextBootOther {
		return nil
	}
	// not currently active but switch scheduled already -> nothing to do
	if !s.IsActive() && isNextBootOther {
		return nil
	}

	// FIXME: UpdateBootloader is a bit generic, this should really be
	//        something like ToggleNextBootToOtherParition (but slightly
	//        shorter ;)
	return s.partition.UpdateBootloader()
}

// Install installs the snap
func (s *SystemImagePart) Install(pb ProgressMeter) (err error) {
	var updateProgress *SensibleWatch
	if pb != nil {
		updateProgress, err = s.proxy.makeWatcher("UpdateProgress")
		if err != nil {
			log.Panic(fmt.Sprintf("ERROR: %v", err))
			return nil
		}

		pb.Start(100.0)
		go func() {
			var percent int32
			var eta float64
			for msg := range updateProgress.C {
				if err := msg.Args(&percent, &eta); err != nil {
					break
				}
				if percent >= 0 {
					pb.Set(float64(percent))
				} else {
					pb.Spin("Applying")
				}
			}
		}()
	}

	// Ensure there is always a kernel + initrd to boot with, even
	// if the update does not provide new versions.
	err = s.partition.SyncBootloaderFiles()
	if err != nil {
		return err
	}

	err = s.proxy.DownloadUpdate()
	if err != nil {
		return err
	}

	// Check that the final system state is as expected.
	if err = s.verifyUpgradeWasApplied(); err != nil {
		return err
	}

	// FIXME: switch s-i daemon back to current partition
	err = s.partition.UpdateBootloader()

	if pb != nil {
		pb.Finished()
		updateProgress.Cancel()
	}
	return err
}

// Ensure the expected version update was applied to the expected partition.
func (s *SystemImagePart) verifyUpgradeWasApplied() error {
	// The upgrade has now been applied, so check that the expected
	// update was applied by comparing "self" (which is the newest
	// system-image revision with that installed on the other
	// partition.

	// Determine the latest installed part.
	latestPart := makeOtherPart(s.partition, s.proxy)
	if latestPart == nil {
		// If there is no other part, this system must be a
		// single rootfs one, so re-query current to find the
		// latest installed part.
		latestPart = makeCurrentPart(s.partition, s.proxy)
	}

	if latestPart == nil {
		return errors.New("could not find latest installed partition")
	}

	if s.version != latestPart.Version() {
		return fmt.Errorf("found latest installed version %q (expected %q)",
			latestPart.Version(), s.version)
	}

	return nil
}

// Uninstall can not be used for "core" snaps
func (s *SystemImagePart) Uninstall() (err error) {
	return errors.New("Uninstall of a core snap is not possible")
}

// Config is used to to configure the snap
func (s *SystemImagePart) Config(configuration []byte) (new string, err error) {
	// system-image is special and we provide a ubuntu-core-config
	// script via cloud-init
	const coreConfig = "/usr/bin/ubuntu-core-config"
	return runConfigScript(coreConfig, string(configuration), nil)
}

// NeedsReboot returns true if the snap becomes active on the next reboot
func (s *SystemImagePart) NeedsReboot() bool {

	if !s.IsActive() && s.partition.IsNextBootOther() {
		return true
	}

	return false
}

// MarkBootSuccessful marks the *currently* booted rootfs as "good"
// (it booted :)
// Note: Not part of the Part interface.
func (s *SystemImagePart) MarkBootSuccessful() (err error) {

	return s.partition.MarkBootSuccessful()
}

// Channel returns the system-image-server channel used
func (s *SystemImagePart) Channel() string {
	return s.channelName
}

// Result of UpdateAvailableStatus() call
type updateStatus struct {
	isAvailable      bool
	downloading      bool
	availableVersion string
	updateSize       int32
	lastUpdateDate   string
	errorReason      string
}

// Result of the Information() call
type systemImageInfo map[string]string

type systemImageDBusProxy struct {
	proxy      *dbus.ObjectProxy
	connection *dbus.Connection
	partition  partition.Interface

	// the update status
	us updateStatus

	// signal watches
	updateAvailableStatus *SensibleWatch
	updateApplied         *SensibleWatch
	updateDownloaded      *SensibleWatch
	updateFailed          *SensibleWatch
}

// this functions only exists to make testing easier, i.e. the testsuite
// will replace newPartition() to return a mockPartition
var newPartition = func() (p partition.Interface) {
	return partition.New()
}

func newSystemImageDBusProxy(bus dbus.StandardBus) *systemImageDBusProxy {
	var err error
	p := new(systemImageDBusProxy)
	p.partition = newPartition()

	if p.connection, err = dbus.Connect(bus); err != nil {
		log.Printf("Warning: can not connect to the bus")
		return nil
	}

	p.proxy = p.connection.Object(systemImageBusName, systemImageObjectPath)
	if p.proxy == nil {
		log.Printf("Warning: failed to create D-Bus proxy for system-image server")
		return nil
	}

	p.updateAvailableStatus, err = p.makeWatcher("UpdateAvailableStatus")
	if err != nil {
		log.Printf(fmt.Sprintf("Warning: %v", err))
		return nil
	}

	p.updateApplied, err = p.makeWatcher("Rebooting")
	if err != nil {
		log.Printf(fmt.Sprintf("Warning: %v", err))
		return nil
	}

	p.updateDownloaded, err = p.makeWatcher("UpdateDownloaded")
	if err != nil {
		log.Printf(fmt.Sprintf("Warning: %v", err))
		return nil
	}

	p.updateFailed, err = p.makeWatcher("UpdateFailed")
	if err != nil {
		log.Printf(fmt.Sprintf("Warning: %v", err))
		return nil
	}

	runtime.SetFinalizer(p, func(p *systemImageDBusProxy) {
		p.updateAvailableStatus.Cancel()
		p.updateApplied.Cancel()
		p.updateDownloaded.Cancel()
		p.updateFailed.Cancel()
	})

	return p
}

func (s *systemImageDBusProxy) Information() (info systemImageInfo, err error) {
	callName := "Information"
	msg, err := s.proxy.Call(systemImageBusName, callName)
	if err != nil {
		return info, err
	}

	err = msg.Args(&info)
	if err != nil {
		return info, err
	}

	// FIXME: workaround version number oddness
	if info["target_build_number"] == "-1" {
		info["target_build_number"] = "0~"
	}

	return info, nil
}

func (s *systemImageDBusProxy) GetSetting(key string) (v string, err error) {
	callName := "GetSetting"
	msg, err := s.proxy.Call(systemImageBusName, callName, key)
	if err != nil {
		return v, err
	}

	err = msg.Args(&v)
	if err != nil {
		return v, err
	}

	return v, nil
}

// SensibleWatch is a workaround for go-dbus bug #1416352 makes this
// nesessary (so sad!)
type SensibleWatch struct {
	watch  *dbus.SignalWatch
	C      chan *dbus.Message
	closed bool
}

// Cancel cancels watching
func (w *SensibleWatch) Cancel() {
	w.watch.Cancel()
}

func (s *systemImageDBusProxy) makeWatcher(signalName string) (sensibleWatch *SensibleWatch, err error) {
	watch, err := s.connection.WatchSignal(&dbus.MatchRule{
		Type:      dbus.TypeSignal,
		Sender:    systemImageBusName,
		Interface: systemImageInterface,
		Member:    signalName})
	if err != nil {
		return sensibleWatch, err
	}
	sensibleWatch = &SensibleWatch{
		watch: watch,
		C:     make(chan *dbus.Message)}
	// without this go routine we will deadlock (#1416352)
	go func() {
		for msg := range watch.C {
			sensibleWatch.C <- msg
		}
		close(sensibleWatch.C)
	}()

	return sensibleWatch, err
}

func (s *systemImageDBusProxy) ApplyUpdate() (err error) {
	callName := "ApplyUpdate"
	_, err = s.proxy.Call(systemImageBusName, callName)
	if err != nil {
		return err
	}
	select {
	case _ = <-s.updateApplied.C:
		break
	case _ = <-s.updateFailed.C:
		return errors.New("updateFailed")
	}
	return nil
}

func (s *systemImageDBusProxy) DownloadUpdate() (err error) {
	callName := "DownloadUpdate"
	_, err = s.proxy.Call(systemImageBusName, callName)
	if err != nil {
		return err
	}
	select {
	case _ = <-s.updateDownloaded.C:
		s.ApplyUpdate()
	case _ = <-s.updateFailed.C:
		return errors.New("downloadFailed")
	}

	return err
}

// Force system-image-dbus daemon to read the other partitions
// system-image configuration file so that it can calculate the correct
// upgrade path.
//
// If reset is true, force system-image to reload its configuration from
// the current rootfs, otherwise
func (s *systemImageDBusProxy) ReloadConfiguration(reset bool) (err error) {
	// Using RunWithOther() is safe since the
	// system-image-dbus daemon caches its configuration file,
	// so once the D-Bus call completes, it no longer cares
	// about configFile.
	return s.partition.RunWithOther(partition.RO, func(otherRoot string) (err error) {
		configFile := filepath.Join(otherRoot, systemImageClientConfig)
		// FIXME: replace with FileExists() call once it's in a utility
		// package.
		_, err = os.Stat(configFile)
		if err != nil && os.IsNotExist(err) {
			// file doesn't exist, making this call a NOP.
			return nil
		}
		callName := "ReloadConfiguration"
		_, err = s.proxy.Call(systemImageBusName, callName, configFile)
		return err
	})
}

// Check to see if there is a system image update available
func (s *systemImageDBusProxy) CheckForUpdate() (us updateStatus, err error) {

	// Ensure the system-image-dbus daemon is looking at the correct
	// rootfs's configuration file
	if err = s.ReloadConfiguration(false); err != nil {
		return us, err
	}
	// FIXME: we can not switch back or DownloadUpdate is unhappy

	callName := "CheckForUpdate"
	_, err = s.proxy.Call(systemImageBusName, callName)
	if err != nil {
		return us, err
	}

	select {
	case msg := <-s.updateAvailableStatus.C:
		err = msg.Args(&s.us.isAvailable,
			&s.us.downloading,
			&s.us.availableVersion,
			&s.us.updateSize,
			&s.us.lastUpdateDate,
			&s.us.errorReason)

	case <-time.After(systemImageTimeoutSecs * time.Second):
		err = fmt.Errorf("Warning: timed out after %d seconds waiting for system image server to respond",
			systemImageTimeoutSecs)
	}

	return s.us, err
}

// Creates a systemImagePart from a system-image-dbus channel.ini config file
func makePartFromSystemImageConfigFile(partition partition.Interface, proxy *systemImageDBusProxy, channelIniPath string, isActive bool) (part Part, err error) {
	cfg := goconfigparser.New()
	f, err := os.Open(channelIniPath)
	if err != nil {
		return part, err
	}
	defer f.Close()
	err = cfg.Read(f)
	if err != nil {
		log.Printf("Can not parse config '%s': %s", channelIniPath, err)
		return part, err
	}
	st, err := os.Stat(path)
	if err != nil {
		log.Printf("Can stat '%s': %s", path, err)
		return part, err
	}

	currentBuildNumber, err := cfg.Get("service", "build_number")
	versionDetails, err := cfg.Get("service", "version_detail")
	channelName, err := cfg.Get("service", "channel")
	return &SystemImagePart{
		isActive:       isActive,
		isInstalled:    true,
		proxy:          proxy,
		version:        currentBuildNumber,
		versionDetails: versionDetails,
		channelName:    channelName,
<<<<<<< HEAD
		partition:      partition}, err
=======
		lastUpdate:     st.ModTime(),
		partition:      s.partition}, err
>>>>>>> 09adea17
}

// Returns the part associated with the current rootfs
func makeCurrentPart(p partition.Interface, proxy *systemImageDBusProxy) Part {
	configFile := filepath.Join(systemImageRoot, systemImageChannelConfig)
	part, err := makePartFromSystemImageConfigFile(p, proxy, configFile, true)
	if err != nil {
		return nil
	}
	return part
}

// Returns the part associated with the other rootfs (if any)
func makeOtherPart(p partition.Interface, proxy *systemImageDBusProxy) Part {
	var part Part
	err := p.RunWithOther(partition.RO, func(otherRoot string) (err error) {
		configFile := filepath.Join(systemImageRoot, otherRoot, systemImageChannelConfig)
		_, err = os.Stat(configFile)
		if err != nil && os.IsNotExist(err) {
			// config file doesn't exist, meaning the other
			// partition is empty. However, this is not an
			// error condition (atleast for amd64 images
			// which only have 1 partition pre-installed).
			return nil
		}
		part, err = makePartFromSystemImageConfigFile(p, proxy, configFile, false)
		if err != nil {
			log.Printf("Can not make system-image part for %s: %s", configFile, err)
		}
		return err
	})
	if err == partition.ErrNoDualPartition {
		return nil
	}
	return part
}

// SystemImageRepository is the type used for the system-image-server
type SystemImageRepository struct {
	proxy     *systemImageDBusProxy
	partition partition.Interface
}

// Constructor
func newSystemImageRepositoryForBus(bus dbus.StandardBus) *SystemImageRepository {
	return &SystemImageRepository{
		proxy:     newSystemImageDBusProxy(bus),
		partition: newPartition()}
}

// NewSystemImageRepository returns a new SystemImageRepository
func NewSystemImageRepository() *SystemImageRepository {
	return newSystemImageRepositoryForBus(dbus.SystemBus)
}

// Description describes the repository
func (s *SystemImageRepository) Description() string {
	return "SystemImageRepository"
}

// Search searches the SystemImageRepository for the given terms
func (s *SystemImageRepository) Search(terms string) (versions []Part, err error) {
	if strings.Contains(terms, systemImagePartName) {
		s.proxy.Information()
		part := makeCurrentPart(s.partition, s.proxy)
		versions = append(versions, part)
	}
	return versions, err
}

// Details returns details for the given snap
func (s *SystemImageRepository) Details(snapName string) (versions []Part, err error) {
	if snapName == systemImagePartName {
		s.proxy.Information()
		part := makeCurrentPart(s.partition, s.proxy)
		versions = append(versions, part)
	}
	return versions, err
}

// Updates returns the available updates
func (s *SystemImageRepository) Updates() (parts []Part, err error) {
	if _, err = s.proxy.CheckForUpdate(); err != nil {
		return parts, err
	}
	current := makeCurrentPart(s.partition, s.proxy)
	currentVersion := current.Version()
	targetVersion := s.proxy.us.availableVersion

	if targetVersion == "" {
		// no newer version available
		return parts, err
	}
	lastUpdate, _ := time.Parse("2006-01-02 15:04:05", s.proxy.us.lastUpdateDate)

	if VersionCompare(currentVersion, targetVersion) < 0 {
		parts = append(parts, &SystemImagePart{
			proxy:          s.proxy,
			version:        targetVersion,
			versionDetails: "?",
			lastUpdate:     lastUpdate,
			updateSize:     int64(s.proxy.us.updateSize),
			channelName:    current.(*SystemImagePart).channelName,
			partition:      s.partition})
	}

	return parts, err
}

// Installed returns the installed snaps from this repository
func (s *SystemImageRepository) Installed() (parts []Part, err error) {
	// current partition
	curr := makeCurrentPart(s.partition, s.proxy)
	if curr != nil {
		parts = append(parts, curr)
	}

	// other partition
	other := makeOtherPart(s.partition, s.proxy)
	if other != nil {
		parts = append(parts, other)
	}

	return parts, err
}<|MERGE_RESOLUTION|>--- conflicted
+++ resolved
@@ -509,9 +509,9 @@
 		log.Printf("Can not parse config '%s': %s", channelIniPath, err)
 		return part, err
 	}
-	st, err := os.Stat(path)
-	if err != nil {
-		log.Printf("Can stat '%s': %s", path, err)
+	st, err := os.Stat(channelIniPath)
+	if err != nil {
+		log.Printf("Can stat '%s': %s", channelIniPath, err)
 		return part, err
 	}
 
@@ -525,12 +525,8 @@
 		version:        currentBuildNumber,
 		versionDetails: versionDetails,
 		channelName:    channelName,
-<<<<<<< HEAD
+		lastUpdate:     st.ModTime(),
 		partition:      partition}, err
-=======
-		lastUpdate:     st.ModTime(),
-		partition:      s.partition}, err
->>>>>>> 09adea17
 }
 
 // Returns the part associated with the current rootfs
