/*
 * Copyright (C) 2014-2015 Canonical Ltd
 *
 * This program is free software: you can redistribute it and/or modify
 * it under the terms of the GNU General Public License version 3 as
 * published by the Free Software Foundation.
 *
 * This program is distributed in the hope that it will be useful,
 * but WITHOUT ANY WARRANTY; without even the implied warranty of
 * MERCHANTABILITY or FITNESS FOR A PARTICULAR PURPOSE.  See the
 * GNU General Public License for more details.
 *
 * You should have received a copy of the GNU General Public License
 * along with this program.  If not, see <http://www.gnu.org/licenses/>.
 *
 */

package snappy

import (
	"io/ioutil"
	"os"
	"sort"
	"strings"

	"launchpad.net/snappy/logger"
)

// InstallFlags can be used to pass additional flags to the install of a
// snap
type InstallFlags uint

const (
	// AllowUnauthenticated allows to install a snap even if it can not be authenticated
	AllowUnauthenticated InstallFlags = 1 << iota
	// InhibitHooks will ensure that the hooks are not run
	InhibitHooks
	// DoInstallGC will ensure that garbage collection is done
	DoInstallGC
)

// check if the image is in developer mode
// FIXME: this is a bit crude right now, but it seems like there is not more
//        meta-data to check right now
// TODO: add feature to ubuntu-device-flash to write better info file when
//       the image is in developer mode
func inDeveloperMode() bool {
	f, err := os.Open(cloudMetaDataFile)
	if err != nil {
		return false
	}
	defer f.Close()
	data, err := ioutil.ReadAll(f)
	if err != nil {
		return false
	}
	needle := "public-keys:\n"
	if strings.Contains(string(data), needle) {
		return true
	}
	return false
}

// Install the givens snap names provided via args. This can be local
// files or snaps that are queried from the store
func Install(name string, flags InstallFlags) (string, error) {
	name, err := doInstall(name, flags)
	if err != nil {
		return "", logger.LogError(err)
	}
<<<<<<< HEAD
	return name, logger.LogError(GarbageCollect(name, flags))
=======

	return name, logger.LogError(doGarbageCollect(name, flags))
>>>>>>> a5d30e0c
}

func doInstall(name string, flags InstallFlags) (string, error) {
	// consume local parts
	if _, err := os.Stat(name); err == nil {
		// we allow unauthenticated package when in developer
		// mode
		if inDeveloperMode() {
			flags |= AllowUnauthenticated
		}

		pbar := NewTextProgress(name)
		return installClick(name, flags, pbar)
	}

	// check repos next
	m := NewMetaRepository()
	found, _ := m.Details(name)
	for _, part := range found {
		// act only on parts that are downloadable
		if !part.IsInstalled() {
			pbar := NewTextProgress(part.Name())
			return part.Install(pbar, flags)
		}
	}

	return "", ErrPackageNotFound
}

<<<<<<< HEAD
func GarbageCollect(name string, flags InstallFlags) (err error) {
=======
// doGarbageCollect removes all versions two older than the current active
// version, as long as NeedsReboot() is false on all the versions found, and
// DoInstallGC is set.
func doGarbageCollect(name string, flags InstallFlags) error {
>>>>>>> a5d30e0c
	var parts BySnapVersion

	if (flags & DoInstallGC) == 0 {
		return nil
	}

	m := NewMetaRepository()
	installed, err := m.Installed()
	if err != nil {
		return err
	}

	parts = FindSnapsByName(name, installed)
	if len(parts) < 3 {
		// not enough things installed to do gc
		return nil
	}

	sort.Sort(parts)
	active := -1 // active is the index of the active part in parts (-1 if no active part)

	for i, part := range parts {
		if part.IsActive() {
			if active > -1 {
				return ErrGarbageCollectImpossible("more than one active (should not happen).")
			}
			active = i
		}
		if part.NeedsReboot() {
			return nil // don't do gc on parts that need reboot.
		}
	}

	if active < 1 {
		// how was this an install?
		return nil
	}

	for _, part := range parts[:active-1] {
		if err := part.Uninstall(); err != nil {
			return ErrGarbageCollectImpossible(err.Error())
		}
	}

	return nil
}<|MERGE_RESOLUTION|>--- conflicted
+++ resolved
@@ -68,12 +68,8 @@
 	if err != nil {
 		return "", logger.LogError(err)
 	}
-<<<<<<< HEAD
+
 	return name, logger.LogError(GarbageCollect(name, flags))
-=======
-
-	return name, logger.LogError(doGarbageCollect(name, flags))
->>>>>>> a5d30e0c
 }
 
 func doInstall(name string, flags InstallFlags) (string, error) {
@@ -103,14 +99,10 @@
 	return "", ErrPackageNotFound
 }
 
-<<<<<<< HEAD
-func GarbageCollect(name string, flags InstallFlags) (err error) {
-=======
-// doGarbageCollect removes all versions two older than the current active
+// GarbageCollect removes all versions two older than the current active
 // version, as long as NeedsReboot() is false on all the versions found, and
 // DoInstallGC is set.
-func doGarbageCollect(name string, flags InstallFlags) error {
->>>>>>> a5d30e0c
+func GarbageCollect(name string, flags InstallFlags) error {
 	var parts BySnapVersion
 
 	if (flags & DoInstallGC) == 0 {
