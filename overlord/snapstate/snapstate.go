--- conflicted
+++ resolved
@@ -174,18 +174,11 @@
 		}
 		snapsup.PlugsOnly = snapsup.PlugsOnly && (len(info.Slots) == 0)
 
-<<<<<<< HEAD
 		if experimentalRefreshAppAwareness && !snapsup.Flags.IgnoreRunning {
-			// Note that because we are modifying the snap state this block
-			// must be located after the conflict check done above.
-			if err := inhibitRefresh(st, snapst, info, SoftNothingRunningRefreshCheck); err != nil {
-=======
-		if experimentalRefreshAppAwareness {
 			// Note that because we are modifying the snap state inside
 			// softCheckNothingRunningForRefresh, this block must be located
 			// after the conflict check done above.
 			if err := softCheckNothingRunningForRefresh(st, snapst, info); err != nil {
->>>>>>> 0784b462
 				return nil, err
 			}
 		}
