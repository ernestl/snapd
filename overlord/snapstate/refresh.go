--- conflicted
+++ resolved
@@ -35,47 +35,13 @@
 // pidsOfSnap is a mockable version of PidsOfSnap
 var pidsOfSnap = cgroup.PidsOfSnap
 
-<<<<<<< HEAD
 var genericRefreshCheck = func(info *snap.Info, canAppRunDuringRefresh func(app *snap.AppInfo) bool) error {
-=======
-func genericRefreshCheck(info *snap.Info, canAppRunDuringRefresh func(app *snap.AppInfo) bool) error {
-	// Grab per-snap lock to prevent new processes from starting. This is
-	// sufficient to perform the check, even though individual processes
-	// may fork or exit, we will have per-security-tag information about
-	// what is running.
-	lock, err := snaplock.OpenLock(info.SnapName())
-	if err != nil {
-		return err
-	}
-	// Closing the lock also unlocks it, if locked.
-	defer lock.Close()
-	if err := lock.Lock(); err != nil {
-		return err
-	}
 	knownPids, err := pidsOfSnap(info.InstanceName())
 	if err != nil {
 		return err
 	}
-	// As soon as the lock is released the guarantee promised by pidsOfSnap is
-	// no longer true. This is an existing limitation. To cite the
-	// documentation of pidsOfSnap:
-	//
-	// > If the per-snap lock is held while computing the set, then the following
-	// > guarantee is true: If a security tag is not among the result then no such
-	// > tag can come into existence while the lock is held.
-	//
-	// This lock will be wrapped by another lock, the snap-inhibition-lock,
-	// which stalls startup of new apps and hooks. Unlike the snap-lock it can
-	// be held for many minutes or longer, enough to complete arbitrary data
-	// copy and download operations. The idea is that this refresh check will
-	// be performed while holding the snap lock (externally, the locking code
-	// will move to the call site), and if successful (the check indicated that
-	// refresh is possible) an inhibition lock will be grabbed before releasing
-	// the snap lock. This will remove the race condition and give the caller a
-	// chance to perform time-consuming operations.
-	lock.Unlock()
-
->>>>>>> 424ca73a
+
+	// Due to specific of the interaction with locking, all locking is performed by the caller.
 	var busyAppNames []string
 	var busyHookNames []string
 	var busyPIDs []int
