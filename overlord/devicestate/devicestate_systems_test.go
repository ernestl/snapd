--- conflicted
+++ resolved
@@ -414,7 +414,6 @@
 	}
 }
 
-<<<<<<< HEAD
 func (s *deviceMgrSystemsSuite) TestRequestSeedingDifferentNoConflict(c *C) {
 	label := s.mockedSystemSeeds[0].label
 	otherLabel := s.mockedSystemSeeds[1].label
@@ -447,7 +446,8 @@
 		"snapd_recovery_system": otherLabel,
 		"snapd_recovery_mode":   "install",
 	})
-=======
+}
+
 func (s *deviceMgrSystemsSuite) testRequestModeWithRestart(c *C, toModes []string, label string) {
 	for _, mode := range toModes {
 		c.Logf("checking mode: %q", mode)
@@ -464,7 +464,6 @@
 		s.restartRequests = nil
 		s.bootloader.BootVars = map[string]string{}
 	}
->>>>>>> 09ab13e2
 }
 
 func (s *deviceMgrSystemsSuite) TestRequestModeRunInstallForRecover(c *C) {
