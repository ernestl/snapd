// -*- Mode: Go; indent-tabs-mode: t -*-

/*
 * Copyright (C) 2018 Canonical Ltd
 *
 * This program is free software: you can redistribute it and/or modify
 * it under the terms of the GNU General Public License version 3 as
 * published by the Free Software Foundation.
 *
 * This program is distributed in the hope that it will be useful,
 * but WITHOUT ANY WARRANTY; without even the implied warranty of
 * MERCHANTABILITY or FITNESS FOR A PARTICULAR PURPOSE.  See the
 * GNU General Public License for more details.
 *
 * You should have received a copy of the GNU General Public License
 * along with this program.  If not, see <http://www.gnu.org/licenses/>.
 *
 */

package snapshotstate_test

import (
	"context"
	"encoding/json"
	"errors"
	"os"
	"path/filepath"
	"sort"

	"gopkg.in/check.v1"
	"gopkg.in/tomb.v2"

	"github.com/snapcore/snapd/client"
	"github.com/snapcore/snapd/dirs"
	"github.com/snapcore/snapd/overlord/snapshotstate"
	"github.com/snapcore/snapd/overlord/snapshotstate/backend"
	"github.com/snapcore/snapd/overlord/state"
	"github.com/snapcore/snapd/snap"
)

func (snapshotSuite) TestManager(c *check.C) {
	st := state.New(nil)
	st.Lock()
	defer st.Unlock()
	runner := state.NewTaskRunner(st)
	mgr := snapshotstate.Manager(st, runner)
	c.Assert(mgr, check.NotNil)
	kinds := runner.KnownTaskKinds()
	sort.Strings(kinds)
	c.Check(kinds, check.DeepEquals, []string{
		"check-snapshot",
		"forget-snapshot",
		"restore-snapshot",
		"save-snapshot",
	})
}

func mockDummySnapshot(c *check.C) (restore func()) {
	shotfile, err := os.Create(filepath.Join(c.MkDir(), "foo.zip"))
	c.Assert(err, check.IsNil)

	fakeIter := func(_ context.Context, f func(*backend.Reader) error) error {
		c.Assert(f(&backend.Reader{
			Snapshot: client.Snapshot{SetID: 1, Snap: "a-snap", SnapID: "a-id", Epoch: snap.Epoch{Read: []uint32{42}, Write: []uint32{17}}},
			File:     shotfile,
		}), check.IsNil)
		return nil
	}

	restoreBackendIter := snapshotstate.MockBackendIter(fakeIter)

	return func() {
		shotfile.Close()
		restoreBackendIter()
	}
}

func (snapshotSuite) TestEnsureForgetsSnapshots(c *check.C) {
	var removedSnapshot string
	restoreOsRemove := snapshotstate.MockOsRemove(func(fileName string) error {
		removedSnapshot = fileName
		return nil
	})
	defer restoreOsRemove()

	restore := mockDummySnapshot(c)
	defer restore()

	st := state.New(nil)
	runner := state.NewTaskRunner(st)
	mgr := snapshotstate.Manager(st, runner)
	c.Assert(mgr, check.NotNil)

	st.Lock()
	defer st.Unlock()

	st.Set("snapshots", map[uint64]interface{}{
		1: map[string]interface{}{
			"expiry": "2001-03-11T11:24:00Z",
		},
		2: map[string]interface{}{
			"expiry": "2037-02-12T12:50:00Z",
		},
	})

	st.Unlock()
	c.Assert(mgr.Ensure(), check.IsNil)
	st.Lock()

	// verify expired snapshots were removed
	var expirations map[uint64]interface{}
	c.Assert(st.Get("snapshots", &expirations), check.IsNil)
	c.Check(expirations, check.DeepEquals, map[uint64]interface{}{
		2: map[string]interface{}{
			"expiry": "2037-02-12T12:50:00Z",
		}})
	c.Check(removedSnapshot, check.Matches, ".*/foo.zip")
}

func (snapshotSuite) testEnsureForgetSnapshotsConflict(c *check.C, snapshotTaskKind string) {
	removeCalled := 0
	restoreOsRemove := snapshotstate.MockOsRemove(func(string) error {
		removeCalled++
		return nil
	})
	defer restoreOsRemove()

	restore := mockDummySnapshot(c)
	defer restore()

	st := state.New(nil)
	runner := state.NewTaskRunner(st)
	mgr := snapshotstate.Manager(st, runner)
	c.Assert(mgr, check.NotNil)

	st.Lock()
	defer st.Unlock()

	st.Set("snapshots", map[uint64]interface{}{1: map[string]interface{}{
		"expiry": "2001-03-11T11:24:00Z",
	}})

	chg := st.NewChange("snapshot-change", "...")
	tsk := st.NewTask(snapshotTaskKind, "...")
	tsk.SetStatus(state.DoingStatus)
	tsk.Set("snapshot-setup", map[string]int{"set-id": 1})
	chg.AddTask(tsk)

	st.Unlock()
	c.Assert(mgr.Ensure(), check.IsNil)
	st.Lock()

	var expirations map[uint64]interface{}
	c.Assert(st.Get("snapshots", &expirations), check.IsNil)
	c.Check(expirations, check.DeepEquals, map[uint64]interface{}{
		1: map[string]interface{}{
			"expiry": "2001-03-11T11:24:00Z",
		}})
	c.Check(removeCalled, check.Equals, 0)

	// sanity check of the test setup: snapshot gets removed once conflict goes away
	tsk.SetStatus(state.DoneStatus)
	st.Unlock()
	c.Assert(mgr.Ensure(), check.IsNil)
	st.Lock()

	expirations = nil
	c.Assert(st.Get("snapshots", &expirations), check.IsNil)
	c.Check(removeCalled, check.Equals, 1)
	c.Check(expirations, check.HasLen, 0)
}

func (s *snapshotSuite) TestEnsureForgetSnapshotsConflictWithCheckSnapshot(c *check.C) {
	s.testEnsureForgetSnapshotsConflict(c, "check-snapshot")
}

func (s *snapshotSuite) TestEnsureForgetSnapshotsConflictWithRestoreSnapshot(c *check.C) {
	s.testEnsureForgetSnapshotsConflict(c, "restore-snapshot")
}

func (snapshotSuite) TestFilename(c *check.C) {
	si := &snap.Info{
		SideInfo: snap.SideInfo{
			RealName: "a-snap",
			Revision: snap.R(-1),
		},
		Version: "1.33",
	}
	filename := snapshotstate.Filename(42, si)
	c.Check(filepath.Dir(filename), check.Equals, dirs.SnapshotsDir)
	c.Check(filepath.Base(filename), check.Equals, "42_a-snap_1.33_x1.zip")
}

func (snapshotSuite) TestDoSave(c *check.C) {
	snapInfo := snap.Info{
		SideInfo: snap.SideInfo{
			RealName: "a-snap",
			Revision: snap.R(-1),
		},
		Version: "1.33",
	}
	defer snapshotstate.MockSnapstateCurrentInfo(func(_ *state.State, snapname string) (*snap.Info, error) {
		c.Check(snapname, check.Equals, "a-snap")
		return &snapInfo, nil
	})()
	defer snapshotstate.MockConfigGetSnapConfig(func(_ *state.State, snapname string) (*json.RawMessage, error) {
		c.Check(snapname, check.Equals, "a-snap")
		buf := json.RawMessage(`{"hello": "there"}`)
		return &buf, nil
	})()
<<<<<<< HEAD
	defer snapshotstate.MockBackendSave(func(_ context.Context, id uint64, si *snap.Info, cfg map[string]interface{}, usernames []string, auto bool) (*client.Snapshot, error) {
=======
	defer snapshotstate.MockBackendSave(func(_ context.Context, id uint64, si *snap.Info, cfg map[string]interface{}, usernames []string, flags *backend.Flags) (*client.Snapshot, error) {
>>>>>>> 428d4ea5
		c.Check(id, check.Equals, uint64(42))
		c.Check(si, check.DeepEquals, &snapInfo)
		c.Check(cfg, check.DeepEquals, map[string]interface{}{"hello": "there"})
		c.Check(usernames, check.DeepEquals, []string{"a-user", "b-user"})
<<<<<<< HEAD
		c.Check(auto, check.Equals, false)
=======
		c.Check(flags.Auto, check.Equals, false)
>>>>>>> 428d4ea5
		return nil, nil
	})()

	st := state.New(nil)
	st.Lock()
	task := st.NewTask("save-snapshot", "...")
	task.Set("snapshot-setup", map[string]interface{}{
		"set-id": 42,
		"snap":   "a-snap",
		"users":  []string{"a-user", "b-user"},
	})
	st.Unlock()
	err := snapshotstate.DoSave(task, &tomb.Tomb{})
	c.Assert(err, check.IsNil)
}

func (snapshotSuite) TestDoSaveFailsWithNoSnap(c *check.C) {
	defer snapshotstate.MockSnapstateCurrentInfo(func(*state.State, string) (*snap.Info, error) {
		return nil, errors.New("bzzt")
	})()
	defer snapshotstate.MockConfigGetSnapConfig(func(*state.State, string) (*json.RawMessage, error) { return nil, nil })()
<<<<<<< HEAD
	defer snapshotstate.MockBackendSave(func(_ context.Context, id uint64, si *snap.Info, cfg map[string]interface{}, usernames []string, auto bool) (*client.Snapshot, error) {
=======
	defer snapshotstate.MockBackendSave(func(_ context.Context, id uint64, si *snap.Info, cfg map[string]interface{}, usernames []string, flags *backend.Flags) (*client.Snapshot, error) {
>>>>>>> 428d4ea5
		return nil, nil
	})()

	st := state.New(nil)
	st.Lock()
	task := st.NewTask("save-snapshot", "...")
	task.Set("snapshot-setup", map[string]interface{}{
		"set-id": 42,
		"snap":   "a-snap",
		"users":  []string{"a-user", "b-user"},
	})
	st.Unlock()
	err := snapshotstate.DoSave(task, &tomb.Tomb{})
	c.Assert(err, check.ErrorMatches, "bzzt")
}

func (snapshotSuite) TestDoSaveFailsWithNoSnapshot(c *check.C) {
	snapInfo := snap.Info{
		SideInfo: snap.SideInfo{
			RealName: "a-snap",
			Revision: snap.R(-1),
		},
		Version: "1.33",
	}
	defer snapshotstate.MockSnapstateCurrentInfo(func(*state.State, string) (*snap.Info, error) { return &snapInfo, nil })()
	defer snapshotstate.MockConfigGetSnapConfig(func(*state.State, string) (*json.RawMessage, error) { return nil, nil })()
<<<<<<< HEAD
	defer snapshotstate.MockBackendSave(func(_ context.Context, id uint64, si *snap.Info, cfg map[string]interface{}, usernames []string, auto bool) (*client.Snapshot, error) {
=======
	defer snapshotstate.MockBackendSave(func(_ context.Context, id uint64, si *snap.Info, cfg map[string]interface{}, usernames []string, flags *backend.Flags) (*client.Snapshot, error) {
>>>>>>> 428d4ea5
		return nil, nil
	})()

	st := state.New(nil)
	st.Lock()
	task := st.NewTask("save-snapshot", "...")
	// NOTE no task.Set("snapshot-setup", ...)
	st.Unlock()
	err := snapshotstate.DoSave(task, &tomb.Tomb{})
	c.Assert(err, check.NotNil)
	c.Assert(err.Error(), check.Equals, "internal error: task 1 (save-snapshot) is missing snapshot information")
}

func (snapshotSuite) TestDoSaveFailsBackendError(c *check.C) {
	snapInfo := snap.Info{
		SideInfo: snap.SideInfo{
			RealName: "a-snap",
			Revision: snap.R(-1),
		},
		Version: "1.33",
	}
	defer snapshotstate.MockSnapstateCurrentInfo(func(*state.State, string) (*snap.Info, error) { return &snapInfo, nil })()
	defer snapshotstate.MockConfigGetSnapConfig(func(*state.State, string) (*json.RawMessage, error) { return nil, nil })()
<<<<<<< HEAD
	defer snapshotstate.MockBackendSave(func(_ context.Context, id uint64, si *snap.Info, cfg map[string]interface{}, usernames []string, auto bool) (*client.Snapshot, error) {
=======
	defer snapshotstate.MockBackendSave(func(_ context.Context, id uint64, si *snap.Info, cfg map[string]interface{}, usernames []string, flags *backend.Flags) (*client.Snapshot, error) {
>>>>>>> 428d4ea5
		return nil, errors.New("bzzt")
	})()

	st := state.New(nil)
	st.Lock()
	task := st.NewTask("save-snapshot", "...")
	task.Set("snapshot-setup", map[string]interface{}{
		"set-id": 42,
		"snap":   "a-snap",
		"users":  []string{"a-user", "b-user"},
	})
	st.Unlock()
	err := snapshotstate.DoSave(task, &tomb.Tomb{})
	c.Assert(err, check.ErrorMatches, "bzzt")
}

func (snapshotSuite) TestDoSaveFailsConfigError(c *check.C) {
	snapInfo := snap.Info{
		SideInfo: snap.SideInfo{
			RealName: "a-snap",
			Revision: snap.R(-1),
		},
		Version: "1.33",
	}
	defer snapshotstate.MockSnapstateCurrentInfo(func(*state.State, string) (*snap.Info, error) { return &snapInfo, nil })()
	defer snapshotstate.MockConfigGetSnapConfig(func(*state.State, string) (*json.RawMessage, error) {
		return nil, errors.New("bzzt")
	})()
<<<<<<< HEAD
	defer snapshotstate.MockBackendSave(func(_ context.Context, id uint64, si *snap.Info, cfg map[string]interface{}, usernames []string, auto bool) (*client.Snapshot, error) {
=======
	defer snapshotstate.MockBackendSave(func(_ context.Context, id uint64, si *snap.Info, cfg map[string]interface{}, usernames []string, flags *backend.Flags) (*client.Snapshot, error) {
>>>>>>> 428d4ea5
		return nil, nil
	})()

	st := state.New(nil)
	st.Lock()
	task := st.NewTask("save-snapshot", "...")
	task.Set("snapshot-setup", map[string]interface{}{
		"set-id": 42,
		"snap":   "a-snap",
		"users":  []string{"a-user", "b-user"},
	})
	st.Unlock()
	err := snapshotstate.DoSave(task, &tomb.Tomb{})
	c.Assert(err, check.ErrorMatches, "bzzt")
}

func (snapshotSuite) TestDoSaveFailsBadConfig(c *check.C) {
	snapInfo := snap.Info{
		SideInfo: snap.SideInfo{
			RealName: "a-snap",
			Revision: snap.R(-1),
		},
		Version: "1.33",
	}
	defer snapshotstate.MockSnapstateCurrentInfo(func(*state.State, string) (*snap.Info, error) { return &snapInfo, nil })()
	defer snapshotstate.MockConfigGetSnapConfig(func(*state.State, string) (*json.RawMessage, error) {
		// returns something that's not a JSON object
		buf := json.RawMessage(`"hello-there"`)
		return &buf, nil
	})()
<<<<<<< HEAD
	defer snapshotstate.MockBackendSave(func(_ context.Context, id uint64, si *snap.Info, cfg map[string]interface{}, usernames []string, auto bool) (*client.Snapshot, error) {
=======
	defer snapshotstate.MockBackendSave(func(_ context.Context, id uint64, si *snap.Info, cfg map[string]interface{}, usernames []string, flags *backend.Flags) (*client.Snapshot, error) {
>>>>>>> 428d4ea5
		return nil, nil
	})()

	st := state.New(nil)
	st.Lock()
	task := st.NewTask("save-snapshot", "...")
	task.Set("snapshot-setup", map[string]interface{}{
		"set-id": 42,
		"snap":   "a-snap",
		"users":  []string{"a-user", "b-user"},
	})
	st.Unlock()
	err := snapshotstate.DoSave(task, &tomb.Tomb{})
	c.Assert(err, check.ErrorMatches, ".* cannot unmarshal .*")
}

type readerSuite struct {
	task     *state.Task
	calls    []string
	restores []func()
}

var _ = check.Suite(&readerSuite{})

func (rs *readerSuite) SetUpTest(c *check.C) {
	st := state.New(nil)
	st.Lock()
	rs.task = st.NewTask("restore-snapshot", "...")
	rs.task.Set("snapshot-setup", map[string]interface{}{
		// interestingly restore doesn't use the set-id
		"snap":     "a-snap",
		"filename": "/some/file.zip",
		"users":    []string{"a-user", "b-user"},
	})
	st.Unlock()

	rs.calls = nil
	rs.restores = []func(){
		snapshotstate.MockOsRemove(func(string) error {
			rs.calls = append(rs.calls, "remove")
			return nil
		}),
		snapshotstate.MockConfigGetSnapConfig(func(*state.State, string) (*json.RawMessage, error) {
			rs.calls = append(rs.calls, "get config")
			return nil, nil
		}),
		snapshotstate.MockConfigSetSnapConfig(func(*state.State, string, *json.RawMessage) error {
			rs.calls = append(rs.calls, "set config")
			return nil
		}),
		snapshotstate.MockBackendOpen(func(string) (*backend.Reader, error) {
			rs.calls = append(rs.calls, "open")
			return &backend.Reader{}, nil
		}),
		snapshotstate.MockBackendRestore(func(*backend.Reader, context.Context, snap.Revision, []string, backend.Logf) (*backend.RestoreState, error) {
			rs.calls = append(rs.calls, "restore")
			return &backend.RestoreState{}, nil
		}),
		snapshotstate.MockBackendCheck(func(*backend.Reader, context.Context, []string) error {
			rs.calls = append(rs.calls, "check")
			return nil
		}),
		snapshotstate.MockBackendRevert(func(*backend.RestoreState) {
			rs.calls = append(rs.calls, "revert")
		}),
		snapshotstate.MockBackendCleanup(func(*backend.RestoreState) {
			rs.calls = append(rs.calls, "cleanup")
		}),
	}
}

func (rs *readerSuite) TearDownTest(c *check.C) {
	for _, restore := range rs.restores {
		restore()
	}
}

func (rs *readerSuite) TestDoRestore(c *check.C) {
	defer snapshotstate.MockConfigGetSnapConfig(func(_ *state.State, snapname string) (*json.RawMessage, error) {
		rs.calls = append(rs.calls, "get config")
		c.Check(snapname, check.Equals, "a-snap")
		buf := json.RawMessage(`{"old": "conf"}`)
		return &buf, nil
	})()
	defer snapshotstate.MockBackendOpen(func(filename string) (*backend.Reader, error) {
		rs.calls = append(rs.calls, "open")
		c.Check(filename, check.Equals, "/some/file.zip")
		return &backend.Reader{
			Snapshot: client.Snapshot{Conf: map[string]interface{}{"hello": "there"}},
		}, nil
	})()
	defer snapshotstate.MockBackendRestore(func(_ *backend.Reader, _ context.Context, _ snap.Revision, users []string, _ backend.Logf) (*backend.RestoreState, error) {
		rs.calls = append(rs.calls, "restore")
		c.Check(users, check.DeepEquals, []string{"a-user", "b-user"})
		return &backend.RestoreState{}, nil
	})()
	defer snapshotstate.MockConfigSetSnapConfig(func(_ *state.State, snapname string, conf *json.RawMessage) error {
		rs.calls = append(rs.calls, "set config")
		c.Check(snapname, check.Equals, "a-snap")
		c.Check(string(*conf), check.Equals, `{"hello":"there"}`)
		return nil
	})()

	err := snapshotstate.DoRestore(rs.task, &tomb.Tomb{})
	c.Assert(err, check.IsNil)
	c.Check(rs.calls, check.DeepEquals, []string{"get config", "open", "restore", "set config"})

	st := rs.task.State()
	st.Lock()
	var v map[string]interface{}
	rs.task.Get("restore-state", &v)
	st.Unlock()
	c.Check(v, check.DeepEquals, map[string]interface{}{"config": map[string]interface{}{"old": "conf"}})
}

func (rs *readerSuite) TestDoRestoreFailsNoTaskSnapshot(c *check.C) {
	rs.task.State().Lock()
	rs.task.Clear("snapshot-setup")
	rs.task.State().Unlock()

	err := snapshotstate.DoRestore(rs.task, &tomb.Tomb{})
	c.Assert(err, check.NotNil)
	c.Assert(err.Error(), check.Equals, "internal error: task 1 (restore-snapshot) is missing snapshot information")
	c.Check(rs.calls, check.HasLen, 0)
}

func (rs *readerSuite) TestDoRestoreFailsOnGetConfigError(c *check.C) {
	defer snapshotstate.MockConfigGetSnapConfig(func(*state.State, string) (*json.RawMessage, error) {
		rs.calls = append(rs.calls, "get config")
		return nil, errors.New("bzzt")
	})()

	err := snapshotstate.DoRestore(rs.task, &tomb.Tomb{})
	c.Assert(err, check.ErrorMatches, "internal error: cannot obtain current snap config for snapshot restore: bzzt")
	c.Check(rs.calls, check.DeepEquals, []string{"get config"})
}

func (rs *readerSuite) TestDoRestoreFailsOnBadConfig(c *check.C) {
	defer snapshotstate.MockConfigGetSnapConfig(func(*state.State, string) (*json.RawMessage, error) {
		rs.calls = append(rs.calls, "get config")
		buf := json.RawMessage(`42`)
		return &buf, nil
	})()

	err := snapshotstate.DoRestore(rs.task, &tomb.Tomb{})
	c.Assert(err, check.ErrorMatches, ".* cannot unmarshal .*")
	c.Check(rs.calls, check.DeepEquals, []string{"get config"})
}

func (rs *readerSuite) TestDoRestoreFailsOpenError(c *check.C) {
	defer snapshotstate.MockBackendOpen(func(string) (*backend.Reader, error) {
		rs.calls = append(rs.calls, "open")
		return nil, errors.New("bzzt")
	})()

	err := snapshotstate.DoRestore(rs.task, &tomb.Tomb{})
	c.Assert(err, check.ErrorMatches, "cannot open snapshot: bzzt")
	c.Check(rs.calls, check.DeepEquals, []string{"get config", "open"})
}

func (rs *readerSuite) TestDoRestoreFailsUnserialisableSnapshotConfigError(c *check.C) {
	defer snapshotstate.MockBackendOpen(func(string) (*backend.Reader, error) {
		rs.calls = append(rs.calls, "open")
		return &backend.Reader{
			Snapshot: client.Snapshot{Conf: map[string]interface{}{"hello": func() {}}},
		}, nil
	})()

	err := snapshotstate.DoRestore(rs.task, &tomb.Tomb{})
	c.Assert(err, check.ErrorMatches, "cannot marshal saved config: json.*")
	c.Check(rs.calls, check.DeepEquals, []string{"get config", "open", "restore", "revert"})
}

func (rs *readerSuite) TestDoRestoreFailsOnRestoreError(c *check.C) {
	defer snapshotstate.MockBackendRestore(func(*backend.Reader, context.Context, snap.Revision, []string, backend.Logf) (*backend.RestoreState, error) {
		rs.calls = append(rs.calls, "restore")
		return nil, errors.New("bzzt")
	})()

	err := snapshotstate.DoRestore(rs.task, &tomb.Tomb{})
	c.Assert(err, check.ErrorMatches, "bzzt")
	c.Check(rs.calls, check.DeepEquals, []string{"get config", "open", "restore"})
}

func (rs *readerSuite) TestDoRestoreFailsAndRevertsOnSetConfigError(c *check.C) {
	defer snapshotstate.MockConfigSetSnapConfig(func(*state.State, string, *json.RawMessage) error {
		rs.calls = append(rs.calls, "set config")
		return errors.New("bzzt")
	})()

	err := snapshotstate.DoRestore(rs.task, &tomb.Tomb{})
	c.Assert(err, check.ErrorMatches, "cannot set snap config: bzzt")
	c.Check(rs.calls, check.DeepEquals, []string{"get config", "open", "restore", "set config", "revert"})
}

func (rs *readerSuite) TestUndoRestore(c *check.C) {
	st := rs.task.State()
	st.Lock()
	var v map[string]interface{}
	rs.task.Set("restore-state", &v)
	st.Unlock()

	err := snapshotstate.UndoRestore(rs.task, &tomb.Tomb{})
	c.Assert(err, check.IsNil)
	c.Check(rs.calls, check.DeepEquals, []string{"set config", "revert"})
}

func (rs *readerSuite) TestCleanupRestore(c *check.C) {
	st := rs.task.State()
	st.Lock()
	var v map[string]interface{}
	rs.task.Set("restore-state", &v)
	st.Unlock()

	err := snapshotstate.CleanupRestore(rs.task, &tomb.Tomb{})
	c.Assert(err, check.IsNil)
	c.Check(rs.calls, check.HasLen, 0)

	st.Lock()
	rs.task.SetStatus(state.DoneStatus)
	st.Unlock()

	err = snapshotstate.CleanupRestore(rs.task, &tomb.Tomb{})
	c.Assert(err, check.IsNil)
	c.Check(rs.calls, check.DeepEquals, []string{"cleanup"})
}

func (rs *readerSuite) TestDoCheck(c *check.C) {
	defer snapshotstate.MockBackendOpen(func(filename string) (*backend.Reader, error) {
		rs.calls = append(rs.calls, "open")
		c.Check(filename, check.Equals, "/some/file.zip")
		return &backend.Reader{
			Snapshot: client.Snapshot{Conf: map[string]interface{}{"hello": "there"}},
		}, nil
	})()
	defer snapshotstate.MockBackendCheck(func(_ *backend.Reader, _ context.Context, users []string) error {
		rs.calls = append(rs.calls, "check")
		c.Check(users, check.DeepEquals, []string{"a-user", "b-user"})
		return nil
	})()

	err := snapshotstate.DoCheck(rs.task, &tomb.Tomb{})
	c.Assert(err, check.IsNil)
	c.Check(rs.calls, check.DeepEquals, []string{"open", "check"})

}

func (rs *readerSuite) TestDoRemove(c *check.C) {
	defer snapshotstate.MockOsRemove(func(filename string) error {
		c.Check(filename, check.Equals, "/some/file.zip")
		rs.calls = append(rs.calls, "remove")
		return nil
	})()
	err := snapshotstate.DoForget(rs.task, &tomb.Tomb{})
	c.Assert(err, check.IsNil)
	c.Check(rs.calls, check.DeepEquals, []string{"remove"})
}<|MERGE_RESOLUTION|>--- conflicted
+++ resolved
@@ -208,20 +208,12 @@
 		buf := json.RawMessage(`{"hello": "there"}`)
 		return &buf, nil
 	})()
-<<<<<<< HEAD
-	defer snapshotstate.MockBackendSave(func(_ context.Context, id uint64, si *snap.Info, cfg map[string]interface{}, usernames []string, auto bool) (*client.Snapshot, error) {
-=======
 	defer snapshotstate.MockBackendSave(func(_ context.Context, id uint64, si *snap.Info, cfg map[string]interface{}, usernames []string, flags *backend.Flags) (*client.Snapshot, error) {
->>>>>>> 428d4ea5
 		c.Check(id, check.Equals, uint64(42))
 		c.Check(si, check.DeepEquals, &snapInfo)
 		c.Check(cfg, check.DeepEquals, map[string]interface{}{"hello": "there"})
 		c.Check(usernames, check.DeepEquals, []string{"a-user", "b-user"})
-<<<<<<< HEAD
-		c.Check(auto, check.Equals, false)
-=======
 		c.Check(flags.Auto, check.Equals, false)
->>>>>>> 428d4ea5
 		return nil, nil
 	})()
 
@@ -243,11 +235,7 @@
 		return nil, errors.New("bzzt")
 	})()
 	defer snapshotstate.MockConfigGetSnapConfig(func(*state.State, string) (*json.RawMessage, error) { return nil, nil })()
-<<<<<<< HEAD
-	defer snapshotstate.MockBackendSave(func(_ context.Context, id uint64, si *snap.Info, cfg map[string]interface{}, usernames []string, auto bool) (*client.Snapshot, error) {
-=======
 	defer snapshotstate.MockBackendSave(func(_ context.Context, id uint64, si *snap.Info, cfg map[string]interface{}, usernames []string, flags *backend.Flags) (*client.Snapshot, error) {
->>>>>>> 428d4ea5
 		return nil, nil
 	})()
 
@@ -274,11 +262,7 @@
 	}
 	defer snapshotstate.MockSnapstateCurrentInfo(func(*state.State, string) (*snap.Info, error) { return &snapInfo, nil })()
 	defer snapshotstate.MockConfigGetSnapConfig(func(*state.State, string) (*json.RawMessage, error) { return nil, nil })()
-<<<<<<< HEAD
-	defer snapshotstate.MockBackendSave(func(_ context.Context, id uint64, si *snap.Info, cfg map[string]interface{}, usernames []string, auto bool) (*client.Snapshot, error) {
-=======
 	defer snapshotstate.MockBackendSave(func(_ context.Context, id uint64, si *snap.Info, cfg map[string]interface{}, usernames []string, flags *backend.Flags) (*client.Snapshot, error) {
->>>>>>> 428d4ea5
 		return nil, nil
 	})()
 
@@ -302,11 +286,7 @@
 	}
 	defer snapshotstate.MockSnapstateCurrentInfo(func(*state.State, string) (*snap.Info, error) { return &snapInfo, nil })()
 	defer snapshotstate.MockConfigGetSnapConfig(func(*state.State, string) (*json.RawMessage, error) { return nil, nil })()
-<<<<<<< HEAD
-	defer snapshotstate.MockBackendSave(func(_ context.Context, id uint64, si *snap.Info, cfg map[string]interface{}, usernames []string, auto bool) (*client.Snapshot, error) {
-=======
 	defer snapshotstate.MockBackendSave(func(_ context.Context, id uint64, si *snap.Info, cfg map[string]interface{}, usernames []string, flags *backend.Flags) (*client.Snapshot, error) {
->>>>>>> 428d4ea5
 		return nil, errors.New("bzzt")
 	})()
 
@@ -335,11 +315,7 @@
 	defer snapshotstate.MockConfigGetSnapConfig(func(*state.State, string) (*json.RawMessage, error) {
 		return nil, errors.New("bzzt")
 	})()
-<<<<<<< HEAD
-	defer snapshotstate.MockBackendSave(func(_ context.Context, id uint64, si *snap.Info, cfg map[string]interface{}, usernames []string, auto bool) (*client.Snapshot, error) {
-=======
 	defer snapshotstate.MockBackendSave(func(_ context.Context, id uint64, si *snap.Info, cfg map[string]interface{}, usernames []string, flags *backend.Flags) (*client.Snapshot, error) {
->>>>>>> 428d4ea5
 		return nil, nil
 	})()
 
@@ -370,11 +346,7 @@
 		buf := json.RawMessage(`"hello-there"`)
 		return &buf, nil
 	})()
-<<<<<<< HEAD
-	defer snapshotstate.MockBackendSave(func(_ context.Context, id uint64, si *snap.Info, cfg map[string]interface{}, usernames []string, auto bool) (*client.Snapshot, error) {
-=======
 	defer snapshotstate.MockBackendSave(func(_ context.Context, id uint64, si *snap.Info, cfg map[string]interface{}, usernames []string, flags *backend.Flags) (*client.Snapshot, error) {
->>>>>>> 428d4ea5
 		return nil, nil
 	})()
 
