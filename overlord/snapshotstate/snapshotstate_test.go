--- conflicted
+++ resolved
@@ -1400,19 +1400,11 @@
 	c.Assert(err, check.IsNil)
 	expired, err := snapshotstate.ExpiredSnapshotSets(st, tm)
 	c.Assert(err, check.IsNil)
-<<<<<<< HEAD
-	c.Check(expired, check.IsNil)
-=======
 	c.Check(expired, check.DeepEquals, []uint64{12, 13})
->>>>>>> 775c9cef
 
 	tm, err = time.Parse(time.RFC3339, "2019-03-01T11:24:00Z")
 	c.Assert(err, check.IsNil)
 	expired, err = snapshotstate.ExpiredSnapshotSets(st, tm)
 	c.Assert(err, check.IsNil)
-<<<<<<< HEAD
-	c.Check(expired, check.DeepEquals, []uint64{12})
-=======
 	c.Check(expired, check.DeepEquals, []uint64{13})
->>>>>>> 775c9cef
 }