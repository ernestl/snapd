--- conflicted
+++ resolved
@@ -293,23 +293,18 @@
 var List = backend.List
 
 // Import a given snapshot ID from an exported snapshot
-<<<<<<< HEAD
-func Import(ctx context.Context, st *state.State, r io.Reader) (uint64, []string, int64, error) {
+func Import(ctx context.Context, st *state.State, r io.Reader) (uint64, []string, error) {
 	st.Lock()
 	setID, err := newSnapshotSetID(st)
 	st.Unlock()
 	if err != nil {
-		return 0, nil, 0, err
-	}
-	size, snapNames, err := backendImport(ctx, setID, r)
-	if err != nil {
-		return 0, nil, 0, err
-	}
-	return setID, snapNames, size, nil
-=======
-func Import(ctx context.Context, st *state.State, r io.Reader, size int64) (setID uint64, snapNames []string, err error) {
-	return 0, nil, fmt.Errorf("snapshot import not implemented yet")
->>>>>>> 86c3b0be
+		return 0, nil, err
+	}
+	snapNames, err := backendImport(ctx, setID, r)
+	if err != nil {
+		return 0, nil, err
+	}
+	return setID, snapNames, nil
 }
 
 // Save creates a taskset for taking snapshots of snaps' data.
