--- conflicted
+++ resolved
@@ -1260,11 +1260,7 @@
 	return nil
 }
 
-<<<<<<< HEAD
-// doHotplugConnect creates task(s) to (re)create connections in response to hotplug "add" event.
-=======
 // doHotplugConnect creates task(s) to (re)create old connections or auto-connect viable slots in response to hotplug "add" event.
->>>>>>> ce590598
 func (m *InterfaceManager) doHotplugConnect(task *state.Task, _ *tomb.Tomb) error {
 	st := task.State()
 	st.Lock()
@@ -1280,18 +1276,6 @@
 		return fmt.Errorf("internal error: cannot get hotplug task attributes: %s", err)
 	}
 
-<<<<<<< HEAD
-	// find old connections for slots of this device - note we can't ask the repository since we need
-	// to recreate old connections that are only remembered in the state.
-	connsForDevice := findConnsForDeviceKey(&conns, ifaceName, hotplugKey)
-
-	// we see this device for the first time (or it didn't have any connected slot before)
-	if len(connsForDevice) == 0 {
-		return m.autoconnectNewDevice(task, ifaceName, hotplugKey)
-	}
-
-	// recreate old connections
-=======
 	slot, err := m.repo.SlotForHotplugKey(ifaceName, hotplugKey)
 	if err != nil {
 		return err
@@ -1305,7 +1289,6 @@
 	connsForDevice := findConnsForHotplugKey(conns, ifaceName, hotplugKey)
 
 	// find old connections to recreate
->>>>>>> ce590598
 	var recreate []*interfaces.ConnRef
 	for _, id := range connsForDevice {
 		conn := conns[id]
@@ -1323,13 +1306,8 @@
 		}
 
 		if err := checkAutoconnectConflicts(st, task, connRef.PlugRef.Snap, connRef.SlotRef.Snap); err != nil {
-<<<<<<< HEAD
-			if _, retry := err.(*state.Retry); retry {
-				task.Logf("hotplug connect will be retried because of %q - %q conflict", connRef.PlugRef.Snap, connRef.SlotRef.Snap)
-=======
 			if retry, ok := err.(*state.Retry); ok {
 				task.Logf("hotplug connect will be retried: %s", retry.Reason)
->>>>>>> ce590598
 				return err // will retry
 			}
 			return fmt.Errorf("hotplug connect conflict check failed: %s", err)
@@ -1337,42 +1315,7 @@
 		recreate = append(recreate, connRef)
 	}
 
-<<<<<<< HEAD
-	if len(recreate) == 0 {
-		return nil
-	}
-
-	// Create connect tasks and interface hooks
-	connectTs := state.NewTaskSet()
-	for _, conn := range recreate {
-		ts, err := connect(st, conn.PlugRef.Snap, conn.PlugRef.Name, conn.SlotRef.Snap, conn.SlotRef.Name, connectOpts{AutoConnect: conns[conn.ID()].Auto})
-		if err != nil {
-			return fmt.Errorf("internal error: connect of %q failed: %s", conn, err)
-		}
-		connectTs.AddAll(ts)
-	}
-
-	if len(connectTs.Tasks()) > 0 {
-		snapstate.InjectTasks(task, connectTs)
-		st.EnsureBefore(0)
-	}
-
-	// make sure that we add tasks and mark this task done in the same atomic write, otherwise there is a risk of re-adding tasks again
-	task.SetStatus(state.DoneStatus)
-
-	return nil
-}
-
-func (m *InterfaceManager) autoconnectNewDevice(task *state.Task, ifaceName, hotplugKey string) error {
-	slot, err := m.repo.SlotForHotplugKey(ifaceName, hotplugKey)
-	if err != nil {
-		return err
-	}
-
-	st := task.State()
-=======
 	// find new auto-connections
->>>>>>> ce590598
 	autochecker, err := newAutoConnectChecker(st)
 	if err != nil {
 		return err
@@ -1380,10 +1323,7 @@
 
 	instanceName := slot.Snap.InstanceName()
 	candidates := m.repo.AutoConnectCandidatePlugs(instanceName, slot.Name, autochecker.check)
-<<<<<<< HEAD
-=======
-
->>>>>>> ce590598
+
 	var newconns []*interfaces.ConnRef
 	// Auto-connect the slots
 	for _, plug := range candidates {
@@ -1400,22 +1340,6 @@
 			continue
 		}
 
-<<<<<<< HEAD
-		if err := checkAutoconnectConflicts(st, task, plug.Snap.InstanceName(), slot.Snap.InstanceName()); err != nil {
-			if _, retry := err.(*state.Retry); retry {
-				logger.Debugf("auto-connect of snap %q will be retried because of %q - %q conflict", instanceName, plug.Snap.InstanceName(), slot.Snap.InstanceName())
-				task.Logf("Waiting for conflicting change in progress...")
-				return err // will retry
-			}
-			return fmt.Errorf("auto-connect conflict check failed: %s", err)
-		}
-		connRef := interfaces.NewConnRef(plug, slot)
-		newconns = append(newconns, connRef)
-	}
-
-	autots := state.NewTaskSet()
-	// Create connect tasks and interface hooks
-=======
 		connRef := interfaces.NewConnRef(plug, slot)
 		key := connRef.ID()
 		if _, ok := conns[key]; ok {
@@ -1448,29 +1372,11 @@
 		connectTs.AddAll(ts)
 	}
 	// Create connect tasks and interface hooks for new auto-connections
->>>>>>> ce590598
 	for _, conn := range newconns {
 		ts, err := connect(st, conn.PlugRef.Snap, conn.PlugRef.Name, conn.SlotRef.Snap, conn.SlotRef.Name, connectOpts{AutoConnect: true})
 		if err != nil {
 			return fmt.Errorf("internal error: auto-connect of %q failed: %s", conn, err)
 		}
-<<<<<<< HEAD
-		autots.AddAll(ts)
-	}
-
-	if len(autots.Tasks()) > 0 {
-		snapstate.InjectTasks(task, autots)
-
-		st.EnsureBefore(0)
-	}
-
-	task.SetStatus(state.DoneStatus)
-	return nil
-}
-
-// doHotplugDisconnect creates task(s) to disconnect connections and remove slots in response to hotplug "remove" event.
-func (m *InterfaceManager) doHotplugDisconnect(task *state.Task, _ *tomb.Tomb) error {
-=======
 		connectTs.AddAll(ts)
 	}
 
@@ -1487,68 +1393,15 @@
 
 // doHotplugUpdateSlot updates static attributes of a hotplug slot for given device.
 func (m *InterfaceManager) doHotplugUpdateSlot(task *state.Task, _ *tomb.Tomb) error {
->>>>>>> ce590598
-	st := task.State()
-	st.Lock()
-	defer st.Unlock()
-
-<<<<<<< HEAD
-	core, err := snapstate.CoreInfo(st)
-	if err != nil {
-		return err
-	}
-	coreSnapName := core.InstanceName()
-
-=======
->>>>>>> ce590598
+	st := task.State()
+	st.Lock()
+	defer st.Unlock()
+
 	ifaceName, hotplugKey, err := getHotplugAttrs(task)
 	if err != nil {
 		return fmt.Errorf("internal error: cannot get hotplug task attributes: %s", err)
 	}
 
-<<<<<<< HEAD
-	connections, err := m.repo.ConnectionsForHotplugKey(ifaceName, hotplugKey)
-	if err != nil {
-		return err
-	}
-
-	// check for conflicts on all connections first before creating disconnect hooks
-	for _, connRef := range connections {
-		const auto = true
-		if err := checkDisconnectConflicts(st, coreSnapName, connRef.PlugRef.Snap, connRef.SlotRef.Snap); err != nil {
-			if _, retry := err.(*state.Retry); retry {
-				logger.Debugf("disconnecting interfaces of snap %q will be retried because of %q - %q conflict", coreSnapName, connRef.PlugRef.Snap, connRef.SlotRef.Snap)
-				task.Logf("Waiting for conflicting change in progress...")
-				return err // will retry
-			}
-			return fmt.Errorf("cannot check conflicts when disconnecting interfaces: %s", err)
-		}
-	}
-
-	if len(connections) == 0 {
-		return nil
-	}
-
-	dts := state.NewTaskSet()
-	for _, connRef := range connections {
-		conn, err := m.repo.Connection(connRef)
-		if err != nil {
-			break
-		}
-		// "by-hotplug" flag indicates it's a disconnect triggered as part of hotplug removal.
-		ts, err := disconnectTasks(st, conn, disconnectOpts{ByHotplug: true})
-		if err != nil {
-			return fmt.Errorf("internal error: cannot create disconnect tasks: %s", err)
-		}
-		dts.AddAll(ts)
-	}
-
-	snapstate.InjectTasks(task, dts)
-
-	// make sure that we add tasks and mark this task done in the same atomic write, otherwise there is a risk of re-adding tasks again
-	task.SetStatus(state.DoneStatus)
-
-=======
 	var attrs map[string]interface{}
 	if err := task.Get("slot-attrs", &attrs); err != nil {
 		return fmt.Errorf("internal error: cannot get slot-attrs attribute for device %s, interface %s: %s", hotplugKey, ifaceName, err)
@@ -1572,7 +1425,6 @@
 		return fmt.Errorf("internal error: cannot find slot %s for device %q", slot.Name, hotplugKey)
 	}
 
->>>>>>> ce590598
 	return nil
 }
 
@@ -1590,29 +1442,17 @@
 
 	slot, err := m.repo.SlotForHotplugKey(ifaceName, hotplugKey)
 	if err != nil {
-<<<<<<< HEAD
-		return fmt.Errorf("cannot determine slots: %s", err)
-	}
-	if slot != nil {
-		if err := m.repo.RemoveSlot(slot.Snap.InstanceName(), slot.Name); err != nil {
-			return fmt.Errorf("cannot remove slot %s of snap %q: %s", slot.Snap.InstanceName(), slot.Name, err)
-=======
 		return fmt.Errorf("internal error: cannot determine slots: %v", err)
 	}
 	if slot != nil {
 		if err := m.repo.RemoveSlot(slot.Snap.InstanceName(), slot.Name); err != nil {
 			return fmt.Errorf("cannot remove hotplug slot: %v", err)
->>>>>>> ce590598
 		}
 	}
 
 	stateSlots, err := getHotplugSlots(st)
 	if err != nil {
-<<<<<<< HEAD
-		return fmt.Errorf("internal error obtaining hotplug slots: %v", err.Error())
-=======
 		return fmt.Errorf("internal error: cannot obtain hotplug slots: %v", err)
->>>>>>> ce590598
 	}
 
 	// remove the slot from hotplug-slots in the state as long as there are no connections referencing it,
@@ -1640,13 +1480,8 @@
 	return nil
 }
 
-<<<<<<< HEAD
-// doHotplugUpdateSlot updates static attributes of a hotplug slot for given device.
-func (m *InterfaceManager) doHotplugUpdateSlot(task *state.Task, _ *tomb.Tomb) error {
-=======
 // doHotplugDisconnect creates task(s) to disconnect connections and remove slots in response to hotplug "remove" event.
 func (m *InterfaceManager) doHotplugDisconnect(task *state.Task, _ *tomb.Tomb) error {
->>>>>>> ce590598
 	st := task.State()
 	st.Lock()
 	defer st.Unlock()
@@ -1655,11 +1490,6 @@
 	if err != nil {
 		return fmt.Errorf("internal error: cannot get hotplug task attributes: %s", err)
 	}
-<<<<<<< HEAD
-	var attrs map[string]interface{}
-	if err := task.Get("slot-attrs", &attrs); err != nil {
-		return fmt.Errorf("internal error: cannot get slot-attrs attribute for device %s, interface %s: %s", hotplugKey, ifaceName, err)
-=======
 
 	connections, err := m.repo.ConnectionsForHotplugKey(ifaceName, hotplugKey)
 	if err != nil {
@@ -1726,7 +1556,6 @@
 	var devinfo hotplug.HotplugDeviceInfo
 	if err := task.Get("device-info", &devinfo); err != nil {
 		return fmt.Errorf("internal error: cannot get hotplug device info from task attributes: %s", err)
->>>>>>> ce590598
 	}
 
 	stateSlots, err := getHotplugSlots(st)
@@ -1734,35 +1563,6 @@
 		return fmt.Errorf("internal error obtaining hotplug slots: %v", err.Error())
 	}
 
-<<<<<<< HEAD
-	slot, err := m.repo.SlotForHotplugKey(ifaceName, hotplugKey)
-	if err != nil {
-		return fmt.Errorf("internal error: cannot determine slot for device %s, interface %s: %s", hotplugKey, ifaceName, err)
-	}
-	if slot == nil {
-		return nil
-	}
-
-	conns, err := m.repo.ConnectionsForHotplugKey(ifaceName, hotplugKey)
-	if err != nil {
-		return fmt.Errorf("internal error: cannot determine connections for device %s, interface %s: %s", hotplugKey, ifaceName, err)
-	}
-	if len(conns) > 0 {
-		return fmt.Errorf("internal error: cannot update slot %s while connected", slot.Name)
-	}
-
-	if slotSpec, ok := stateSlots[slot.Name]; ok {
-		slotSpec.StaticAttrs = attrs
-		stateSlots[slot.Name] = slotSpec
-		setHotplugSlots(st, stateSlots)
-
-		// XXX: this is ugly and relies on the slot infos being kept as pointers in the repository
-		slot.Attrs = attrs
-	} else {
-		return fmt.Errorf("internal error: cannot find slot %s for device %s", slot.Name, hotplugKey)
-	}
-
-=======
 	iface := m.repo.Interface(ifaceName)
 	if iface == nil {
 		return fmt.Errorf("internal error: cannot find interface %s", ifaceName)
@@ -1892,6 +1692,5 @@
 	}
 
 	// no conflicting change for same hotplug key found
->>>>>>> ce590598
 	return nil
 }