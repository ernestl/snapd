// -*- Mode: Go; indent-tabs-mode: t -*-

/*
 * Copyright (C) 2016 Canonical Ltd
 *
 * This program is free software: you can redistribute it and/or modify
 * it under the terms of the GNU General Public License version 3 as
 * published by the Free Software Foundation.
 *
 * This program is distributed in the hope that it will be useful,
 * but WITHOUT ANY WARRANTY; without even the implied warranty of
 * MERCHANTABILITY or FITNESS FOR A PARTICULAR PURPOSE.  See the
 * GNU General Public License for more details.
 *
 * You should have received a copy of the GNU General Public License
 * along with this program.  If not, see <http://www.gnu.org/licenses/>.
 *
 */

package ifacestate_test

import (
	"bytes"
	"errors"
	"fmt"
	"io/ioutil"
	"os"
	"path/filepath"
	"strings"
	"testing"
	"time"

	. "gopkg.in/check.v1"
	"gopkg.in/tomb.v2"

	"github.com/snapcore/snapd/asserts"
	"github.com/snapcore/snapd/asserts/assertstest"
	"github.com/snapcore/snapd/dirs"
	"github.com/snapcore/snapd/interfaces"
	"github.com/snapcore/snapd/interfaces/hotplug"
	"github.com/snapcore/snapd/interfaces/ifacetest"
	"github.com/snapcore/snapd/logger"
	"github.com/snapcore/snapd/osutil"
	"github.com/snapcore/snapd/overlord"
	"github.com/snapcore/snapd/overlord/assertstate"
	"github.com/snapcore/snapd/overlord/hookstate"
	"github.com/snapcore/snapd/overlord/ifacestate"
	"github.com/snapcore/snapd/overlord/ifacestate/ifacerepo"
	"github.com/snapcore/snapd/overlord/ifacestate/udevmonitor"
	"github.com/snapcore/snapd/overlord/snapstate"
	"github.com/snapcore/snapd/overlord/snapstate/snapstatetest"
	"github.com/snapcore/snapd/overlord/state"
	"github.com/snapcore/snapd/release"
	seccomp_compiler "github.com/snapcore/snapd/sandbox/seccomp"
	"github.com/snapcore/snapd/snap"
	"github.com/snapcore/snapd/snap/snaptest"
	"github.com/snapcore/snapd/testutil"
	"github.com/snapcore/snapd/timings"
)

func TestInterfaceManager(t *testing.T) { TestingT(t) }

type cleaner interface {
	AddCleanup(func())
}

type AssertsMock struct {
	Db           *asserts.Database
	storeSigning *assertstest.StoreStack
	st           *state.State

	cleaner cleaner
}

func (am *AssertsMock) SetupAsserts(c *C, st *state.State, cleaner cleaner) {
	am.st = st
	am.cleaner = cleaner
	am.storeSigning = assertstest.NewStoreStack("canonical", nil)

	db, err := asserts.OpenDatabase(&asserts.DatabaseConfig{
		Backstore: asserts.NewMemoryBackstore(),
		Trusted:   am.storeSigning.Trusted,
	})
	c.Assert(err, IsNil)
	am.Db = db
	err = db.Add(am.storeSigning.StoreAccountKey(""))
	c.Assert(err, IsNil)

	st.Lock()
	assertstate.ReplaceDB(st, am.Db)
	st.Unlock()
}

func (am *AssertsMock) mockModel(c *C, extraHeaders map[string]interface{}) *asserts.Model {
	model := map[string]interface{}{
		"type":         "model",
		"authority-id": "my-brand",
		"series":       "16",
		"brand-id":     "my-brand",
		"model":        "my-model",
		"gadget":       "gadget",
		"kernel":       "krnl",
		"architecture": "amd64",
		"timestamp":    time.Now().Format(time.RFC3339),
	}
	return assertstest.FakeAssertion(model, extraHeaders).(*asserts.Model)
}

func (am *AssertsMock) MockModel(c *C, extraHeaders map[string]interface{}) {
	model := am.mockModel(c, extraHeaders)
	am.cleaner.AddCleanup(snapstatetest.MockDeviceModel(model))
}

func (am *AssertsMock) TrivialDeviceContext(c *C, extraHeaders map[string]interface{}) *snapstatetest.TrivialDeviceContext {
	model := am.mockModel(c, extraHeaders)
	return &snapstatetest.TrivialDeviceContext{DeviceModel: model}
}

func (am *AssertsMock) MockSnapDecl(c *C, name, publisher string, extraHeaders map[string]interface{}) {
	_, err := am.Db.Find(asserts.AccountType, map[string]string{
		"account-id": publisher,
	})
	if asserts.IsNotFound(err) {
		acct := assertstest.NewAccount(am.storeSigning, publisher, map[string]interface{}{
			"account-id": publisher,
		}, "")
		err = am.Db.Add(acct)
	}
	c.Assert(err, IsNil)

	headers := map[string]interface{}{
		"series":       "16",
		"snap-name":    name,
		"publisher-id": publisher,
		"snap-id":      (name + strings.Repeat("id", 16))[:32],
		"timestamp":    time.Now().Format(time.RFC3339),
	}
	for k, v := range extraHeaders {
		headers[k] = v
	}

	snapDecl, err := am.storeSigning.Sign(asserts.SnapDeclarationType, headers, nil, "")
	c.Assert(err, IsNil)

	err = am.Db.Add(snapDecl)
	c.Assert(err, IsNil)
}

func (am *AssertsMock) MockStore(c *C, st *state.State, storeID string, extraHeaders map[string]interface{}) {
	headers := map[string]interface{}{
		"store":       storeID,
		"operator-id": am.storeSigning.AuthorityID,
		"timestamp":   time.Now().Format(time.RFC3339),
	}
	for k, v := range extraHeaders {
		headers[k] = v
	}
	storeAs, err := am.storeSigning.Sign(asserts.StoreType, headers, nil, "")
	c.Assert(err, IsNil)
	st.Lock()
	defer st.Unlock()
	err = assertstate.Add(st, storeAs)
	c.Assert(err, IsNil)
}

type interfaceManagerSuite struct {
	testutil.BaseTest
	AssertsMock
	o              *overlord.Overlord
	state          *state.State
	se             *overlord.StateEngine
	privateMgr     *ifacestate.InterfaceManager
	privateHookMgr *hookstate.HookManager
	extraIfaces    []interfaces.Interface
	extraBackends  []interfaces.SecurityBackend
	secBackend     *ifacetest.TestSecurityBackend
	mockSnapCmd    *testutil.MockCmd
	log            *bytes.Buffer
	coreSnap       *snap.Info
	snapdSnap      *snap.Info
	plug           *snap.PlugInfo
	plugSelf       *snap.PlugInfo
	slot           *snap.SlotInfo
}

var _ = Suite(&interfaceManagerSuite{})

const consumerYaml4 = `
name: consumer
version: 0
apps:
    app:
hooks:
    configure:
plugs:
    plug:
        interface: interface
        label: label
        attr: value
`

const producerYaml4 = `
name: producer
version: 0
apps:
    app:
hooks:
    configure:
slots:
    slot:
        interface: interface
        label: label
        attr: value
plugs:
    self:
        interface: interface
        label: label
`

func (s *interfaceManagerSuite) SetUpTest(c *C) {
	s.BaseTest.SetUpTest(c)
	s.mockSnapCmd = testutil.MockCommand(c, "snap", "")

	dirs.SetRootDir(c.MkDir())
	c.Assert(os.MkdirAll(filepath.Dir(dirs.SnapSystemKeyFile), 0755), IsNil)

	s.o = overlord.Mock()
	s.state = s.o.State()
	s.se = s.o.StateEngine()

	s.SetupAsserts(c, s.state, &s.BaseTest)

	s.BaseTest.AddCleanup(snap.MockSanitizePlugsSlots(func(snapInfo *snap.Info) {}))

	s.state.Lock()
	defer s.state.Unlock()

	s.privateHookMgr = nil
	s.privateMgr = nil
	s.extraIfaces = nil
	s.extraBackends = nil
	s.secBackend = &ifacetest.TestSecurityBackend{}
	// TODO: transition this so that we don't load real backends and instead
	// just load the test backend here and this is nicely integrated with
	// extraBackends above.
	s.BaseTest.AddCleanup(ifacestate.MockSecurityBackends([]interfaces.SecurityBackend{s.secBackend}))

	buf, restore := logger.MockLogger()
	s.BaseTest.AddCleanup(restore)
	s.log = buf

	s.BaseTest.AddCleanup(ifacestate.MockConnectRetryTimeout(0))
	restore = seccomp_compiler.MockCompilerVersionInfo("abcdef 1.2.3 1234abcd -")
	s.BaseTest.AddCleanup(restore)

	// NOTE: The core snap has a slot so that it shows up in the
	// repository. The repository doesn't record snaps unless they
	// have at least one interface.
	s.coreSnap = snaptest.MockInfo(c, `
name: core
version: 0
type: os
slots:
    slot:
        interface: interface
`, nil)
	s.snapdSnap = snaptest.MockInfo(c, `
name: snapd
version: 0
type: app
slots:
    slot:
        interface: interface
`, nil)
	consumer := snaptest.MockInfo(c, consumerYaml4, nil)
	s.plug = consumer.Plugs["plug"]
	producer := snaptest.MockInfo(c, producerYaml4, nil)
	s.slot = producer.Slots["slot"]
}

func (s *interfaceManagerSuite) TearDownTest(c *C) {
	s.BaseTest.TearDownTest(c)

	s.mockSnapCmd.Restore()

	if s.privateMgr != nil {
		s.se.Stop()
	}
	dirs.SetRootDir("")
}

func addForeignTaskHandlers(runner *state.TaskRunner) {
	// Add handler to test full aborting of changes
	erroringHandler := func(task *state.Task, _ *tomb.Tomb) error {
		return errors.New("error out")
	}
	runner.AddHandler("error-trigger", erroringHandler, nil)
}

func (s *interfaceManagerSuite) manager(c *C) *ifacestate.InterfaceManager {
	if s.privateMgr == nil {
		mgr, err := ifacestate.Manager(s.state, s.hookManager(c), s.o.TaskRunner(), s.extraIfaces, s.extraBackends)
		c.Assert(err, IsNil)
		addForeignTaskHandlers(s.o.TaskRunner())
		mgr.DisableUDevMonitor()
		s.privateMgr = mgr
		s.o.AddManager(mgr)

		s.o.AddManager(s.o.TaskRunner())

		c.Assert(s.o.StartUp(), IsNil)

		// ensure the re-generation of security profiles did not
		// confuse the tests
		s.secBackend.SetupCalls = nil
	}
	return s.privateMgr
}

func (s *interfaceManagerSuite) hookManager(c *C) *hookstate.HookManager {
	if s.privateHookMgr == nil {
		mgr, err := hookstate.Manager(s.state, s.o.TaskRunner())
		c.Assert(err, IsNil)
		s.privateHookMgr = mgr
		s.o.AddManager(mgr)
	}
	return s.privateHookMgr
}

func (s *interfaceManagerSuite) settle(c *C) {
	err := s.o.Settle(5 * time.Second)
	c.Assert(err, IsNil)
}

func (s *interfaceManagerSuite) TestSmoke(c *C) {
	s.manager(c)
	s.se.Ensure()
	s.se.Wait()
}

func (s *interfaceManagerSuite) TestRepoAvailable(c *C) {
	_ = s.manager(c)
	s.state.Lock()
	defer s.state.Unlock()
	repo := ifacerepo.Get(s.state)
	c.Check(repo, FitsTypeOf, &interfaces.Repository{})
}

func (s *interfaceManagerSuite) TestConnectTask(c *C) {
	s.mockIfaces(c, &ifacetest.TestInterface{InterfaceName: "test"}, &ifacetest.TestInterface{InterfaceName: "test2"})
	s.mockSnap(c, consumerYaml)
	s.mockSnap(c, producerYaml)
	_ = s.manager(c)

	s.state.Lock()
	defer s.state.Unlock()

	ts, err := ifacestate.Connect(s.state, "consumer", "plug", "producer", "slot")
	c.Assert(err, IsNil)

	var hs hookstate.HookSetup
	i := 0
	task := ts.Tasks()[i]
	c.Check(task.Kind(), Equals, "run-hook")
	var hookSetup, undoHookSetup hookstate.HookSetup
	c.Assert(task.Get("hook-setup", &hookSetup), IsNil)
	c.Assert(hookSetup, Equals, hookstate.HookSetup{Snap: "consumer", Hook: "prepare-plug-plug", Optional: true})
	c.Assert(task.Get("undo-hook-setup", &undoHookSetup), IsNil)
	c.Assert(undoHookSetup, Equals, hookstate.HookSetup{Snap: "consumer", Hook: "unprepare-plug-plug", Optional: true, IgnoreError: true})
	i++
	task = ts.Tasks()[i]
	c.Check(task.Kind(), Equals, "run-hook")
	c.Assert(task.Get("hook-setup", &hookSetup), IsNil)
	c.Assert(hookSetup, Equals, hookstate.HookSetup{Snap: "producer", Hook: "prepare-slot-slot", Optional: true})
	c.Assert(task.Get("undo-hook-setup", &undoHookSetup), IsNil)
	c.Assert(undoHookSetup, Equals, hookstate.HookSetup{Snap: "producer", Hook: "unprepare-slot-slot", Optional: true, IgnoreError: true})
	i++
	task = ts.Tasks()[i]
	c.Assert(task.Kind(), Equals, "connect")
	var flag bool
	c.Assert(task.Get("auto", &flag), Equals, state.ErrNoState)
	c.Assert(task.Get("delayed-setup-profiles", &flag), Equals, state.ErrNoState)
	c.Assert(task.Get("by-gadget", &flag), Equals, state.ErrNoState)
	var plug interfaces.PlugRef
	c.Assert(task.Get("plug", &plug), IsNil)
	c.Assert(plug.Snap, Equals, "consumer")
	c.Assert(plug.Name, Equals, "plug")
	var slot interfaces.SlotRef
	c.Assert(task.Get("slot", &slot), IsNil)
	c.Assert(slot.Snap, Equals, "producer")
	c.Assert(slot.Name, Equals, "slot")

	// "connect" task edge is not present
	_, err = ts.Edge(ifacestate.ConnectTaskEdge)
	c.Assert(err, ErrorMatches, `internal error: missing .* edge in task set`)

	var autoconnect bool
	err = task.Get("auto", &autoconnect)
	c.Assert(err, Equals, state.ErrNoState)
	c.Assert(autoconnect, Equals, false)

	// verify initial attributes are present in connect task
	var plugStaticAttrs map[string]interface{}
	var plugDynamicAttrs map[string]interface{}
	c.Assert(task.Get("plug-static", &plugStaticAttrs), IsNil)
	c.Assert(plugStaticAttrs, DeepEquals, map[string]interface{}{"attr1": "value1"})
	c.Assert(task.Get("plug-dynamic", &plugDynamicAttrs), IsNil)
	c.Assert(plugDynamicAttrs, DeepEquals, map[string]interface{}{})

	var slotStaticAttrs map[string]interface{}
	var slotDynamicAttrs map[string]interface{}
	c.Assert(task.Get("slot-static", &slotStaticAttrs), IsNil)
	c.Assert(slotStaticAttrs, DeepEquals, map[string]interface{}{"attr2": "value2"})
	c.Assert(task.Get("slot-dynamic", &slotDynamicAttrs), IsNil)
	c.Assert(slotDynamicAttrs, DeepEquals, map[string]interface{}{})

	i++
	task = ts.Tasks()[i]
	c.Check(task.Kind(), Equals, "run-hook")
	c.Assert(task.Get("hook-setup", &hs), IsNil)
	c.Assert(hs, Equals, hookstate.HookSetup{Snap: "producer", Hook: "connect-slot-slot", Optional: true})
	c.Assert(task.Get("undo-hook-setup", &undoHookSetup), IsNil)
	c.Assert(undoHookSetup, Equals, hookstate.HookSetup{Snap: "producer", Hook: "disconnect-slot-slot", Optional: true, IgnoreError: true})
	i++
	task = ts.Tasks()[i]
	c.Check(task.Kind(), Equals, "run-hook")
	c.Assert(task.Get("hook-setup", &hs), IsNil)
	c.Assert(hs, Equals, hookstate.HookSetup{Snap: "consumer", Hook: "connect-plug-plug", Optional: true})
	c.Assert(task.Get("undo-hook-setup", &undoHookSetup), IsNil)
	c.Assert(undoHookSetup, Equals, hookstate.HookSetup{Snap: "consumer", Hook: "disconnect-plug-plug", Optional: true, IgnoreError: true})

	// after-connect-hooks task edge is not present
	_, err = ts.Edge(ifacestate.AfterConnectHooksEdge)
	c.Assert(err, ErrorMatches, `internal error: missing .* edge in task set`)
}

func (s *interfaceManagerSuite) TestConnectTasksDelayProfilesFlag(c *C) {
	s.mockSnap(c, consumerYaml)
	s.mockSnap(c, producerYaml)

	s.state.Lock()
	defer s.state.Unlock()

	ts, err := ifacestate.ConnectPriv(s.state, "consumer", "plug", "producer", "slot", ifacestate.NewConnectOptsWithDelayProfilesSet())
	c.Assert(err, IsNil)
	c.Assert(ts.Tasks(), HasLen, 5)
	connectTask := ts.Tasks()[2]
	c.Assert(connectTask.Kind(), Equals, "connect")
	var delayedSetupProfiles bool
	connectTask.Get("delayed-setup-profiles", &delayedSetupProfiles)
	c.Assert(delayedSetupProfiles, Equals, true)
}

func (s *interfaceManagerSuite) TestBatchConnectTasks(c *C) {
	s.mockIfaces(c, &ifacetest.TestInterface{InterfaceName: "test"}, &ifacetest.TestInterface{InterfaceName: "test2"})
	s.mockSnap(c, consumerYaml)
	s.mockSnap(c, consumer2Yaml)
	s.mockSnap(c, producerYaml)
	_ = s.manager(c)

	s.state.Lock()
	defer s.state.Unlock()

	snapsup := &snapstate.SnapSetup{SideInfo: &snap.SideInfo{RealName: "snap"}}
	conns := make(map[string]*interfaces.ConnRef)
	connOpts := make(map[string]*ifacestate.ConnectOpts)

	// no connections
	ts, err := ifacestate.BatchConnectTasks(s.state, snapsup, conns, connOpts)
	c.Assert(err, IsNil)
	c.Check(ts.Tasks(), HasLen, 0)

	// two connections
	cref1 := interfaces.ConnRef{PlugRef: interfaces.PlugRef{Snap: "consumer", Name: "plug"}, SlotRef: interfaces.SlotRef{Snap: "producer", Name: "slot"}}
	cref2 := interfaces.ConnRef{PlugRef: interfaces.PlugRef{Snap: "consumer2", Name: "plug"}, SlotRef: interfaces.SlotRef{Snap: "producer", Name: "slot"}}
	conns[cref1.ID()] = &cref1
	conns[cref2.ID()] = &cref2
	// connOpts for cref1 will default to AutoConnect: true
	connOpts[cref2.ID()] = &ifacestate.ConnectOpts{AutoConnect: true, ByGadget: true}

	ts, err = ifacestate.BatchConnectTasks(s.state, snapsup, conns, connOpts)
	c.Assert(err, IsNil)
	c.Check(ts.Tasks(), HasLen, 9)

	// "setup-profiles" task waits for "connect" tasks of both connections
	setupProfiles := ts.Tasks()[len(ts.Tasks())-1]
	c.Assert(setupProfiles.Kind(), Equals, "setup-profiles")

	wt := setupProfiles.WaitTasks()
	c.Assert(wt, HasLen, 2)
	for i := 0; i < 2; i++ {
		c.Check(wt[i].Kind(), Equals, "connect")
		// sanity, check flags on "connect" tasks
		var flag bool
		c.Assert(wt[i].Get("delayed-setup-profiles", &flag), IsNil)
		c.Check(flag, Equals, true)
		c.Assert(wt[i].Get("auto", &flag), IsNil)
		c.Check(flag, Equals, true)
		// ... sanity by-gadget flag
		var plugRef interfaces.PlugRef
		c.Check(wt[i].Get("plug", &plugRef), IsNil)
		err := wt[i].Get("by-gadget", &flag)
		if plugRef.Snap == "consumer2" {
			c.Assert(err, IsNil)
			c.Check(flag, Equals, true)
		} else {
			c.Assert(err, Equals, state.ErrNoState)
		}

	}

	// connect-slot-slot hooks wait for "setup-profiles"
	ht := setupProfiles.HaltTasks()
	c.Assert(ht, HasLen, 2)
	for i := 0; i < 2; i++ {
		c.Check(ht[i].Kind(), Equals, "run-hook")
		c.Check(ht[i].Summary(), Matches, "Run hook connect-slot-slot .*")
	}
}

type interfaceHooksTestData struct {
	consumer  []string
	producer  []string
	waitChain []string
}

func hookNameOrTaskKind(c *C, t *state.Task) string {
	if t.Kind() == "run-hook" {
		var hookSup hookstate.HookSetup
		c.Assert(t.Get("hook-setup", &hookSup), IsNil)
		return fmt.Sprintf("hook:%s", hookSup.Hook)
	}
	return fmt.Sprintf("task:%s", t.Kind())
}

func testInterfaceHooksTasks(c *C, tasks []*state.Task, waitChain []string, undoHooks map[string]string) {
	for i, t := range tasks {
		c.Assert(waitChain[i], Equals, hookNameOrTaskKind(c, t))
		waits := t.WaitTasks()
		if i == 0 {
			c.Assert(waits, HasLen, 0)
		} else {
			c.Assert(waits, HasLen, 1)
			waiting := hookNameOrTaskKind(c, waits[0])
			// check that this task waits on previous one
			c.Assert(waiting, Equals, waitChain[i-1])
		}

		// check undo hook setup if applicable
		if t.Kind() == "run-hook" {
			var hooksup hookstate.HookSetup
			var undosup hookstate.HookSetup
			c.Assert(t.Get("hook-setup", &hooksup), IsNil)
			c.Assert(t.Get("undo-hook-setup", &undosup), IsNil)
			c.Assert(undosup.Hook, Equals, undoHooks[hooksup.Hook], Commentf("unexpected undo hook: %s", undosup.Hook))
		}
	}

}

var connectHooksTests = []interfaceHooksTestData{{
	consumer:  []string{"prepare-plug-plug"},
	producer:  []string{"prepare-slot-slot"},
	waitChain: []string{"hook:prepare-plug-plug", "hook:prepare-slot-slot", "task:connect"},
}, {
	consumer:  []string{"prepare-plug-plug"},
	producer:  []string{"prepare-slot-slot", "connect-slot-slot"},
	waitChain: []string{"hook:prepare-plug-plug", "hook:prepare-slot-slot", "task:connect", "hook:connect-slot-slot"},
}, {
	consumer:  []string{"prepare-plug-plug"},
	producer:  []string{"connect-slot-slot"},
	waitChain: []string{"hook:prepare-plug-plug", "task:connect", "hook:connect-slot-slot"},
}, {
	consumer:  []string{"connect-plug-plug"},
	producer:  []string{"prepare-slot-slot", "connect-slot-slot"},
	waitChain: []string{"hook:prepare-slot-slot", "task:connect", "hook:connect-slot-slot", "hook:connect-plug-plug"},
}, {
	consumer:  []string{"connect-plug-plug"},
	producer:  []string{"connect-slot-slot"},
	waitChain: []string{"task:connect", "hook:connect-slot-slot", "hook:connect-plug-plug"},
}, {
	consumer:  []string{"prepare-plug-plug", "connect-plug-plug"},
	producer:  []string{"prepare-slot-slot"},
	waitChain: []string{"hook:prepare-plug-plug", "hook:prepare-slot-slot", "task:connect", "hook:connect-plug-plug"},
}, {
	consumer:  []string{"prepare-plug-plug", "connect-plug-plug"},
	producer:  []string{"prepare-slot-slot", "connect-slot-slot"},
	waitChain: []string{"hook:prepare-plug-plug", "hook:prepare-slot-slot", "task:connect", "hook:connect-slot-slot", "hook:connect-plug-plug"},
}}

func (s *interfaceManagerSuite) TestConnectTaskHookdEdges(c *C) {
	s.mockIfaces(c, &ifacetest.TestInterface{InterfaceName: "test"})

	_ = s.manager(c)
	for _, hooks := range connectHooksTests {
		var hooksYaml string
		for _, name := range hooks.consumer {
			hooksYaml = fmt.Sprintf("%s %s:\n", hooksYaml, name)
		}
		consumer := fmt.Sprintf(consumerYaml3, hooksYaml)

		hooksYaml = ""
		for _, name := range hooks.producer {
			hooksYaml = fmt.Sprintf("%s %s:\n", hooksYaml, name)
		}
		producer := fmt.Sprintf(producerYaml3, hooksYaml)

		s.mockSnap(c, consumer)
		s.mockSnap(c, producer)

		s.state.Lock()

		ts, err := ifacestate.ConnectPriv(s.state, "consumer", "plug", "producer", "slot", ifacestate.NewConnectOptsWithDelayProfilesSet())
		c.Assert(err, IsNil)

		// check task edges
		edge, err := ts.Edge(ifacestate.ConnectTaskEdge)
		c.Assert(err, IsNil)
		c.Check(edge.Kind(), Equals, "connect")

		// AfterConnectHooks task edge is set on "connect-slot-" or "connect-plug-" hook task (whichever comes first after "connect")
		// and is not present if neither of them exists.
		var expectedAfterConnectEdge string
		for _, hookName := range hooks.producer {
			if strings.HasPrefix(hookName, "connect-") {
				expectedAfterConnectEdge = "hook:" + hookName
			}
		}
		if expectedAfterConnectEdge == "" {
			for _, hookName := range hooks.consumer {
				if strings.HasPrefix(hookName, "connect-") {
					expectedAfterConnectEdge = "hook:" + hookName
				}
			}
		}
		edge, err = ts.Edge(ifacestate.AfterConnectHooksEdge)
		if expectedAfterConnectEdge != "" {
			c.Assert(err, IsNil)
			c.Check(hookNameOrTaskKind(c, edge), Equals, expectedAfterConnectEdge)
		} else {
			c.Assert(err, ErrorMatches, `internal error: missing .* edge in task set`)
		}

		s.state.Unlock()
	}
}

func (s *interfaceManagerSuite) TestConnectTaskHooksConditionals(c *C) {
	s.mockIfaces(c, &ifacetest.TestInterface{InterfaceName: "test"})

	_ = s.manager(c)
	for _, hooks := range connectHooksTests {
		var hooksYaml string
		for _, name := range hooks.consumer {
			hooksYaml = fmt.Sprintf("%s %s:\n", hooksYaml, name)
		}
		consumer := fmt.Sprintf(consumerYaml3, hooksYaml)

		hooksYaml = ""
		for _, name := range hooks.producer {
			hooksYaml = fmt.Sprintf("%s %s:\n", hooksYaml, name)
		}
		producer := fmt.Sprintf(producerYaml3, hooksYaml)

		s.mockSnap(c, consumer)
		s.mockSnap(c, producer)

		s.state.Lock()

		ts, err := ifacestate.Connect(s.state, "consumer", "plug", "producer", "slot")
		c.Assert(err, IsNil)
		c.Assert(ts.Tasks(), HasLen, len(hooks.producer)+len(hooks.consumer)+1)
		c.Assert(ts.Tasks(), HasLen, len(hooks.waitChain))

		undoHooks := map[string]string{
			"prepare-plug-plug": "unprepare-plug-plug",
			"prepare-slot-slot": "unprepare-slot-slot",
			"connect-plug-plug": "disconnect-plug-plug",
			"connect-slot-slot": "disconnect-slot-slot",
		}

		testInterfaceHooksTasks(c, ts.Tasks(), hooks.waitChain, undoHooks)
		s.state.Unlock()
	}
}

func (s *interfaceManagerSuite) TestDisconnectTaskHooksConditionals(c *C) {
	s.mockIfaces(c, &ifacetest.TestInterface{InterfaceName: "test"})

	hooksTests := []interfaceHooksTestData{{
		consumer:  []string{"disconnect-plug-plug"},
		producer:  []string{"disconnect-slot-slot"},
		waitChain: []string{"hook:disconnect-slot-slot", "hook:disconnect-plug-plug", "task:disconnect"},
	}, {
		producer:  []string{"disconnect-slot-slot"},
		waitChain: []string{"hook:disconnect-slot-slot", "task:disconnect"},
	}, {
		consumer:  []string{"disconnect-plug-plug"},
		waitChain: []string{"hook:disconnect-plug-plug", "task:disconnect"},
	}, {
		waitChain: []string{"task:disconnect"},
	}}

	_ = s.manager(c)
	for _, hooks := range hooksTests {
		var hooksYaml string
		for _, name := range hooks.consumer {
			hooksYaml = fmt.Sprintf("%s %s:\n", hooksYaml, name)
		}
		consumer := fmt.Sprintf(consumerYaml3, hooksYaml)

		hooksYaml = ""
		for _, name := range hooks.producer {
			hooksYaml = fmt.Sprintf("%s %s:\n", hooksYaml, name)
		}
		producer := fmt.Sprintf(producerYaml3, hooksYaml)

		plugSnap := s.mockSnap(c, consumer)
		slotSnap := s.mockSnap(c, producer)

		conn := &interfaces.Connection{
			Plug: interfaces.NewConnectedPlug(plugSnap.Plugs["plug"], nil, nil),
			Slot: interfaces.NewConnectedSlot(slotSnap.Slots["slot"], nil, nil),
		}

		s.state.Lock()

		ts, err := ifacestate.Disconnect(s.state, conn)
		c.Assert(err, IsNil)
		c.Assert(ts.Tasks(), HasLen, len(hooks.producer)+len(hooks.consumer)+1)
		c.Assert(ts.Tasks(), HasLen, len(hooks.waitChain))

		undoHooks := map[string]string{
			"disconnect-plug-plug": "connect-plug-plug",
			"disconnect-slot-slot": "connect-slot-slot",
		}

		testInterfaceHooksTasks(c, ts.Tasks(), hooks.waitChain, undoHooks)
		s.state.Unlock()
	}
}

func (s *interfaceManagerSuite) TestParallelInstallConnectTask(c *C) {
	s.mockIfaces(c, &ifacetest.TestInterface{InterfaceName: "test"}, &ifacetest.TestInterface{InterfaceName: "test2"})
	s.mockSnapInstance(c, "consumer_foo", consumerYaml)
	s.mockSnapInstance(c, "producer", producerYaml)
	_ = s.manager(c)

	s.state.Lock()
	defer s.state.Unlock()

	ts, err := ifacestate.Connect(s.state, "consumer_foo", "plug", "producer", "slot")
	c.Assert(err, IsNil)

	var hs hookstate.HookSetup
	i := 0
	task := ts.Tasks()[i]
	c.Check(task.Kind(), Equals, "run-hook")
	var hookSetup hookstate.HookSetup
	err = task.Get("hook-setup", &hookSetup)
	c.Assert(err, IsNil)
	c.Assert(hookSetup, Equals, hookstate.HookSetup{Snap: "consumer_foo", Hook: "prepare-plug-plug", Optional: true})
	i++
	task = ts.Tasks()[i]
	c.Check(task.Kind(), Equals, "run-hook")
	err = task.Get("hook-setup", &hookSetup)
	c.Assert(err, IsNil)
	c.Assert(hookSetup, Equals, hookstate.HookSetup{Snap: "producer", Hook: "prepare-slot-slot", Optional: true})
	i++
	task = ts.Tasks()[i]
	c.Assert(task.Kind(), Equals, "connect")
	var plug interfaces.PlugRef
	err = task.Get("plug", &plug)
	c.Assert(err, IsNil)
	c.Assert(plug.Snap, Equals, "consumer_foo")
	c.Assert(plug.Name, Equals, "plug")
	var slot interfaces.SlotRef
	err = task.Get("slot", &slot)
	c.Assert(err, IsNil)
	c.Assert(slot.Snap, Equals, "producer")
	c.Assert(slot.Name, Equals, "slot")

	var autoconnect bool
	err = task.Get("auto", &autoconnect)
	c.Assert(err, Equals, state.ErrNoState)
	c.Assert(autoconnect, Equals, false)

	// verify initial attributes are present in connect task
	var plugStaticAttrs map[string]interface{}
	var plugDynamicAttrs map[string]interface{}
	err = task.Get("plug-static", &plugStaticAttrs)
	c.Assert(err, IsNil)
	c.Assert(plugStaticAttrs, DeepEquals, map[string]interface{}{"attr1": "value1"})
	err = task.Get("plug-dynamic", &plugDynamicAttrs)
	c.Assert(err, IsNil)
	c.Assert(plugDynamicAttrs, DeepEquals, map[string]interface{}{})

	var slotStaticAttrs map[string]interface{}
	var slotDynamicAttrs map[string]interface{}
	err = task.Get("slot-static", &slotStaticAttrs)
	c.Assert(err, IsNil)
	c.Assert(slotStaticAttrs, DeepEquals, map[string]interface{}{"attr2": "value2"})
	err = task.Get("slot-dynamic", &slotDynamicAttrs)
	c.Assert(err, IsNil)
	c.Assert(slotDynamicAttrs, DeepEquals, map[string]interface{}{})

	i++
	task = ts.Tasks()[i]
	c.Check(task.Kind(), Equals, "run-hook")
	err = task.Get("hook-setup", &hs)
	c.Assert(err, IsNil)
	c.Assert(hs, Equals, hookstate.HookSetup{Snap: "producer", Hook: "connect-slot-slot", Optional: true})
	i++
	task = ts.Tasks()[i]
	c.Check(task.Kind(), Equals, "run-hook")
	err = task.Get("hook-setup", &hs)
	c.Assert(err, IsNil)
	c.Assert(hs, Equals, hookstate.HookSetup{Snap: "consumer_foo", Hook: "connect-plug-plug", Optional: true})
}

func (s *interfaceManagerSuite) TestConnectAlreadyConnected(c *C) {
	s.mockIfaces(c, &ifacetest.TestInterface{InterfaceName: "test"}, &ifacetest.TestInterface{InterfaceName: "test2"})
	s.mockSnap(c, consumerYaml)
	s.mockSnap(c, producerYaml)
	_ = s.manager(c)

	s.state.Lock()
	defer s.state.Unlock()

	conns := map[string]interface{}{
		"consumer:plug producer:slot": map[string]interface{}{
			"auto": false,
		},
	}
	s.state.Set("conns", conns)

	ts, err := ifacestate.Connect(s.state, "consumer", "plug", "producer", "slot")
	c.Assert(err, NotNil)
	c.Assert(ts, IsNil)
	alreadyConnected, ok := err.(*ifacestate.ErrAlreadyConnected)
	c.Assert(ok, Equals, true)
	c.Assert(alreadyConnected.Connection, DeepEquals, interfaces.ConnRef{PlugRef: interfaces.PlugRef{Snap: "consumer", Name: "plug"}, SlotRef: interfaces.SlotRef{Snap: "producer", Name: "slot"}})
	c.Assert(err, ErrorMatches, `already connected: "consumer:plug producer:slot"`)

	conns = map[string]interface{}{
		"consumer:plug producer:slot": map[string]interface{}{
			"auto":      true,
			"undesired": true,
		},
	}
	s.state.Set("conns", conns)

	// ErrAlreadyConnected is not reported if connection exists but is undesired
	ts, err = ifacestate.Connect(s.state, "consumer", "plug", "producer", "slot")
	c.Assert(err, IsNil)
	c.Assert(ts, NotNil)

	conns = map[string]interface{}{"consumer:plug producer:slot": map[string]interface{}{"hotplug-gone": true}}
	s.state.Set("conns", conns)

	// ErrAlreadyConnected is not reported if connection was removed by hotplug
	ts, err = ifacestate.Connect(s.state, "consumer", "plug", "producer", "slot")
	c.Assert(err, IsNil)
	c.Assert(ts, NotNil)
}

func (s *interfaceManagerSuite) testConnectDisconnectConflicts(c *C, f func(*state.State, string, string, string, string) (*state.TaskSet, error), snapName string, otherTaskKind string, expectedErr string) {
	s.state.Lock()
	defer s.state.Unlock()

	chg := s.state.NewChange("other-chg", "...")
	t := s.state.NewTask(otherTaskKind, "...")
	t.Set("snap-setup", &snapstate.SnapSetup{
		SideInfo: &snap.SideInfo{
			RealName: snapName},
	})
	chg.AddTask(t)

	_, err := f(s.state, "consumer", "plug", "producer", "slot")
	c.Assert(err, ErrorMatches, expectedErr)
}

func (s *interfaceManagerSuite) testDisconnectConflicts(c *C, snapName string, otherTaskKind string, expectedErr string) {
	s.state.Lock()
	defer s.state.Unlock()

	chg := s.state.NewChange("other-chg", "...")
	t := s.state.NewTask(otherTaskKind, "...")
	t.Set("snap-setup", &snapstate.SnapSetup{
		SideInfo: &snap.SideInfo{
			RealName: snapName},
	})
	chg.AddTask(t)

	conn := &interfaces.Connection{
		Plug: interfaces.NewConnectedPlug(&snap.PlugInfo{Snap: &snap.Info{SuggestedName: "consumer"}, Name: "plug"}, nil, nil),
		Slot: interfaces.NewConnectedSlot(&snap.SlotInfo{Snap: &snap.Info{SuggestedName: "producer"}, Name: "slot"}, nil, nil),
	}

	_, err := ifacestate.Disconnect(s.state, conn)
	c.Assert(err, ErrorMatches, expectedErr)
}

func (s *interfaceManagerSuite) TestConnectConflictsPlugSnapOnLinkSnap(c *C) {
	s.testConnectDisconnectConflicts(c, ifacestate.Connect, "consumer", "link-snap", `snap "consumer" has "other-chg" change in progress`)
}

func (s *interfaceManagerSuite) TestConnectConflictsPlugSnapOnUnlink(c *C) {
	s.testConnectDisconnectConflicts(c, ifacestate.Connect, "consumer", "unlink-snap", `snap "consumer" has "other-chg" change in progress`)
}

func (s *interfaceManagerSuite) TestConnectConflictsSlotSnap(c *C) {
	s.testConnectDisconnectConflicts(c, ifacestate.Connect, "producer", "link-snap", `snap "producer" has "other-chg" change in progress`)
}

func (s *interfaceManagerSuite) TestConnectConflictsSlotSnapOnUnlink(c *C) {
	s.testConnectDisconnectConflicts(c, ifacestate.Connect, "producer", "unlink-snap", `snap "producer" has "other-chg" change in progress`)
}

func (s *interfaceManagerSuite) TestDisconnectConflictsPlugSnapOnLink(c *C) {
	s.testDisconnectConflicts(c, "consumer", "link-snap", `snap "consumer" has "other-chg" change in progress`)
}

func (s *interfaceManagerSuite) TestDisconnectConflictsSlotSnapOnLink(c *C) {
	s.testDisconnectConflicts(c, "producer", "link-snap", `snap "producer" has "other-chg" change in progress`)
}

func (s *interfaceManagerSuite) TestConnectDoesConflict(c *C) {
	s.mockIface(c, &ifacetest.TestInterface{InterfaceName: "test"})
	s.mockSnap(c, consumerYaml)
	s.mockSnap(c, producerYaml)

	s.state.Lock()
	defer s.state.Unlock()

	chg := s.state.NewChange("other-connect", "...")
	t := s.state.NewTask("connect", "other connect task")
	t.Set("slot", interfaces.SlotRef{Snap: "producer", Name: "slot"})
	t.Set("plug", interfaces.PlugRef{Snap: "consumer", Name: "plug"})
	chg.AddTask(t)

	_, err := ifacestate.Connect(s.state, "consumer", "plug", "producer", "slot")
	c.Assert(err, ErrorMatches, `snap "consumer" has "other-connect" change in progress`)

	conn := &interfaces.Connection{
		Plug: interfaces.NewConnectedPlug(&snap.PlugInfo{Snap: &snap.Info{SuggestedName: "consumer"}, Name: "plug"}, nil, nil),
		Slot: interfaces.NewConnectedSlot(&snap.SlotInfo{Snap: &snap.Info{SuggestedName: "producer"}, Name: "slot"}, nil, nil),
	}
	_, err = ifacestate.Disconnect(s.state, conn)
	c.Assert(err, ErrorMatches, `snap "consumer" has "other-connect" change in progress`)
}

func (s *interfaceManagerSuite) TestConnectBecomeOperationalNoConflict(c *C) {
	s.mockIface(c, &ifacetest.TestInterface{InterfaceName: "test"})
	s.mockSnap(c, consumerYaml)
	s.mockSnap(c, producerYaml)

	s.state.Lock()
	defer s.state.Unlock()

	chg := s.state.NewChange("become-operational", "...")
	hooksup := &hookstate.HookSetup{
		Snap: "producer",
		Hook: "prepare-device",
	}
	t := hookstate.HookTask(s.state, "prep", hooksup, nil)
	chg.AddTask(t)

	_, err := ifacestate.Connect(s.state, "consumer", "plug", "producer", "slot")
	c.Assert(err, IsNil)
}

func (s *interfaceManagerSuite) TestAutoconnectDoesntConflictOnInstallingDifferentSnap(c *C) {
	s.mockSnap(c, consumerYaml)
	s.mockSnap(c, producerYaml)

	s.state.Lock()
	defer s.state.Unlock()

	sup1 := &snapstate.SnapSetup{
		SideInfo: &snap.SideInfo{
			RealName: "consumer"},
	}
	sup2 := &snapstate.SnapSetup{
		SideInfo: &snap.SideInfo{
			RealName: "othersnap"},
	}

	chg := s.state.NewChange("install", "...")
	t := s.state.NewTask("link-snap", "...")
	t.Set("snap-setup", sup2)
	chg.AddTask(t)

	t = s.state.NewTask("auto-connect", "...")
	t.Set("snap-setup", sup1)
	chg.AddTask(t)

	ignore, err := ifacestate.FindSymmetricAutoconnectTask(s.state, "consumer", "producer", t)
	c.Assert(err, IsNil)
	c.Assert(ignore, Equals, false)
	c.Assert(ifacestate.CheckAutoconnectConflicts(s.state, t, "consumer", "producer"), IsNil)

	ts, err := ifacestate.ConnectPriv(s.state, "consumer", "plug", "producer", "slot", ifacestate.NewConnectOptsWithAutoSet())
	c.Assert(err, IsNil)
	c.Assert(ts.Tasks(), HasLen, 5)
	connectTask := ts.Tasks()[2]
	c.Assert(connectTask.Kind(), Equals, "connect")
	var auto bool
	connectTask.Get("auto", &auto)
	c.Assert(auto, Equals, true)
}

func (s *interfaceManagerSuite) createAutoconnectChange(c *C, conflictingTask *state.Task) error {
	s.mockSnap(c, consumerYaml)
	s.mockSnap(c, producerYaml)

	s.state.Lock()
	defer s.state.Unlock()

	chg1 := s.state.NewChange("a change", "...")
	conflictingTask.Set("snap-setup", &snapstate.SnapSetup{
		SideInfo: &snap.SideInfo{
			RealName: "consumer"},
	})
	chg1.AddTask(conflictingTask)

	chg := s.state.NewChange("other-chg", "...")
	t2 := s.state.NewTask("auto-connect", "...")
	t2.Set("snap-setup", &snapstate.SnapSetup{
		SideInfo: &snap.SideInfo{
			RealName: "producer"},
	})

	chg.AddTask(t2)

	ignore, err := ifacestate.FindSymmetricAutoconnectTask(s.state, "consumer", "producer", t2)
	c.Assert(err, IsNil)
	c.Assert(ignore, Equals, false)

	return ifacestate.CheckAutoconnectConflicts(s.state, t2, "consumer", "producer")
}

func (s *interfaceManagerSuite) testRetryError(c *C, err error) {
	c.Assert(err, NotNil)
	c.Assert(err, ErrorMatches, `task should be retried`)
	rerr, ok := err.(*state.Retry)
	c.Assert(ok, Equals, true)
	c.Assert(rerr, NotNil)
}

func (s *interfaceManagerSuite) TestAutoconnectConflictOnUnlink(c *C) {
	s.state.Lock()
	task := s.state.NewTask("unlink-snap", "")
	s.state.Unlock()
	err := s.createAutoconnectChange(c, task)
	s.testRetryError(c, err)
}

func (s *interfaceManagerSuite) TestAutoconnectConflictOnDiscardSnap(c *C) {
	s.state.Lock()
	task := s.state.NewTask("discard-snap", "")
	s.state.Unlock()
	err := s.createAutoconnectChange(c, task)
	s.testRetryError(c, err)
}

func (s *interfaceManagerSuite) TestAutoconnectConflictOnLink(c *C) {
	s.state.Lock()
	task := s.state.NewTask("link-snap", "")
	s.state.Unlock()
	err := s.createAutoconnectChange(c, task)
	s.testRetryError(c, err)
}

func (s *interfaceManagerSuite) TestAutoconnectConflictOnSetupProfiles(c *C) {
	s.state.Lock()
	task := s.state.NewTask("setup-profiles", "")
	s.state.Unlock()
	err := s.createAutoconnectChange(c, task)
	s.testRetryError(c, err)
}

func (s *interfaceManagerSuite) TestSymmetricAutoconnectIgnore(c *C) {
	s.mockSnap(c, consumerYaml)
	s.mockSnap(c, producerYaml)

	s.state.Lock()
	defer s.state.Unlock()

	sup1 := &snapstate.SnapSetup{
		SideInfo: &snap.SideInfo{
			RealName: "consumer"},
	}
	sup2 := &snapstate.SnapSetup{
		SideInfo: &snap.SideInfo{
			RealName: "producer"},
	}

	chg1 := s.state.NewChange("install", "...")
	t1 := s.state.NewTask("auto-connect", "...")
	t1.Set("snap-setup", sup1)
	chg1.AddTask(t1)

	chg2 := s.state.NewChange("install", "...")
	t2 := s.state.NewTask("auto-connect", "...")
	t2.Set("snap-setup", sup2)
	chg2.AddTask(t2)

	ignore, err := ifacestate.FindSymmetricAutoconnectTask(s.state, "consumer", "producer", t1)
	c.Assert(err, IsNil)
	c.Assert(ignore, Equals, true)

	ignore, err = ifacestate.FindSymmetricAutoconnectTask(s.state, "consumer", "producer", t2)
	c.Assert(err, IsNil)
	c.Assert(ignore, Equals, true)
}

func (s *interfaceManagerSuite) TestAutoconnectConflictOnConnectWithAutoFlag(c *C) {
	s.state.Lock()
	task := s.state.NewTask("connect", "")
	task.Set("slot", interfaces.SlotRef{Snap: "producer", Name: "slot"})
	task.Set("plug", interfaces.PlugRef{Snap: "consumer", Name: "plug"})
	task.Set("auto", true)
	s.state.Unlock()

	err := s.createAutoconnectChange(c, task)
	c.Assert(err, NotNil)
	c.Assert(err, ErrorMatches, `task should be retried`)
}

func (s *interfaceManagerSuite) TestAutoconnectRetryOnConnect(c *C) {
	s.state.Lock()
	task := s.state.NewTask("connect", "")
	task.Set("slot", interfaces.SlotRef{Snap: "producer", Name: "slot"})
	task.Set("plug", interfaces.PlugRef{Snap: "consumer", Name: "plug"})
	task.Set("auto", false)
	s.state.Unlock()

	err := s.createAutoconnectChange(c, task)
	c.Assert(err, ErrorMatches, `task should be retried`)
}

func (s *interfaceManagerSuite) TestAutoconnectIgnoresSetupProfilesPhase2(c *C) {
	s.MockModel(c, nil)

	s.mockIfaces(c, &ifacetest.TestInterface{InterfaceName: "test"})
	s.mockSnap(c, consumerYaml)
	s.mockSnap(c, producerYaml)

	_ = s.manager(c)

	s.state.Lock()
	defer s.state.Unlock()

	sup := &snapstate.SnapSetup{
		SideInfo: &snap.SideInfo{
			Revision: snap.R(1),
			RealName: "consumer"},
	}

	chg := s.state.NewChange("install", "...")
	t1 := s.state.NewTask("auto-connect", "...")
	t1.Set("snap-setup", sup)

	t2 := s.state.NewTask("setup-profiles", "...")
	corePhase2 := true
	t2.Set("core-phase-2", corePhase2)
	t2.Set("snap-setup", sup)
	t2.WaitFor(t1)
	chg.AddTask(t1)
	chg.AddTask(t2)

	s.state.Unlock()
	s.se.Ensure()
	s.se.Wait()
	s.state.Lock()

	c.Assert(chg.Err(), IsNil)
	// auto-connect task is done
	c.Assert(t1.Status(), Equals, state.DoneStatus)
	// change not finished because of hook tasks
	c.Assert(chg.Status(), Equals, state.DoStatus)
}

func (s *interfaceManagerSuite) TestEnsureProcessesConnectTask(c *C) {
	s.MockModel(c, nil)

	s.mockIfaces(c, &ifacetest.TestInterface{InterfaceName: "test"}, &ifacetest.TestInterface{InterfaceName: "test2"})
	s.mockSnap(c, consumerYaml)
	s.mockSnap(c, producerYaml)
	_ = s.manager(c)

	s.state.Lock()
	change := s.state.NewChange("kind", "summary")
	ts, err := ifacestate.Connect(s.state, "consumer", "plug", "producer", "slot")

	c.Assert(err, IsNil)
	c.Assert(ts.Tasks(), HasLen, 5)
	ts.Tasks()[2].Set("snap-setup", &snapstate.SnapSetup{
		SideInfo: &snap.SideInfo{
			RealName: "consumer",
		},
	})

	change.AddAll(ts)
	s.state.Unlock()

	s.settle(c)

	s.state.Lock()
	defer s.state.Unlock()

	i := 0
	c.Assert(change.Err(), IsNil)
	task := change.Tasks()[i]
	c.Check(task.Kind(), Equals, "run-hook")
	c.Check(task.Status(), Equals, state.DoneStatus)
	i++
	task = change.Tasks()[i]
	c.Check(task.Kind(), Equals, "run-hook")
	c.Check(task.Status(), Equals, state.DoneStatus)
	i++
	task = change.Tasks()[i]
	c.Check(task.Kind(), Equals, "connect")
	c.Check(task.Status(), Equals, state.DoneStatus)
	c.Check(change.Status(), Equals, state.DoneStatus)

	repo := s.manager(c).Repository()
	ifaces := repo.Interfaces()
	c.Assert(ifaces.Connections, HasLen, 1)
	c.Check(ifaces.Connections, DeepEquals, []*interfaces.ConnRef{{
		PlugRef: interfaces.PlugRef{Snap: "consumer", Name: "plug"},
		SlotRef: interfaces.SlotRef{Snap: "producer", Name: "slot"}}})
}

func (s *interfaceManagerSuite) TestConnectTaskCheckInterfaceMismatch(c *C) {
	s.MockModel(c, nil)

	s.mockIfaces(c, &ifacetest.TestInterface{InterfaceName: "test"}, &ifacetest.TestInterface{InterfaceName: "test2"})
	s.mockSnap(c, consumerYaml)
	s.mockSnap(c, producerYaml)
	_ = s.manager(c)

	s.state.Lock()
	change := s.state.NewChange("kind", "summary")
	ts, err := ifacestate.Connect(s.state, "consumer", "otherplug", "producer", "slot")
	c.Assert(err, IsNil)

	c.Assert(ts.Tasks(), HasLen, 5)
	c.Check(ts.Tasks()[2].Kind(), Equals, "connect")
	ts.Tasks()[2].Set("snap-setup", &snapstate.SnapSetup{
		SideInfo: &snap.SideInfo{
			RealName: "consumer",
		},
	})

	change.AddAll(ts)
	s.state.Unlock()

	s.settle(c)

	s.state.Lock()
	defer s.state.Unlock()

	c.Check(change.Err(), ErrorMatches, `cannot perform the following tasks:\n- Connect consumer:otherplug to producer:slot \(cannot connect plug "consumer:otherplug" \(interface "test2"\) to "producer:slot" \(interface "test".*`)
	task := change.Tasks()[2]
	c.Check(task.Kind(), Equals, "connect")
	c.Check(task.Status(), Equals, state.ErrorStatus)
	c.Check(change.Status(), Equals, state.ErrorStatus)
}

func (s *interfaceManagerSuite) TestConnectTaskNoSuchSlot(c *C) {
	s.mockIfaces(c, &ifacetest.TestInterface{InterfaceName: "test"}, &ifacetest.TestInterface{InterfaceName: "test2"})
	s.mockSnap(c, consumerYaml)
	s.mockSnap(c, producerYaml)
	_ = s.manager(c)

	s.state.Lock()
	_ = s.state.NewChange("kind", "summary")
	_, err := ifacestate.Connect(s.state, "consumer", "plug", "producer", "whatslot")
	c.Assert(err, ErrorMatches, `snap "producer" has no slot named "whatslot"`)
}

func (s *interfaceManagerSuite) TestConnectTaskNoSuchPlug(c *C) {
	s.mockIfaces(c, &ifacetest.TestInterface{InterfaceName: "test"}, &ifacetest.TestInterface{InterfaceName: "test2"})
	s.mockSnap(c, consumerYaml)
	s.mockSnap(c, producerYaml)
	_ = s.manager(c)

	s.state.Lock()
	_ = s.state.NewChange("kind", "summary")
	_, err := ifacestate.Connect(s.state, "consumer", "whatplug", "producer", "slot")
	c.Assert(err, ErrorMatches, `snap "consumer" has no plug named "whatplug"`)
}

func (s *interfaceManagerSuite) TestConnectTaskCheckNotAllowed(c *C) {
	s.MockModel(c, nil)

	s.testConnectTaskCheck(c, func() {
		s.MockSnapDecl(c, "consumer", "consumer-publisher", nil)
		s.mockSnap(c, consumerYaml)
		s.MockSnapDecl(c, "producer", "producer-publisher", nil)
		s.mockSnap(c, producerYaml)
	}, func(change *state.Change) {
		c.Check(change.Err(), ErrorMatches, `(?s).*connection not allowed by slot rule of interface "test".*`)
		c.Check(change.Status(), Equals, state.ErrorStatus)

		repo := s.manager(c).Repository()
		ifaces := repo.Interfaces()
		c.Check(ifaces.Connections, HasLen, 0)
	})
}

func (s *interfaceManagerSuite) TestConnectTaskCheckNotAllowedButNoDecl(c *C) {
	s.MockModel(c, nil)

	s.testConnectTaskCheck(c, func() {
		s.mockSnap(c, consumerYaml)
		s.mockSnap(c, producerYaml)
	}, func(change *state.Change) {
		c.Check(change.Err(), IsNil)
		c.Check(change.Status(), Equals, state.DoneStatus)

		repo := s.manager(c).Repository()
		ifaces := repo.Interfaces()
		c.Assert(ifaces.Connections, HasLen, 1)
		c.Check(ifaces.Connections, DeepEquals, []*interfaces.ConnRef{{
			PlugRef: interfaces.PlugRef{Snap: "consumer", Name: "plug"},
			SlotRef: interfaces.SlotRef{Snap: "producer", Name: "slot"}}})
	})
}

func (s *interfaceManagerSuite) TestConnectTaskCheckAllowed(c *C) {
	s.MockModel(c, nil)

	s.testConnectTaskCheck(c, func() {
		s.MockSnapDecl(c, "consumer", "one-publisher", nil)
		s.mockSnap(c, consumerYaml)
		s.MockSnapDecl(c, "producer", "one-publisher", nil)
		s.mockSnap(c, producerYaml)
	}, func(change *state.Change) {
		c.Assert(change.Err(), IsNil)
		c.Check(change.Status(), Equals, state.DoneStatus)

		repo := s.manager(c).Repository()
		ifaces := repo.Interfaces()
		c.Assert(ifaces.Connections, HasLen, 1)
		c.Check(ifaces.Connections, DeepEquals, []*interfaces.ConnRef{{
			PlugRef: interfaces.PlugRef{Snap: "consumer", Name: "plug"},
			SlotRef: interfaces.SlotRef{Snap: "producer", Name: "slot"}}})
	})
}

func (s *interfaceManagerSuite) testConnectTaskCheck(c *C, setup func(), check func(*state.Change)) {
	restore := assertstest.MockBuiltinBaseDeclaration([]byte(`
type: base-declaration
authority-id: canonical
series: 16
slots:
  test:
    allow-connection:
      plug-publisher-id:
        - $SLOT_PUBLISHER_ID
`))
	defer restore()
	s.mockIfaces(c, &ifacetest.TestInterface{InterfaceName: "test"}, &ifacetest.TestInterface{InterfaceName: "test2"})

	setup()
	_ = s.manager(c)

	s.state.Lock()
	change := s.state.NewChange("kind", "summary")
	ts, err := ifacestate.Connect(s.state, "consumer", "plug", "producer", "slot")
	c.Assert(err, IsNil)
	c.Assert(ts.Tasks(), HasLen, 5)
	ts.Tasks()[0].Set("snap-setup", &snapstate.SnapSetup{
		SideInfo: &snap.SideInfo{
			RealName: "consumer",
		},
	})

	change.AddAll(ts)
	s.state.Unlock()

	s.settle(c)

	s.state.Lock()
	defer s.state.Unlock()

	check(change)
}

func (s *interfaceManagerSuite) TestConnectTaskCheckDeviceScopeNoStore(c *C) {
	s.MockModel(c, nil)

	s.testConnectTaskCheckDeviceScope(c, func(change *state.Change) {
		c.Check(change.Err(), ErrorMatches, `(?s).*connection not allowed by plug rule of interface "test".*`)
		c.Check(change.Status(), Equals, state.ErrorStatus)

		repo := s.manager(c).Repository()
		ifaces := repo.Interfaces()
		c.Check(ifaces.Connections, HasLen, 0)
	})
}

func (s *interfaceManagerSuite) TestConnectTaskCheckDeviceScopeWrongStore(c *C) {
	s.MockModel(c, map[string]interface{}{
		"store": "other-store",
	})

	s.testConnectTaskCheckDeviceScope(c, func(change *state.Change) {
		c.Check(change.Err(), ErrorMatches, `(?s).*connection not allowed by plug rule of interface "test".*`)
		c.Check(change.Status(), Equals, state.ErrorStatus)

		repo := s.manager(c).Repository()
		ifaces := repo.Interfaces()
		c.Check(ifaces.Connections, HasLen, 0)
	})
}

func (s *interfaceManagerSuite) TestConnectTaskCheckDeviceScopeRightStore(c *C) {
	s.MockModel(c, map[string]interface{}{
		"store": "my-store",
	})

	s.testConnectTaskCheckDeviceScope(c, func(change *state.Change) {
		c.Assert(change.Err(), IsNil)
		c.Check(change.Status(), Equals, state.DoneStatus)

		repo := s.manager(c).Repository()
		ifaces := repo.Interfaces()
		c.Assert(ifaces.Connections, HasLen, 1)
		c.Check(ifaces.Connections, DeepEquals, []*interfaces.ConnRef{{
			PlugRef: interfaces.PlugRef{Snap: "consumer", Name: "plug"},
			SlotRef: interfaces.SlotRef{Snap: "producer", Name: "slot"}}})
	})
}

func (s *interfaceManagerSuite) TestConnectTaskCheckDeviceScopeWrongFriendlyStore(c *C) {
	s.MockModel(c, map[string]interface{}{
		"store": "my-substore",
	})

	s.MockStore(c, s.state, "my-substore", map[string]interface{}{
		"friendly-stores": []interface{}{"other-store"},
	})

	s.testConnectTaskCheckDeviceScope(c, func(change *state.Change) {
		c.Check(change.Err(), ErrorMatches, `(?s).*connection not allowed by plug rule of interface "test".*`)
		c.Check(change.Status(), Equals, state.ErrorStatus)

		repo := s.manager(c).Repository()
		ifaces := repo.Interfaces()
		c.Check(ifaces.Connections, HasLen, 0)
	})
}

func (s *interfaceManagerSuite) TestConnectTaskCheckDeviceScopeRightFriendlyStore(c *C) {
	s.MockModel(c, map[string]interface{}{
		"store": "my-substore",
	})

	s.MockStore(c, s.state, "my-substore", map[string]interface{}{
		"friendly-stores": []interface{}{"my-store"},
	})

	s.testConnectTaskCheckDeviceScope(c, func(change *state.Change) {
		c.Assert(change.Err(), IsNil)
		c.Check(change.Status(), Equals, state.DoneStatus)

		repo := s.manager(c).Repository()
		ifaces := repo.Interfaces()
		c.Assert(ifaces.Connections, HasLen, 1)
		c.Check(ifaces.Connections, DeepEquals, []*interfaces.ConnRef{{
			PlugRef: interfaces.PlugRef{Snap: "consumer", Name: "plug"},
			SlotRef: interfaces.SlotRef{Snap: "producer", Name: "slot"}}})
	})
}

func (s *interfaceManagerSuite) testConnectTaskCheckDeviceScope(c *C, check func(*state.Change)) {
	restore := assertstest.MockBuiltinBaseDeclaration([]byte(`
type: base-declaration
authority-id: canonical
series: 16
slots:
  test:
    allow-connection: false
`))
	defer restore()
	s.mockIfaces(c, &ifacetest.TestInterface{InterfaceName: "test"})

	s.MockSnapDecl(c, "producer", "one-publisher", nil)
	s.mockSnap(c, producerYaml)
	s.MockSnapDecl(c, "consumer", "one-publisher", map[string]interface{}{
		"format": "3",
		"plugs": map[string]interface{}{
			"test": map[string]interface{}{
				"allow-connection": map[string]interface{}{
					"on-store": []interface{}{"my-store"},
				},
			},
		},
	})
	s.mockSnap(c, consumerYaml)

	s.manager(c)

	s.state.Lock()
	change := s.state.NewChange("kind", "summary")
	ts, err := ifacestate.Connect(s.state, "consumer", "plug", "producer", "slot")
	c.Assert(err, IsNil)
	c.Assert(ts.Tasks(), HasLen, 5)

	change.AddAll(ts)
	s.state.Unlock()

	s.settle(c)

	s.state.Lock()
	defer s.state.Unlock()

	check(change)
}

func (s *interfaceManagerSuite) TestDisconnectTask(c *C) {
	s.mockIfaces(c, &ifacetest.TestInterface{InterfaceName: "test"}, &ifacetest.TestInterface{InterfaceName: "test2"})
	plugSnap := s.mockSnap(c, consumerYaml)
	slotSnap := s.mockSnap(c, producerYaml)

	conn := &interfaces.Connection{
		Plug: interfaces.NewConnectedPlug(plugSnap.Plugs["plug"], nil, map[string]interface{}{"attr3": "value3"}),
		Slot: interfaces.NewConnectedSlot(slotSnap.Slots["slot"], nil, map[string]interface{}{"attr4": "value4"}),
	}

	s.state.Lock()
	defer s.state.Unlock()

	ts, err := ifacestate.Disconnect(s.state, conn)
	c.Assert(err, IsNil)
	c.Assert(ts.Tasks(), HasLen, 3)

	var hookSetup, undoHookSetup hookstate.HookSetup
	task := ts.Tasks()[0]
	c.Assert(task.Kind(), Equals, "run-hook")
	c.Assert(task.Get("hook-setup", &hookSetup), IsNil)
	c.Assert(hookSetup, Equals, hookstate.HookSetup{Snap: "producer", Hook: "disconnect-slot-slot", Optional: true, IgnoreError: false})
	c.Assert(task.Get("undo-hook-setup", &undoHookSetup), IsNil)
	c.Assert(undoHookSetup, Equals, hookstate.HookSetup{Snap: "producer", Hook: "connect-slot-slot", Optional: true, IgnoreError: false})

	task = ts.Tasks()[1]
	c.Assert(task.Kind(), Equals, "run-hook")
	err = task.Get("hook-setup", &hookSetup)
	c.Assert(err, IsNil)
	c.Assert(hookSetup, Equals, hookstate.HookSetup{Snap: "consumer", Hook: "disconnect-plug-plug", Optional: true})
	c.Assert(task.Get("undo-hook-setup", &undoHookSetup), IsNil)
	c.Assert(undoHookSetup, Equals, hookstate.HookSetup{Snap: "consumer", Hook: "connect-plug-plug", Optional: true, IgnoreError: false})

	task = ts.Tasks()[2]
	c.Assert(task.Kind(), Equals, "disconnect")
	var autoDisconnect bool
	c.Assert(task.Get("auto-disconnect", &autoDisconnect), Equals, state.ErrNoState)
	c.Assert(autoDisconnect, Equals, false)

	var plug interfaces.PlugRef
	err = task.Get("plug", &plug)
	c.Assert(err, IsNil)
	c.Assert(plug.Snap, Equals, "consumer")
	c.Assert(plug.Name, Equals, "plug")
	var slot interfaces.SlotRef
	err = task.Get("slot", &slot)
	c.Assert(err, IsNil)
	c.Assert(slot.Snap, Equals, "producer")
	c.Assert(slot.Name, Equals, "slot")

	// verify connection attributes are present in the disconnect task
	var plugStaticAttrs1, plugDynamicAttrs1, slotStaticAttrs1, slotDynamicAttrs1 map[string]interface{}

	c.Assert(task.Get("plug-static", &plugStaticAttrs1), IsNil)
	c.Assert(plugStaticAttrs1, DeepEquals, map[string]interface{}{"attr1": "value1"})
	c.Assert(task.Get("plug-dynamic", &plugDynamicAttrs1), IsNil)
	c.Assert(plugDynamicAttrs1, DeepEquals, map[string]interface{}{"attr3": "value3"})

	c.Assert(task.Get("slot-static", &slotStaticAttrs1), IsNil)
	c.Assert(slotStaticAttrs1, DeepEquals, map[string]interface{}{"attr2": "value2"})
	c.Assert(task.Get("slot-dynamic", &slotDynamicAttrs1), IsNil)
	c.Assert(slotDynamicAttrs1, DeepEquals, map[string]interface{}{"attr4": "value4"})
}

// Disconnect works when both plug and slot are specified
func (s *interfaceManagerSuite) TestDisconnectFull(c *C) {
	s.testDisconnect(c, "consumer", "plug", "producer", "slot")
}

func (s *interfaceManagerSuite) getConnection(c *C, plugSnap, plugName, slotSnap, slotName string) *interfaces.Connection {
	conn, err := s.manager(c).Repository().Connection(&interfaces.ConnRef{
		PlugRef: interfaces.PlugRef{Snap: plugSnap, Name: plugName},
		SlotRef: interfaces.SlotRef{Snap: slotSnap, Name: slotName},
	})
	c.Assert(err, IsNil)
	c.Assert(conn, NotNil)
	return conn
}

func (s *interfaceManagerSuite) testDisconnect(c *C, plugSnap, plugName, slotSnap, slotName string) {
	// Put two snaps in place They consumer has an plug that can be connected
	// to slot on the producer.
	s.mockIfaces(c, &ifacetest.TestInterface{InterfaceName: "test"}, &ifacetest.TestInterface{InterfaceName: "test2"})
	s.mockSnap(c, consumerYaml)
	s.mockSnap(c, producerYaml)

	// Put a connection in the state so that it automatically gets set up when
	// we create the manager.
	s.state.Lock()
	s.state.Set("conns", map[string]interface{}{
		"consumer:plug producer:slot": map[string]interface{}{"interface": "test"},
	})
	s.state.Unlock()

	// Initialize the manager. This registers both snaps and reloads the connection.
	mgr := s.manager(c)

	conn := s.getConnection(c, plugSnap, plugName, slotSnap, slotName)

	// Run the disconnect task and let it finish.
	s.state.Lock()
	change := s.state.NewChange("disconnect", "...")
	ts, err := ifacestate.Disconnect(s.state, conn)
	ts.Tasks()[0].Set("snap-setup", &snapstate.SnapSetup{
		SideInfo: &snap.SideInfo{
			RealName: "consumer",
		},
	})

	c.Assert(err, IsNil)
	change.AddAll(ts)
	s.state.Unlock()

	s.settle(c)

	s.state.Lock()
	defer s.state.Unlock()

	// Ensure that the task succeeded.
	c.Assert(change.Err(), IsNil)
	c.Assert(change.Tasks(), HasLen, 3)
	task := change.Tasks()[2]
	c.Check(task.Kind(), Equals, "disconnect")
	c.Check(task.Status(), Equals, state.DoneStatus)

	c.Check(change.Status(), Equals, state.DoneStatus)

	// Ensure that the connection has been removed from the state
	var conns map[string]interface{}
	err = s.state.Get("conns", &conns)
	c.Assert(err, IsNil)
	c.Check(conns, HasLen, 0)

	// Ensure that the connection has been removed from the repository
	repo := mgr.Repository()
	ifaces := repo.Interfaces()
	c.Assert(ifaces.Connections, HasLen, 0)

	// Ensure that the backend was used to setup security of both snaps
	c.Assert(s.secBackend.SetupCalls, HasLen, 2)
	c.Assert(s.secBackend.RemoveCalls, HasLen, 0)
	c.Check(s.secBackend.SetupCalls[0].SnapInfo.InstanceName(), Equals, "consumer")
	c.Check(s.secBackend.SetupCalls[1].SnapInfo.InstanceName(), Equals, "producer")

	c.Check(s.secBackend.SetupCalls[0].Options, Equals, interfaces.ConfinementOptions{})
	c.Check(s.secBackend.SetupCalls[1].Options, Equals, interfaces.ConfinementOptions{})
}

func (s *interfaceManagerSuite) TestDisconnectUndo(c *C) {
	s.mockIfaces(c, &ifacetest.TestInterface{InterfaceName: "test"}, &ifacetest.TestInterface{InterfaceName: "test2"})
	var consumerYaml = `
name: consumer
version: 1
plugs:
 plug:
  interface: test
  static: plug-static-value
`
	var producerYaml = `
name: producer
version: 1
slots:
 slot:
  interface: test
  static: slot-static-value
`
	s.mockSnap(c, consumerYaml)
	s.mockSnap(c, producerYaml)

	connState := map[string]interface{}{
		"consumer:plug producer:slot": map[string]interface{}{
			"interface":    "test",
			"slot-static":  map[string]interface{}{"static": "slot-static-value"},
			"slot-dynamic": map[string]interface{}{"dynamic": "slot-dynamic-value"},
			"plug-static":  map[string]interface{}{"static": "plug-static-value"},
			"plug-dynamic": map[string]interface{}{"dynamic": "plug-dynamic-value"},
		},
	}

	s.state.Lock()
	s.state.Set("conns", connState)
	s.state.Unlock()

	// Initialize the manager. This registers both snaps and reloads the connection.
	_ = s.manager(c)

	conn := s.getConnection(c, "consumer", "plug", "producer", "slot")

	// Run the disconnect task and let it finish.
	s.state.Lock()
	change := s.state.NewChange("disconnect", "...")
	ts, err := ifacestate.Disconnect(s.state, conn)

	c.Assert(err, IsNil)
	change.AddAll(ts)
	terr := s.state.NewTask("error-trigger", "provoking total undo")
	terr.WaitAll(ts)
	change.AddTask(terr)
	c.Assert(change.Tasks(), HasLen, 2)
	s.state.Unlock()

	s.settle(c)

	s.state.Lock()
	defer s.state.Unlock()

	// Ensure that disconnect tasks were undone
	for _, t := range ts.Tasks() {
		c.Assert(t.Status(), Equals, state.UndoneStatus)
	}

	var conns map[string]interface{}
	c.Assert(s.state.Get("conns", &conns), IsNil)
	c.Assert(conns, DeepEquals, connState)

	_ = s.getConnection(c, "consumer", "plug", "producer", "slot")
}

func (s *interfaceManagerSuite) TestStaleConnectionsIgnoredInReloadConnections(c *C) {
	s.mockIfaces(c, &ifacetest.TestInterface{InterfaceName: "test"})

	// Put a stray connection in the state so that it automatically gets set up
	// when we create the manager.
	s.state.Lock()
	s.state.Set("conns", map[string]interface{}{
		"consumer:plug producer:slot": map[string]interface{}{"interface": "test"},
	})
	s.state.Unlock()

	restore := ifacestate.MockRemoveStaleConnections(func(s *state.State) error { return nil })
	defer restore()
	mgr := s.manager(c)

	s.state.Lock()
	defer s.state.Unlock()

	// Ensure that nothing got connected.
	repo := mgr.Repository()
	ifaces := repo.Interfaces()
	c.Assert(ifaces.Connections, HasLen, 0)

	// Ensure that nothing to setup.
	c.Assert(s.secBackend.SetupCalls, HasLen, 0)
	c.Assert(s.secBackend.RemoveCalls, HasLen, 0)

	// Ensure that nothing, crucially, got logged about that connection.
	// We still have an error logged about the system key but this is just
	// a bit of test mocking missing.
	logLines := strings.Split(s.log.String(), "\n")
	c.Assert(logLines, HasLen, 2)
	c.Assert(logLines[0], testutil.Contains, "error trying to compare the snap system key:")
	c.Assert(logLines[1], Equals, "")
}

func (s *interfaceManagerSuite) TestStaleConnectionsRemoved(c *C) {
	s.mockIfaces(c, &ifacetest.TestInterface{InterfaceName: "test"})

	s.state.Lock()
	// Add stale connection to the state
	s.state.Set("conns", map[string]interface{}{
		"consumer:plug producer:slot": map[string]interface{}{"interface": "test"},
	})
	s.state.Unlock()

	// Create the manager, this removes stale connections
	mgr := s.manager(c)

	s.state.Lock()
	defer s.state.Unlock()

	// Ensure that nothing got connected and connection was removed
	var conns map[string]interface{}
	err := s.state.Get("conns", &conns)
	c.Assert(err, IsNil)
	c.Check(conns, HasLen, 0)

	repo := mgr.Repository()
	ifaces := repo.Interfaces()
	c.Assert(ifaces.Connections, HasLen, 0)
}

func (s *interfaceManagerSuite) mockSecBackend(c *C, backend interfaces.SecurityBackend) {
	s.extraBackends = append(s.extraBackends, backend)
}

func (s *interfaceManagerSuite) mockIface(c *C, iface interfaces.Interface) {
	s.extraIfaces = append(s.extraIfaces, iface)
}

func (s *interfaceManagerSuite) mockIfaces(c *C, ifaces ...interfaces.Interface) {
	s.extraIfaces = append(s.extraIfaces, ifaces...)
}

func (s *interfaceManagerSuite) mockSnap(c *C, yamlText string) *snap.Info {
	return s.mockSnapInstance(c, "", yamlText)
}

func (s *interfaceManagerSuite) mockSnapInstance(c *C, instanceName, yamlText string) *snap.Info {
	sideInfo := &snap.SideInfo{
		Revision: snap.R(1),
	}
	snapInfo := snaptest.MockSnapInstance(c, instanceName, yamlText, sideInfo)
	sideInfo.RealName = snapInfo.SnapName()

	a, err := s.Db.FindMany(asserts.SnapDeclarationType, map[string]string{
		"snap-name": sideInfo.RealName,
	})
	if err == nil {
		decl := a[0].(*asserts.SnapDeclaration)
		snapInfo.SnapID = decl.SnapID()
		sideInfo.SnapID = decl.SnapID()
	} else if asserts.IsNotFound(err) {
		err = nil
	}
	c.Assert(err, IsNil)

	s.state.Lock()
	defer s.state.Unlock()

	// Put a side info into the state
	snapstate.Set(s.state, snapInfo.InstanceName(), &snapstate.SnapState{
		Active:      true,
		Sequence:    []*snap.SideInfo{sideInfo},
		Current:     sideInfo.Revision,
		SnapType:    string(snapInfo.GetType()),
		InstanceKey: snapInfo.InstanceKey,
	})
	return snapInfo
}

func (s *interfaceManagerSuite) mockUpdatedSnap(c *C, yamlText string, revision int) *snap.Info {
	sideInfo := &snap.SideInfo{Revision: snap.R(revision)}
	snapInfo := snaptest.MockSnap(c, yamlText, sideInfo)
	sideInfo.RealName = snapInfo.SnapName()

	s.state.Lock()
	defer s.state.Unlock()

	// Put the new revision (stored in SideInfo) into the state
	var snapst snapstate.SnapState
	err := snapstate.Get(s.state, snapInfo.InstanceName(), &snapst)
	c.Assert(err, IsNil)
	snapst.Sequence = append(snapst.Sequence, sideInfo)
	snapstate.Set(s.state, snapInfo.InstanceName(), &snapst)

	return snapInfo
}

func (s *interfaceManagerSuite) addSetupSnapSecurityChange(c *C, snapsup *snapstate.SnapSetup) *state.Change {
	s.state.Lock()
	defer s.state.Unlock()

	change := s.state.NewChange("test", "")

	task1 := s.state.NewTask("setup-profiles", "")
	task1.Set("snap-setup", snapsup)
	change.AddTask(task1)

	task2 := s.state.NewTask("auto-connect", "")
	task2.Set("snap-setup", snapsup)
	task2.WaitFor(task1)
	change.AddTask(task2)

	return change
}

func (s *interfaceManagerSuite) addRemoveSnapSecurityChange(c *C, snapName string) *state.Change {
	s.state.Lock()
	defer s.state.Unlock()

	task := s.state.NewTask("remove-profiles", "")
	snapsup := snapstate.SnapSetup{
		SideInfo: &snap.SideInfo{
			RealName: snapName,
		},
	}
	task.Set("snap-setup", snapsup)
	taskset := state.NewTaskSet(task)
	change := s.state.NewChange("test", "")
	change.AddAll(taskset)
	return change
}

func (s *interfaceManagerSuite) addDiscardConnsChange(c *C, snapName string) (*state.Change, *state.Task) {
	s.state.Lock()
	defer s.state.Unlock()

	task := s.state.NewTask("discard-conns", "")
	snapsup := snapstate.SnapSetup{
		SideInfo: &snap.SideInfo{
			RealName: snapName,
		},
	}
	task.Set("snap-setup", snapsup)
	taskset := state.NewTaskSet(task)
	change := s.state.NewChange("test", "")
	change.AddAll(taskset)
	return change, task
}

var ubuntuCoreSnapYaml = `
name: ubuntu-core
version: 1
type: os
`

var ubuntuCoreSnapYaml2 = `
name: ubuntu-core
version: 1
type: os
slots:
 test1:
   interface: test1
 test2:
   interface: test2
`

var coreSnapYaml = `
name: core
version: 1
type: os
slots:
 unrelated:
   interface: unrelated
`

var sampleSnapYaml = `
name: snap
version: 1
apps:
 app:
   command: foo
plugs:
 network:
  interface: network
 unrelated:
  interface: unrelated
`

var sampleSnapYamlManyPlugs = `
name: snap
version: 1
apps:
 app:
   command: foo
plugs:
 network:
  interface: network
 home:
  interface: home
 x11:
  interface: x11
 wayland:
  interface: wayland
`

var consumerYaml = `
name: consumer
version: 1
plugs:
 plug:
  interface: test
  attr1: value1
 otherplug:
  interface: test2
hooks:
 prepare-plug-plug:
 unprepare-plug-plug:
 connect-plug-plug:
 disconnect-plug-plug:
 prepare-plug-otherplug:
 unprepare-plug-otherplug:
 connect-plug-otherplug:
 disconnect-plug-otherplug:
`

var consumer2Yaml = `
name: consumer2
version: 1
plugs:
 plug:
  interface: test
  attr1: value1
`

var consumerYaml3 = `
name: consumer
version: 1
plugs:
 plug:
  interface: test
hooks:
%s
`

var producerYaml = `
name: producer
version: 1
slots:
 slot:
  interface: test
  attr2: value2
hooks:
  prepare-slot-slot:
  unprepare-slot-slot:
  connect-slot-slot:
  disconnect-slot-slot:
`

var producer2Yaml = `
name: producer2
version: 1
slots:
 slot:
  interface: test
  attr2: value2
  number: 1
`

var producerYaml3 = `
name: producer
version: 1
slots:
 slot:
  interface: test
hooks:
%s
`

var httpdSnapYaml = `name: httpd
version: 1
plugs:
 network:
  interface: network
`

var selfconnectSnapYaml = `
name: producerconsumer
version: 1
slots:
 slot:
  interface: test
plugs:
 plug:
  interface: test
hooks:
 prepare-plug-plug:
 unprepare-plug-plug:
 connect-plug-plug:
 disconnect-plug-plug:
 prepare-slot-slot:
 unprepare-slot-slot:
 connect-slot-slot:
 disconnect-slot-slot:
`

var refreshedSnapYaml = `
name: snap
version: 2
apps:
 app:
   command: foo
plugs:
 test2:
  interface: test2
`

var refreshedSnapYaml2 = `
name: snap
version: 2
apps:
 app:
   command: foo
plugs:
 test1:
  interface: test1
 test2:
  interface: test2
`

var slotSnapYaml = `
name: snap2
version: 2
apps:
 app:
   command: bar
slots:
 test2:
  interface: test2
`

// The auto-connect task will not auto-connect a plug that was previously
// explicitly disconnected by the user.
func (s *interfaceManagerSuite) TestDoSetupSnapSecurityHonorsUndesiredFlag(c *C) {
	s.MockModel(c, nil)

	s.state.Lock()
	s.state.Set("conns", map[string]interface{}{
		"snap:network ubuntu-core:network": map[string]interface{}{
			"undesired": true,
		},
	})
	s.state.Unlock()

	// Add an OS snap as well as a sample snap with a "network" plug.
	// The plug is normally auto-connected.
	s.mockSnap(c, ubuntuCoreSnapYaml)
	snapInfo := s.mockSnap(c, sampleSnapYaml)

	// Initialize the manager. This registers the two snaps.
	mgr := s.manager(c)

	// Run the setup-snap-security task and let it finish.
	change := s.addSetupSnapSecurityChange(c, &snapstate.SnapSetup{
		SideInfo: &snap.SideInfo{
			RealName: snapInfo.SnapName(),
			Revision: snapInfo.Revision,
		},
	})

	s.settle(c)

	s.state.Lock()
	defer s.state.Unlock()

	// Ensure that the task succeeded
	c.Assert(change.Status(), Equals, state.DoneStatus)

	var conns map[string]interface{}
	err := s.state.Get("conns", &conns)
	c.Assert(err, IsNil)
	c.Check(conns, DeepEquals, map[string]interface{}{
		"snap:network ubuntu-core:network": map[string]interface{}{
			"undesired": true,
		},
	})

	// Ensure that "network" is not connected
	repo := mgr.Repository()
	plug := repo.Plug("snap", "network")
	c.Assert(plug, Not(IsNil))
	ifaces := repo.Interfaces()
	c.Assert(ifaces.Connections, HasLen, 0)
}

func (s *interfaceManagerSuite) TestBadInterfacesWarning(c *C) {
	restoreSanitize := snap.MockSanitizePlugsSlots(func(inf *snap.Info) {
		inf.BadInterfaces["plug-name"] = "reason-for-bad"
	})
	defer restoreSanitize()

	s.MockModel(c, nil)

	_ = s.manager(c)

	// sampleSnapYaml is valid but that's irrelevant for the test as we are
	// injecting the desired behavior via mocked SanitizePlugsSlots above.
	snapInfo := s.mockSnap(c, sampleSnapYaml)

	// Run the setup-snap-security task and let it finish.
	change := s.addSetupSnapSecurityChange(c, &snapstate.SnapSetup{
		SideInfo: &snap.SideInfo{
			RealName: snapInfo.SnapName(),
			Revision: snapInfo.Revision,
		},
	})
	s.settle(c)

	s.state.Lock()
	defer s.state.Unlock()

	c.Assert(change.Status(), Equals, state.DoneStatus)

	warns := s.state.AllWarnings()
	c.Assert(warns, HasLen, 1)
	c.Check(warns[0].String(), Matches, `snap "snap" has bad plugs or slots: plug-name \(reason-for-bad\)`)

	// sanity, bad interfaces are logged in the task log.
	task := change.Tasks()[0]
	c.Assert(task.Kind(), Equals, "setup-profiles")
	c.Check(strings.Join(task.Log(), ""), Matches, `.* snap "snap" has bad plugs or slots: plug-name \(reason-for-bad\)`)
}

// The auto-connect task will auto-connect plugs with viable candidates.
func (s *interfaceManagerSuite) TestDoSetupSnapSecurityAutoConnectsPlugs(c *C) {
	s.MockModel(c, nil)

	// Add an OS snap.
	s.mockSnap(c, ubuntuCoreSnapYaml)

	// Initialize the manager. This registers the OS snap.
	mgr := s.manager(c)

	// Add a sample snap with a "network" plug which should be auto-connected.
	snapInfo := s.mockSnap(c, sampleSnapYaml)

	// Run the setup-snap-security task and let it finish.
	change := s.addSetupSnapSecurityChange(c, &snapstate.SnapSetup{
		SideInfo: &snap.SideInfo{
			RealName: snapInfo.SnapName(),
			Revision: snapInfo.Revision,
		},
	})
	s.settle(c)

	s.state.Lock()
	defer s.state.Unlock()

	// Ensure that the task succeeded.
	c.Assert(change.Status(), Equals, state.DoneStatus)

	// Ensure that "network" is now saved in the state as auto-connected.
	var conns map[string]interface{}
	err := s.state.Get("conns", &conns)
	c.Assert(err, IsNil)
	c.Check(conns, DeepEquals, map[string]interface{}{
		"snap:network ubuntu-core:network": map[string]interface{}{
			"interface": "network", "auto": true,
		},
	})

	// Ensure that "network" is really connected.
	repo := mgr.Repository()
	plug := repo.Plug("snap", "network")
	c.Assert(plug, Not(IsNil))
	ifaces := repo.Interfaces()
	c.Assert(ifaces.Connections, HasLen, 1) //FIXME add deep eq
}

// The auto-connect task will auto-connect slots with viable candidates.
func (s *interfaceManagerSuite) TestDoSetupSnapSecurityAutoConnectsSlots(c *C) {
	s.MockModel(c, nil)

	// Mock the interface that will be used by the test
	s.mockIfaces(c, &ifacetest.TestInterface{InterfaceName: "test"}, &ifacetest.TestInterface{InterfaceName: "test2"})
	// Add an OS snap.
	s.mockSnap(c, ubuntuCoreSnapYaml)
	// Add a consumer snap with unconnect plug (interface "test")
	s.mockSnap(c, consumerYaml)

	// Initialize the manager. This registers the OS snap.
	mgr := s.manager(c)

	// Add a producer snap with a "slot" slot of the "test" interface.
	snapInfo := s.mockSnap(c, producerYaml)

	// Run the setup-snap-security task and let it finish.
	change := s.addSetupSnapSecurityChange(c, &snapstate.SnapSetup{
		SideInfo: &snap.SideInfo{
			RealName: snapInfo.SnapName(),
			Revision: snapInfo.Revision,
		},
	})
	s.settle(c)

	s.state.Lock()
	defer s.state.Unlock()

	// Ensure that the task succeeded.
	c.Assert(change.Status(), Equals, state.DoneStatus)

	// Ensure that "slot" is now saved in the state as auto-connected.
	var conns map[string]interface{}
	err := s.state.Get("conns", &conns)
	c.Assert(err, IsNil)
	c.Check(conns, DeepEquals, map[string]interface{}{
		"consumer:plug producer:slot": map[string]interface{}{
			"interface": "test", "auto": true,
			"plug-static": map[string]interface{}{"attr1": "value1"},
			"slot-static": map[string]interface{}{"attr2": "value2"},
		},
	})

	// Ensure that "slot" is really connected.
	repo := mgr.Repository()
	slot := repo.Slot("producer", "slot")
	c.Assert(slot, Not(IsNil))
	ifaces := repo.Interfaces()
	c.Assert(ifaces.Connections, HasLen, 1)
	c.Check(ifaces.Connections, DeepEquals, []*interfaces.ConnRef{{
		PlugRef: interfaces.PlugRef{Snap: "consumer", Name: "plug"},
		SlotRef: interfaces.SlotRef{Snap: "producer", Name: "slot"}}})
}

// The auto-connect task will auto-connect slots with viable multiple candidates.
func (s *interfaceManagerSuite) TestDoSetupSnapSecurityAutoConnectsSlotsMultiplePlugs(c *C) {
	s.MockModel(c, nil)

	// Mock the interface that will be used by the test
	s.mockIfaces(c, &ifacetest.TestInterface{InterfaceName: "test"}, &ifacetest.TestInterface{InterfaceName: "test2"})
	// Add an OS snap.
	s.mockSnap(c, ubuntuCoreSnapYaml)
	// Add a consumer snap with unconnect plug (interface "test")
	s.mockSnap(c, consumerYaml)
	// Add a 2nd consumer snap with unconnect plug (interface "test")
	s.mockSnap(c, consumer2Yaml)

	// Initialize the manager. This registers the OS snap.
	mgr := s.manager(c)

	// Add a producer snap with a "slot" slot of the "test" interface.
	snapInfo := s.mockSnap(c, producerYaml)

	// Run the setup-snap-security task and let it finish.
	change := s.addSetupSnapSecurityChange(c, &snapstate.SnapSetup{
		SideInfo: &snap.SideInfo{
			RealName: snapInfo.SnapName(),
			Revision: snapInfo.Revision,
		},
	})

	s.settle(c)

	s.state.Lock()
	defer s.state.Unlock()

	// Ensure that the task succeeded.
	c.Assert(change.Status(), Equals, state.DoneStatus)

	// Ensure that "slot" is now saved in the state as auto-connected.
	var conns map[string]interface{}
	err := s.state.Get("conns", &conns)
	c.Assert(err, IsNil)
	c.Check(conns, DeepEquals, map[string]interface{}{
		"consumer:plug producer:slot": map[string]interface{}{
			"interface": "test", "auto": true,
			"plug-static": map[string]interface{}{"attr1": "value1"},
			"slot-static": map[string]interface{}{"attr2": "value2"},
		},
		"consumer2:plug producer:slot": map[string]interface{}{
			"interface": "test", "auto": true,
			"plug-static": map[string]interface{}{"attr1": "value1"},
			"slot-static": map[string]interface{}{"attr2": "value2"},
		},
	})

	// Ensure that "slot" is really connected.
	repo := mgr.Repository()
	slot := repo.Slot("producer", "slot")
	c.Assert(slot, Not(IsNil))
	ifaces := repo.Interfaces()
	c.Assert(ifaces.Connections, HasLen, 2)
	c.Check(ifaces.Connections, DeepEquals, []*interfaces.ConnRef{
		{PlugRef: interfaces.PlugRef{Snap: "consumer", Name: "plug"}, SlotRef: interfaces.SlotRef{Snap: "producer", Name: "slot"}},
		{PlugRef: interfaces.PlugRef{Snap: "consumer2", Name: "plug"}, SlotRef: interfaces.SlotRef{Snap: "producer", Name: "slot"}},
	})
}

// The auto-connect task will not auto-connect slots if viable alternative slots are present.
func (s *interfaceManagerSuite) TestDoSetupSnapSecurityNoAutoConnectSlotsIfAlternative(c *C) {
	s.MockModel(c, nil)

	// Mock the interface that will be used by the test
	s.mockIface(c, &ifacetest.TestInterface{InterfaceName: "test"})
	// Add an OS snap.
	s.mockSnap(c, ubuntuCoreSnapYaml)
	// Add a consumer snap with unconnect plug (interface "test")
	s.mockSnap(c, consumerYaml)

	// alternative conflicting producer
	s.mockSnap(c, producer2Yaml)

	// Initialize the manager. This registers the OS snap.
	_ = s.manager(c)

	// Add a producer snap with a "slot" slot of the "test" interface.
	snapInfo := s.mockSnap(c, producerYaml)

	// Run the setup-snap-security task and let it finish.
	change := s.addSetupSnapSecurityChange(c, &snapstate.SnapSetup{
		SideInfo: &snap.SideInfo{
			RealName: snapInfo.SnapName(),
			Revision: snapInfo.Revision,
		},
	})
	s.settle(c)

	s.state.Lock()
	defer s.state.Unlock()

	// Ensure that the task succeeded.
	c.Assert(change.Status(), Equals, state.DoneStatus)

	// Ensure that no connections were made
	var conns map[string]interface{}
	err := s.state.Get("conns", &conns)
	c.Assert(err, Equals, state.ErrNoState)
	c.Check(conns, HasLen, 0)
}

// The auto-connect task will auto-connect plugs with viable candidates also condidering snap declarations.
func (s *interfaceManagerSuite) TestDoSetupSnapSecurityAutoConnectsDeclBased(c *C) {
	s.testDoSetupSnapSecurityAutoConnectsDeclBased(c, true, func(conns map[string]interface{}, repoConns []*interfaces.ConnRef) {
		// Ensure that "test" plug is now saved in the state as auto-connected.
		c.Check(conns, DeepEquals, map[string]interface{}{
			"consumer:plug producer:slot": map[string]interface{}{"auto": true, "interface": "test",
				"plug-static": map[string]interface{}{"attr1": "value1"},
				"slot-static": map[string]interface{}{"attr2": "value2"},
			}})
		// Ensure that "test" is really connected.
		c.Check(repoConns, HasLen, 1)
	})
}

// The auto-connect task will *not* auto-connect plugs with viable candidates when snap declarations are missing.
func (s *interfaceManagerSuite) TestDoSetupSnapSecurityAutoConnectsDeclBasedWhenMissingDecl(c *C) {
	s.testDoSetupSnapSecurityAutoConnectsDeclBased(c, false, func(conns map[string]interface{}, repoConns []*interfaces.ConnRef) {
		// Ensure nothing is connected.
		c.Check(conns, HasLen, 0)
		c.Check(repoConns, HasLen, 0)
	})
}

func (s *interfaceManagerSuite) testDoSetupSnapSecurityAutoConnectsDeclBased(c *C, withDecl bool, check func(map[string]interface{}, []*interfaces.ConnRef)) {
	s.MockModel(c, nil)

	restore := assertstest.MockBuiltinBaseDeclaration([]byte(`
type: base-declaration
authority-id: canonical
series: 16
slots:
  test:
    allow-auto-connection:
      plug-publisher-id:
        - $SLOT_PUBLISHER_ID
`))
	defer restore()
	// Add the producer snap
	s.mockIfaces(c, &ifacetest.TestInterface{InterfaceName: "test"}, &ifacetest.TestInterface{InterfaceName: "test2"})
	s.MockSnapDecl(c, "producer", "one-publisher", nil)
	s.mockSnap(c, producerYaml)

	// Initialize the manager. This registers the producer snap.
	mgr := s.manager(c)

	// Add a sample snap with a plug with the "test" interface which should be auto-connected.
	if withDecl {
		s.MockSnapDecl(c, "consumer", "one-publisher", nil)
	}
	snapInfo := s.mockSnap(c, consumerYaml)

	// Run the setup-snap-security task and let it finish.
	change := s.addSetupSnapSecurityChange(c, &snapstate.SnapSetup{
		SideInfo: &snap.SideInfo{
			RealName: snapInfo.SnapName(),
			SnapID:   snapInfo.SnapID,
			Revision: snapInfo.Revision,
		},
	})
	s.settle(c)

	s.state.Lock()
	defer s.state.Unlock()

	// Ensure that the task succeeded.
	c.Assert(change.Status(), Equals, state.DoneStatus)

	var conns map[string]interface{}
	_ = s.state.Get("conns", &conns)

	repo := mgr.Repository()
	plug := repo.Plug("consumer", "plug")
	c.Assert(plug, Not(IsNil))

	check(conns, repo.Interfaces().Connections)
}

// The auto-connect task will check snap declarations providing the
// model assertion to fulfill device scope constraints: here no store
// in the model assertion fails an on-store constraint.
func (s *interfaceManagerSuite) TestDoSetupSnapSecurityAutoConnectsDeclBasedDeviceScopeNoStore(c *C) {

	s.MockModel(c, nil)

	s.testDoSetupSnapSecurityAutoConnectsDeclBasedDeviceScope(c, func(conns map[string]interface{}, repoConns []*interfaces.ConnRef) {
		// Ensure nothing is connected.
		c.Check(conns, HasLen, 0)
		c.Check(repoConns, HasLen, 0)
	})
}

// The auto-connect task will check snap declarations providing the
// model assertion to fulfill device scope constraints: here the wrong
// store in the model assertion fails an on-store constraint.
func (s *interfaceManagerSuite) TestDoSetupSnapSecurityAutoConnectsDeclBasedDeviceScopeWrongStore(c *C) {

	s.MockModel(c, map[string]interface{}{
		"store": "other-store",
	})

	s.testDoSetupSnapSecurityAutoConnectsDeclBasedDeviceScope(c, func(conns map[string]interface{}, repoConns []*interfaces.ConnRef) {
		// Ensure nothing is connected.
		c.Check(conns, HasLen, 0)
		c.Check(repoConns, HasLen, 0)
	})
}

// The auto-connect task will check snap declarations providing the
// model assertion to fulfill device scope constraints: here the right
// store in the model assertion passes an on-store constraint.
func (s *interfaceManagerSuite) TestDoSetupSnapSecurityAutoConnectsDeclBasedDeviceScopeRightStore(c *C) {

	s.MockModel(c, map[string]interface{}{
		"store": "my-store",
	})

	s.testDoSetupSnapSecurityAutoConnectsDeclBasedDeviceScope(c, func(conns map[string]interface{}, repoConns []*interfaces.ConnRef) {
		// Ensure that "test" plug is now saved in the state as auto-connected.
		c.Check(conns, DeepEquals, map[string]interface{}{
			"consumer:plug producer:slot": map[string]interface{}{"auto": true, "interface": "test",
				"plug-static": map[string]interface{}{"attr1": "value1"},
				"slot-static": map[string]interface{}{"attr2": "value2"},
			}})
		// Ensure that "test" is really connected.
		c.Check(repoConns, HasLen, 1)
	})
}

// The auto-connect task will check snap declarations providing the
// model assertion to fulfill device scope constraints: here the
// wrong "friendly store"s of the store in the model assertion fail an
// on-store constraint.
func (s *interfaceManagerSuite) TestDoSetupSnapSecurityAutoConnectsDeclBasedDeviceScopeWrongFriendlyStore(c *C) {

	s.MockModel(c, map[string]interface{}{
		"store": "my-substore",
	})

	s.MockStore(c, s.state, "my-substore", map[string]interface{}{
		"friendly-stores": []interface{}{"other-store"},
	})

	s.testDoSetupSnapSecurityAutoConnectsDeclBasedDeviceScope(c, func(conns map[string]interface{}, repoConns []*interfaces.ConnRef) {
		// Ensure nothing is connected.
		c.Check(conns, HasLen, 0)
		c.Check(repoConns, HasLen, 0)
	})
}

// The auto-connect task will check snap declarations providing the
// model assertion to fulfill device scope constraints: here a
// "friendly store" of the store in the model assertion passes an
// on-store constraint.
func (s *interfaceManagerSuite) TestDoSetupSnapSecurityAutoConnectsDeclBasedDeviceScopeFriendlyStore(c *C) {

	s.MockModel(c, map[string]interface{}{
		"store": "my-substore",
	})

	s.MockStore(c, s.state, "my-substore", map[string]interface{}{
		"friendly-stores": []interface{}{"my-store"},
	})

	s.testDoSetupSnapSecurityAutoConnectsDeclBasedDeviceScope(c, func(conns map[string]interface{}, repoConns []*interfaces.ConnRef) {
		// Ensure that "test" plug is now saved in the state as auto-connected.
		c.Check(conns, DeepEquals, map[string]interface{}{
			"consumer:plug producer:slot": map[string]interface{}{"auto": true, "interface": "test",
				"plug-static": map[string]interface{}{"attr1": "value1"},
				"slot-static": map[string]interface{}{"attr2": "value2"},
			}})
		// Ensure that "test" is really connected.
		c.Check(repoConns, HasLen, 1)
	})
}

func (s *interfaceManagerSuite) testDoSetupSnapSecurityAutoConnectsDeclBasedDeviceScope(c *C, check func(map[string]interface{}, []*interfaces.ConnRef)) {
	restore := assertstest.MockBuiltinBaseDeclaration([]byte(`
type: base-declaration
authority-id: canonical
series: 16
slots:
  test:
    allow-auto-connection: false
`))
	defer restore()
	// Add the producer snap
	s.mockIfaces(c, &ifacetest.TestInterface{InterfaceName: "test"})
	s.MockSnapDecl(c, "producer", "one-publisher", nil)
	s.mockSnap(c, producerYaml)

	// Initialize the manager. This registers the producer snap.
	mgr := s.manager(c)

	s.MockSnapDecl(c, "consumer", "one-publisher", map[string]interface{}{
		"format": "3",
		"plugs": map[string]interface{}{
			"test": map[string]interface{}{
				"allow-auto-connection": map[string]interface{}{
					"on-store": []interface{}{"my-store"},
				},
			},
		},
	})
	snapInfo := s.mockSnap(c, consumerYaml)

	// Run the setup-snap-security task and let it finish.
	change := s.addSetupSnapSecurityChange(c, &snapstate.SnapSetup{
		SideInfo: &snap.SideInfo{
			RealName: snapInfo.SnapName(),
			SnapID:   snapInfo.SnapID,
			Revision: snapInfo.Revision,
		},
	})
	s.settle(c)

	s.state.Lock()
	defer s.state.Unlock()

	// Ensure that the task succeeded.
	c.Assert(change.Status(), Equals, state.DoneStatus)

	var conns map[string]interface{}
	_ = s.state.Get("conns", &conns)

	repo := mgr.Repository()
	plug := repo.Plug("consumer", "plug")
	c.Assert(plug, Not(IsNil))

	check(conns, repo.Interfaces().Connections)
}

// The setup-profiles task will only touch connection state for the task it
// operates on or auto-connects to and will leave other state intact.
func (s *interfaceManagerSuite) TestDoSetupSnapSecurityKeepsExistingConnectionState(c *C) {
	s.MockModel(c, nil)

	// Add an OS snap in place.
	s.mockSnap(c, ubuntuCoreSnapYaml)

	// Initialize the manager. This registers the two snaps.
	_ = s.manager(c)

	// Add a sample snap with a "network" plug which should be auto-connected.
	snapInfo := s.mockSnap(c, sampleSnapYaml)

	// Put fake information about connections for another snap into the state.
	s.state.Lock()
	s.state.Set("conns", map[string]interface{}{
		"other-snap:network ubuntu-core:network": map[string]interface{}{
			"interface": "network",
		},
	})
	s.state.Unlock()

	// Run the setup-snap-security task and let it finish.
	change := s.addSetupSnapSecurityChange(c, &snapstate.SnapSetup{
		SideInfo: &snap.SideInfo{
			RealName: snapInfo.SnapName(),
			Revision: snapInfo.Revision,
		},
	})
	s.settle(c)

	s.state.Lock()
	defer s.state.Unlock()

	// Ensure that the task succeeded.
	c.Assert(change.Status(), Equals, state.DoneStatus)

	var conns map[string]interface{}
	err := s.state.Get("conns", &conns)
	c.Assert(err, IsNil)
	c.Check(conns, DeepEquals, map[string]interface{}{
		// The sample snap was auto-connected, as expected.
		"snap:network ubuntu-core:network": map[string]interface{}{
			"interface": "network", "auto": true,
		},
		// Connection state for the fake snap is preserved.
		// The task didn't alter state of other snaps.
		"other-snap:network ubuntu-core:network": map[string]interface{}{
			"interface": "network",
		},
	})
}

func (s *interfaceManagerSuite) TestReloadingConnectionsOnStartupUpdatesStaticAttributes(c *C) {
	// Put a connection in the state. The connection binds the two snaps we are
	// adding below. The connection contains a copy of the static attributes
	// but refers to the "old" values, in contrast to what the snaps define.
	s.state.Lock()
	s.state.Set("conns", map[string]interface{}{
		"consumer:plug producer:slot": map[string]interface{}{
			"interface":   "content",
			"plug-static": map[string]interface{}{"content": "foo", "attr": "old-plug-attr"},
			"slot-static": map[string]interface{}{"content": "foo", "attr": "old-slot-attr"},
		},
	})
	s.state.Unlock()

	// Add consumer and producer snaps, with a plug and slot respectively, each
	// carrying a single attribute with a "new" value. The "new" value is in
	// contrast to the old value in the connection state.
	const consumerYaml = `
name: consumer
version: 1
plugs:
 plug:
  interface: content
  content: foo 
  attr: new-plug-attr
`
	const producerYaml = `
name: producer
version: 1
slots:
 slot:
  interface: content
  content: foo 
  attr: new-slot-attr
`
	s.mockSnap(c, producerYaml)
	s.mockSnap(c, consumerYaml)

	// Create a connection reference, it's just verbose and used a few times
	// below so it's put up here.
	connRef := &interfaces.ConnRef{
		PlugRef: interfaces.PlugRef{Snap: "consumer", Name: "plug"},
		SlotRef: interfaces.SlotRef{Snap: "producer", Name: "slot"}}

	// Add a test security backend and a test interface. We want to use them to
	// observe the interaction with the security backend and to allow the
	// interface manager to keep the test plug and slot of the consumer and
	// producer snaps we introduce below.
	secBackend := &ifacetest.TestSecurityBackend{
		BackendName: "test",
		SetupCallback: func(snapInfo *snap.Info, opts interfaces.ConfinementOptions, repo *interfaces.Repository) error {
			// Whenever this function is invoked to setup security for a snap
			// we check the connection attributes that it would act upon.
			// Because of how connection state is refreshed we never expect to
			// see the old attribute values.
			conn, err := repo.Connection(connRef)
			c.Assert(err, IsNil)
			c.Check(conn.Plug.StaticAttrs(), DeepEquals, map[string]interface{}{"content": "foo", "attr": "new-plug-attr"})
			c.Check(conn.Slot.StaticAttrs(), DeepEquals, map[string]interface{}{"content": "foo", "attr": "new-slot-attr"})
			return nil
		},
	}
	s.mockSecBackend(c, secBackend)
	//s.mockIfaces(c, &ifacetest.TestInterface{InterfaceName: "content"})

	// Create the interface manager. This indirectly adds the snaps to the
	// repository and re-connects them using the stored connection information.
	mgr := s.manager(c)

	// Inspect the repository connection data. The data no longer refers to the
	// old connection attributes because they were updated when the connections
	// were reloaded from the state.
	repo := mgr.Repository()
	conn, err := repo.Connection(connRef)
	c.Assert(err, IsNil)
	c.Check(conn.Plug.StaticAttrs(), DeepEquals, map[string]interface{}{"content": "foo", "attr": "new-plug-attr"})
	c.Check(conn.Slot.StaticAttrs(), DeepEquals, map[string]interface{}{"content": "foo", "attr": "new-slot-attr"})

	// Because of the fact that during testing the system key always
	// mismatches, the security setup is performed.
	c.Check(secBackend.SetupCalls, HasLen, 2)
}

// LP:#1825883; make sure static attributes in conns state are updated from the snap yaml on snap refresh (content interface only)
func (s *interfaceManagerSuite) testDoSetupProfilesUpdatesStaticAttributes(c *C, snapNameToSetup string) {
	// Put a connection in the state. The connection binds the two snaps we are
	// adding below. The connection reflects the snaps as they are now, and
	// carries no attribute data.
	s.state.Lock()
	s.state.Set("conns", map[string]interface{}{
		"consumer:plug producer:slot": map[string]interface{}{
			"interface": "content",
		},
		"unrelated-a:plug unrelated-b:slot": map[string]interface{}{
			"interface":   "unrelated",
			"plug-static": map[string]interface{}{"attr": "unrelated-stale"},
			"slot-static": map[string]interface{}{"attr": "unrelated-stale"},
		},
	})
	s.state.Unlock()

	// Add a pair of snap versions for producer and consumer snaps, with a plug
	// and slot respectively. The second version producer and consumer snaps
	// where the interfaces carry additional attributes.
	const consumerV1Yaml = `
name: consumer
version: 1
plugs:
 plug:
  interface: content
  content: foo
 plug2:
  interface: content
  content: bar
`
	const producerV1Yaml = `
name: producer
version: 1
slots:
 slot:
  interface: content
  content: foo
`
	const consumerV2Yaml = `
name: consumer
version: 2
plugs:
 plug:
  interface: content
  content: foo
  attr: plug-value
 plug2:
  interface: content
  content: bar-changed
  attr: plug-value
`
	const producerV2Yaml = `
name: producer
version: 2
slots:
 slot:
  interface: content
  content: foo
  attr: slot-value
`

	const unrelatedAYaml = `
name: unrelated-a
version: 1
plugs:
  plug:
   interface: unrelated
   attr: unrelated-new
`
	const unrelatedBYaml = `
name: unrelated-b
version: 1
slots:
  slot:
   interface: unrelated
   attr: unrelated-new
`

	// NOTE: s.mockSnap sets the state and calls MockSnapInstance internally,
	// which puts the snap on disk. This gives us all four YAMLs on disk and
	// just the first version of both in the state.
	s.mockSnap(c, producerV1Yaml)
	s.mockSnap(c, consumerV1Yaml)
	snaptest.MockSnapInstance(c, "", consumerV2Yaml, &snap.SideInfo{Revision: snap.R(2)})
	snaptest.MockSnapInstance(c, "", producerV2Yaml, &snap.SideInfo{Revision: snap.R(2)})

	// Mock two unrelated snaps, those will show that the state of unrelated
	// snaps is not clobbered by the refresh process.
	s.mockSnap(c, unrelatedAYaml)
	s.mockSnap(c, unrelatedBYaml)

	// Create a connection reference, it's just verbose and used a few times
	// below so it's put up here.
	connRef := &interfaces.ConnRef{
		PlugRef: interfaces.PlugRef{Snap: "consumer", Name: "plug"},
		SlotRef: interfaces.SlotRef{Snap: "producer", Name: "slot"}}

	// Add a test security backend and a test interface. We want to use them to
	// observe the interaction with the security backend and to allow the
	// interface manager to keep the test plug and slot of the consumer and
	// producer snaps we introduce below.
	secBackend := &ifacetest.TestSecurityBackend{
		BackendName: "test",
		SetupCallback: func(snapInfo *snap.Info, opts interfaces.ConfinementOptions, repo *interfaces.Repository) error {
			// Whenever this function is invoked to setup security for a snap
			// we check the connection attributes that it would act upon.
			// Those attributes should always match those of the snap version.
			conn, err := repo.Connection(connRef)
			c.Assert(err, IsNil)
			switch snapInfo.Version {
			case "1":
				c.Check(conn.Plug.StaticAttrs(), DeepEquals, map[string]interface{}{"content": "foo"})
				c.Check(conn.Slot.StaticAttrs(), DeepEquals, map[string]interface{}{"content": "foo"})
			case "2":
				switch snapNameToSetup {
				case "consumer":
					// When the consumer has security setup the consumer's plug attribute is updated.
					c.Check(conn.Plug.StaticAttrs(), DeepEquals, map[string]interface{}{"content": "foo", "attr": "plug-value"})
					c.Check(conn.Slot.StaticAttrs(), DeepEquals, map[string]interface{}{"content": "foo"})
				case "producer":
					// When the producer has security setup the producer's slot attribute is updated.
					c.Check(conn.Plug.StaticAttrs(), DeepEquals, map[string]interface{}{"content": "foo"})
					c.Check(conn.Slot.StaticAttrs(), DeepEquals, map[string]interface{}{"content": "foo", "attr": "slot-value"})
				}
			}
			return nil
		},
	}
	s.mockSecBackend(c, secBackend)
	s.mockIfaces(c, &ifacetest.TestInterface{InterfaceName: "unrelated"})

	// Create the interface manager. This indirectly adds the snaps to the
	// repository and reloads the connection.
	s.manager(c)

	// Because in tests the system key mismatch always occurs, the backend is
	// invoked during the startup of the interface manager. The count
	// represents the number of snaps that are in the system.
	c.Check(secBackend.SetupCalls, HasLen, 4)

	// Alter the state of producer and consumer snaps to get new revisions.
	s.state.Lock()
	for _, snapName := range []string{"producer", "consumer"} {
		snapstate.Set(s.state, snapName, &snapstate.SnapState{
			Active:   true,
			Sequence: []*snap.SideInfo{{Revision: snap.R(1)}, {Revision: snap.R(2)}},
			Current:  snap.R(2),
			SnapType: string("app"),
		})
	}
	s.state.Unlock()

	// Setup profiles for the given snap, either consumer or producer.
	s.state.Lock()
	change := s.state.NewChange("test", "")
	task := s.state.NewTask("setup-profiles", "")
	task.Set("snap-setup", &snapstate.SnapSetup{
		SideInfo: &snap.SideInfo{RealName: snapNameToSetup, Revision: snap.R(2)}})
	change.AddTask(task)
	s.state.Unlock()

	// Spin the wheels to run the tasks we added.
	s.settle(c)
	s.state.Lock()
	defer s.state.Unlock()
	c.Assert(change.Status(), Equals, state.DoneStatus)

	// We expect our security backend to be invoked for both snaps. See above
	// for explanation about why it has four calls already.
	c.Check(secBackend.SetupCalls, HasLen, 4+2)
}

func (s *interfaceManagerSuite) TestDoSetupProfilesUpdatesStaticAttributesPlugSnap(c *C) {
	s.testDoSetupProfilesUpdatesStaticAttributes(c, "consumer")
}

func (s *interfaceManagerSuite) TestDoSetupProfilesUpdatesStaticAttributesSlotSnap(c *C) {
	s.testDoSetupProfilesUpdatesStaticAttributes(c, "producer")
}

func (s *interfaceManagerSuite) TestUpdateStaticAttributesIgnoresContentMismatch(c *C) {
	s.state.Lock()
	s.state.Set("conns", map[string]interface{}{
		"consumer:plug producer:slot": map[string]interface{}{
			"interface": "content",
			"content":   "foo",
		},
	})
	s.state.Unlock()

	// Add a pair of snap versions for producer and consumer snaps, with a plug
	// and slot respectively. The second version are producer and consumer snaps
	// where the interfaces carry additional attributes but there is a mismatch
	// on "content" attribute value.
	const consumerV1Yaml = `
name: consumer
version: 1
plugs:
 plug:
  interface: content
  content: foo
`
	const producerV1Yaml = `
name: producer
version: 1
slots:
 slot:
  interface: content
  content: foo
`
	const consumerV2Yaml = `
name: consumer
version: 2
plugs:
 plug:
  interface: content
  content: foo-mismatch
  attr: plug-value
`
	const producerV2Yaml = `
name: producer
version: 2
slots:
 slot:
  interface: content
  content: foo
  attr: slot-value
`

	// NOTE: s.mockSnap sets the state and calls MockSnapInstance internally,
	// which puts the snap on disk. This gives us all four YAMLs on disk and
	// just the first version of both in the state.
	s.mockSnap(c, producerV1Yaml)
	s.mockSnap(c, consumerV1Yaml)
	snaptest.MockSnapInstance(c, "", consumerV2Yaml, &snap.SideInfo{Revision: snap.R(2)})
	snaptest.MockSnapInstance(c, "", producerV2Yaml, &snap.SideInfo{Revision: snap.R(2)})

	secBackend := &ifacetest.TestSecurityBackend{BackendName: "test"}
	s.mockSecBackend(c, secBackend)

	// Create the interface manager. This indirectly adds the snaps to the
	// repository and reloads the connection.
	s.manager(c)

	// Alter the state of producer and consumer snaps to get new revisions.
	s.state.Lock()
	for _, snapName := range []string{"producer", "consumer"} {
		snapstate.Set(s.state, snapName, &snapstate.SnapState{
			Active:   true,
			Sequence: []*snap.SideInfo{{Revision: snap.R(1)}, {Revision: snap.R(2)}},
			Current:  snap.R(2),
			SnapType: string("app"),
		})
	}
	s.state.Unlock()

	s.state.Lock()
	change := s.state.NewChange("test", "")
	task := s.state.NewTask("setup-profiles", "")
	task.Set("snap-setup", &snapstate.SnapSetup{
		SideInfo: &snap.SideInfo{RealName: "consumer", Revision: snap.R(2)}})
	change.AddTask(task)
	s.state.Unlock()

	s.settle(c)
	s.state.Lock()
	defer s.state.Unlock()
	c.Assert(change.Status(), Equals, state.DoneStatus)

	var conns map[string]interface{}
	s.state.Get("conns", &conns)
	c.Check(conns, DeepEquals, map[string]interface{}{
		"consumer:plug producer:slot": map[string]interface{}{
			"interface":   "content",
			"plug-static": map[string]interface{}{"content": "foo"},
			"slot-static": map[string]interface{}{"content": "foo"},
		},
	})
}

func (s *interfaceManagerSuite) TestDoSetupSnapSecurityIgnoresStrayConnection(c *C) {
	s.MockModel(c, nil)

	// Add an OS snap
	snapInfo := s.mockSnap(c, ubuntuCoreSnapYaml)

	_ = s.manager(c)

	// Put fake information about connections for another snap into the state.
	s.state.Lock()
	s.state.Set("conns", map[string]interface{}{
		"removed-snap:network ubuntu-core:network": map[string]interface{}{
			"interface": "network",
		},
	})
	s.state.Unlock()

	// Run the setup-snap-security task and let it finish.
	change := s.addSetupSnapSecurityChange(c, &snapstate.SnapSetup{
		SideInfo: &snap.SideInfo{
			RealName: snapInfo.SnapName(),
			Revision: snapInfo.Revision,
		},
	})
	s.settle(c)

	s.state.Lock()
	defer s.state.Unlock()

	// Ensure that the task succeeded.
	c.Assert(change.Status(), Equals, state.DoneStatus)

	// Ensure that the tasks don't report errors caused by bad connections
	for _, t := range change.Tasks() {
		c.Assert(t.Log(), HasLen, 0)
	}
}

// The setup-profiles task will add implicit slots necessary for the OS snap.
func (s *interfaceManagerSuite) TestDoSetupProfilesAddsImplicitSlots(c *C) {
	s.MockModel(c, nil)

	// Initialize the manager.
	mgr := s.manager(c)

	// Add an OS snap.
	snapInfo := s.mockSnap(c, ubuntuCoreSnapYaml)

	// Run the setup-profiles task and let it finish.
	change := s.addSetupSnapSecurityChange(c, &snapstate.SnapSetup{
		SideInfo: &snap.SideInfo{
			RealName: snapInfo.SnapName(),
			Revision: snapInfo.Revision,
		},
	})
	s.settle(c)

	s.state.Lock()
	defer s.state.Unlock()

	// Ensure that the task succeeded.
	c.Assert(change.Status(), Equals, state.DoneStatus)

	// Ensure that we have slots on the OS snap.
	repo := mgr.Repository()
	slots := repo.Slots(snapInfo.InstanceName())
	// NOTE: This is not an exact test as it duplicates functionality elsewhere
	// and is was a pain to update each time. This is correctly handled by the
	// implicit slot tests in snap/implicit_test.go
	c.Assert(len(slots) > 18, Equals, true)
}

func (s *interfaceManagerSuite) TestDoSetupSnapSecurityReloadsConnectionsWhenInvokedOnPlugSide(c *C) {
	s.MockModel(c, nil)

	s.mockIfaces(c, &ifacetest.TestInterface{InterfaceName: "test"}, &ifacetest.TestInterface{InterfaceName: "test2"})
	snapInfo := s.mockSnap(c, consumerYaml)
	s.mockSnap(c, producerYaml)
	s.testDoSetupSnapSecurityReloadsConnectionsWhenInvokedOn(c, snapInfo.InstanceName(), snapInfo.Revision)

	// Ensure that the backend was used to setup security of both snaps
	c.Assert(s.secBackend.SetupCalls, HasLen, 2)
	c.Assert(s.secBackend.RemoveCalls, HasLen, 0)
	c.Check(s.secBackend.SetupCalls[0].SnapInfo.InstanceName(), Equals, "consumer")
	c.Check(s.secBackend.SetupCalls[1].SnapInfo.InstanceName(), Equals, "producer")

	c.Check(s.secBackend.SetupCalls[0].Options, Equals, interfaces.ConfinementOptions{})
	c.Check(s.secBackend.SetupCalls[1].Options, Equals, interfaces.ConfinementOptions{})
}

func (s *interfaceManagerSuite) TestDoSetupSnapSecurityReloadsConnectionsWhenInvokedOnSlotSide(c *C) {
	s.MockModel(c, nil)

	s.mockIfaces(c, &ifacetest.TestInterface{InterfaceName: "test"}, &ifacetest.TestInterface{InterfaceName: "test2"})
	s.mockSnap(c, consumerYaml)
	snapInfo := s.mockSnap(c, producerYaml)
	s.testDoSetupSnapSecurityReloadsConnectionsWhenInvokedOn(c, snapInfo.InstanceName(), snapInfo.Revision)

	// Ensure that the backend was used to setup security of both snaps
	c.Assert(s.secBackend.SetupCalls, HasLen, 2)
	c.Assert(s.secBackend.RemoveCalls, HasLen, 0)
	c.Check(s.secBackend.SetupCalls[0].SnapInfo.InstanceName(), Equals, "producer")
	c.Check(s.secBackend.SetupCalls[1].SnapInfo.InstanceName(), Equals, "consumer")

	c.Check(s.secBackend.SetupCalls[0].Options, Equals, interfaces.ConfinementOptions{})
	c.Check(s.secBackend.SetupCalls[1].Options, Equals, interfaces.ConfinementOptions{})
}

func (s *interfaceManagerSuite) testDoSetupSnapSecurityReloadsConnectionsWhenInvokedOn(c *C, snapName string, revision snap.Revision) {
	s.state.Lock()
	s.state.Set("conns", map[string]interface{}{
		"consumer:plug producer:slot": map[string]interface{}{"interface": "test"},
	})
	s.state.Unlock()

	mgr := s.manager(c)

	// Run the setup-profiles task
	change := s.addSetupSnapSecurityChange(c, &snapstate.SnapSetup{
		SideInfo: &snap.SideInfo{
			RealName: snapName,
			Revision: revision,
		},
	})
	s.settle(c)

	// Change succeeds
	s.state.Lock()
	defer s.state.Unlock()
	c.Check(change.Status(), Equals, state.DoneStatus)

	repo := mgr.Repository()

	// Repository shows the connection
	ifaces := repo.Interfaces()
	c.Assert(ifaces.Connections, HasLen, 1)
	c.Check(ifaces.Connections, DeepEquals, []*interfaces.ConnRef{{
		PlugRef: interfaces.PlugRef{Snap: "consumer", Name: "plug"},
		SlotRef: interfaces.SlotRef{Snap: "producer", Name: "slot"}}})
}

// The setup-profiles task will honor snapstate.DevMode flag by storing it
// in the SnapState.Flags and by actually setting up security
// using that flag. Old copy of SnapState.Flag's DevMode is saved for the undo
// handler under `old-devmode`.
func (s *interfaceManagerSuite) TestSetupProfilesHonorsDevMode(c *C) {
	s.MockModel(c, nil)

	// Put the OS snap in place.
	_ = s.manager(c)

	// Initialize the manager. This registers the OS snap.
	snapInfo := s.mockSnap(c, sampleSnapYaml)

	// Run the setup-profiles task and let it finish.
	// Note that the task will see SnapSetup.Flags equal to DeveloperMode.
	change := s.addSetupSnapSecurityChange(c, &snapstate.SnapSetup{
		SideInfo: &snap.SideInfo{
			RealName: snapInfo.SnapName(),
			Revision: snapInfo.Revision,
		},
		Flags: snapstate.Flags{DevMode: true},
	})
	s.settle(c)

	s.state.Lock()
	defer s.state.Unlock()

	// Ensure that the task succeeded.
	c.Check(change.Status(), Equals, state.DoneStatus)

	// The snap was setup with DevModeConfinement
	c.Assert(s.secBackend.SetupCalls, HasLen, 1)
	c.Assert(s.secBackend.RemoveCalls, HasLen, 0)
	c.Check(s.secBackend.SetupCalls[0].SnapInfo.InstanceName(), Equals, "snap")
	c.Check(s.secBackend.SetupCalls[0].Options, Equals, interfaces.ConfinementOptions{DevMode: true})
}

func (s *interfaceManagerSuite) TestSetupProfilesSetupManyError(c *C) {
	s.secBackend.SetupCallback = func(snapInfo *snap.Info, opts interfaces.ConfinementOptions, repo *interfaces.Repository) error {
		return fmt.Errorf("fail")
	}

	s.MockModel(c, nil)

	// Put the OS snap in place.
	_ = s.manager(c)

	snapInfo := s.mockSnap(c, sampleSnapYaml)

	// Run the setup-profiles task and let it finish.
	change := s.addSetupSnapSecurityChange(c, &snapstate.SnapSetup{
		SideInfo: &snap.SideInfo{
			RealName: snapInfo.SnapName(),
			Revision: snapInfo.Revision,
		},
	})
	s.settle(c)

	s.state.Lock()
	defer s.state.Unlock()

	c.Check(change.Status(), Equals, state.ErrorStatus)
	c.Check(change.Err(), ErrorMatches, `cannot perform the following tasks:\n-  \(fail\)`)
}

func (s *interfaceManagerSuite) TestSetupSecurityByBackendInvalidNumberOfSnaps(c *C) {
	mgr := s.manager(c)

	st := s.state
	st.Lock()
	defer st.Unlock()

	task := st.NewTask("foo", "")
	snaps := []*snap.Info{}
	opts := []interfaces.ConfinementOptions{{}}
	err := mgr.SetupSecurityByBackend(task, snaps, opts, nil)
	c.Check(err, ErrorMatches, `internal error: setupSecurityByBackend received an unexpected number of snaps.*`)
}

// setup-profiles uses the new snap.Info when setting up security for the new
// snap when it had prior connections and DisconnectSnap() returns it as a part
// of the affected set.
func (s *interfaceManagerSuite) TestSetupProfilesUsesFreshSnapInfo(c *C) {
	s.MockModel(c, nil)

	// Put the OS and the sample snaps in place.
	coreSnapInfo := s.mockSnap(c, ubuntuCoreSnapYaml)
	oldSnapInfo := s.mockSnap(c, sampleSnapYaml)

	// Put connection information between the OS snap and the sample snap.
	// This is done so that DisconnectSnap returns both snaps as "affected"
	// and so that the previously broken code path is exercised.
	s.state.Lock()
	s.state.Set("conns", map[string]interface{}{
		"snap:network ubuntu-core:network": map[string]interface{}{"interface": "network"},
	})
	s.state.Unlock()

	// Initialize the manager. This registers both of the snaps and reloads the
	// connection between them.
	_ = s.manager(c)

	// Put a new revision of the sample snap in place.
	newSnapInfo := s.mockUpdatedSnap(c, sampleSnapYaml, 42)

	// Sanity check, the revisions are different.
	c.Assert(oldSnapInfo.Revision, Not(Equals), 42)
	c.Assert(newSnapInfo.Revision, Equals, snap.R(42))

	// Run the setup-profiles task for the new revision and let it finish.
	change := s.addSetupSnapSecurityChange(c, &snapstate.SnapSetup{
		SideInfo: &snap.SideInfo{
			RealName: newSnapInfo.SnapName(),
			Revision: newSnapInfo.Revision,
		},
	})
	s.settle(c)

	s.state.Lock()
	defer s.state.Unlock()

	// Ensure that the task succeeded.
	c.Assert(change.Err(), IsNil)
	c.Check(change.Status(), Equals, state.DoneStatus)

	// Ensure that both snaps were setup correctly.
	c.Assert(s.secBackend.SetupCalls, HasLen, 2)
	c.Assert(s.secBackend.RemoveCalls, HasLen, 0)
	// The sample snap was setup, with the correct new revision.
	c.Check(s.secBackend.SetupCalls[0].SnapInfo.InstanceName(), Equals, newSnapInfo.InstanceName())
	c.Check(s.secBackend.SetupCalls[0].SnapInfo.Revision, Equals, newSnapInfo.Revision)
	// The OS snap was setup (because it was affected).
	c.Check(s.secBackend.SetupCalls[1].SnapInfo.InstanceName(), Equals, coreSnapInfo.InstanceName())
	c.Check(s.secBackend.SetupCalls[1].SnapInfo.Revision, Equals, coreSnapInfo.Revision)
}

func (s *interfaceManagerSuite) TestSetupProfilesKeepsUndesiredConnection(c *C) {
	undesired := true
	byGadget := false
	s.testAutoconnectionsRemovedForMissingPlugs(c, undesired, byGadget, map[string]interface{}{
		"snap:test1 ubuntu-core:test1": map[string]interface{}{"interface": "test1", "auto": true, "undesired": true},
		"snap:test2 ubuntu-core:test2": map[string]interface{}{"interface": "test2", "auto": true},
	})
}

func (s *interfaceManagerSuite) TestSetupProfilesRemovesMissingAutoconnectedPlugs(c *C) {
	s.testAutoconnectionsRemovedForMissingPlugs(c, false, false, map[string]interface{}{
		"snap:test2 ubuntu-core:test2": map[string]interface{}{"interface": "test2", "auto": true},
	})
}

func (s *interfaceManagerSuite) TestSetupProfilesKeepsMissingGadgetAutoconnectedPlugs(c *C) {
	undesired := false
	byGadget := true
	s.testAutoconnectionsRemovedForMissingPlugs(c, undesired, byGadget, map[string]interface{}{
		"snap:test1 ubuntu-core:test1": map[string]interface{}{"interface": "test1", "auto": true, "by-gadget": true},
		"snap:test2 ubuntu-core:test2": map[string]interface{}{"interface": "test2", "auto": true},
	})
}

func (s *interfaceManagerSuite) testAutoconnectionsRemovedForMissingPlugs(c *C, undesired, byGadget bool, expectedConns map[string]interface{}) {
	s.MockModel(c, nil)

	// Mock the interface that will be used by the test
	s.mockIfaces(c, &ifacetest.TestInterface{InterfaceName: "test1"}, &ifacetest.TestInterface{InterfaceName: "test2"})

	// Put the OS and the sample snap in place.
	_ = s.mockSnap(c, ubuntuCoreSnapYaml2)
	newSnapInfo := s.mockSnap(c, refreshedSnapYaml)

	s.state.Lock()
	s.state.Set("conns", map[string]interface{}{
		"snap:test1 ubuntu-core:test1": map[string]interface{}{"interface": "test1", "auto": true, "undesired": undesired, "by-gadget": byGadget},
	})
	s.state.Unlock()

	_ = s.manager(c)

	// Run the setup-profiles task for the new revision and let it finish.
	change := s.addSetupSnapSecurityChange(c, &snapstate.SnapSetup{
		SideInfo: &snap.SideInfo{
			RealName: newSnapInfo.SnapName(),
			Revision: newSnapInfo.Revision,
		},
	})
	s.settle(c)

	s.state.Lock()
	defer s.state.Unlock()

	// Ensure that the task succeeded.
	c.Assert(change.Err(), IsNil)
	c.Check(change.Status(), Equals, state.DoneStatus)

	// Verify that old connection is gone and new one got connected
	var conns map[string]interface{}
	c.Assert(s.state.Get("conns", &conns), IsNil)
	c.Check(conns, DeepEquals, expectedConns)
}

func (s *interfaceManagerSuite) TestSetupProfilesRemovesMissingAutoconnectedSlots(c *C) {
	s.testAutoconnectionsRemovedForMissingSlots(c, map[string]interface{}{
		"snap:test2 snap2:test2": map[string]interface{}{"interface": "test2", "auto": true},
	})
}

func (s *interfaceManagerSuite) testAutoconnectionsRemovedForMissingSlots(c *C, expectedConns map[string]interface{}) {
	s.MockModel(c, nil)

	// Mock the interface that will be used by the test
	s.mockIfaces(c, &ifacetest.TestInterface{InterfaceName: "test1"}, &ifacetest.TestInterface{InterfaceName: "test2"})

	// Put sample snaps in place.
	newSnapInfo1 := s.mockSnap(c, refreshedSnapYaml2)
	_ = s.mockSnap(c, slotSnapYaml)

	s.state.Lock()
	s.state.Set("conns", map[string]interface{}{
		"snap:test1 snap2:test1": map[string]interface{}{"interface": "test1", "auto": true},
	})
	s.state.Unlock()

	_ = s.manager(c)

	// Run the setup-profiles task for the new revision and let it finish.
	change := s.addSetupSnapSecurityChange(c, &snapstate.SnapSetup{
		SideInfo: &snap.SideInfo{
			RealName: newSnapInfo1.SnapName(),
			Revision: newSnapInfo1.Revision,
		},
	})
	s.settle(c)

	s.state.Lock()
	defer s.state.Unlock()

	// Ensure that the task succeeded.
	c.Assert(change.Err(), IsNil)
	c.Check(change.Status(), Equals, state.DoneStatus)

	// Verify that old connection is gone and new one got connected
	var conns map[string]interface{}
	c.Assert(s.state.Get("conns", &conns), IsNil)
	c.Check(conns, DeepEquals, expectedConns)
}

// auto-connect needs to setup security for connected slots after autoconnection
func (s *interfaceManagerSuite) TestAutoConnectSetupSecurityForConnectedSlots(c *C) {
	s.MockModel(c, nil)

	// Add an OS snap.
	coreSnapInfo := s.mockSnap(c, ubuntuCoreSnapYaml)

	// Initialize the manager. This registers the OS snap.
	_ = s.manager(c)

	// Add a sample snap with a "network" plug which should be auto-connected.
	snapInfo := s.mockSnap(c, sampleSnapYaml)

	// Run the setup-snap-security task and let it finish.
	change := s.addSetupSnapSecurityChange(c, &snapstate.SnapSetup{
		SideInfo: &snap.SideInfo{
			RealName: snapInfo.SnapName(),
			Revision: snapInfo.Revision,
		},
	})
	s.settle(c)

	s.state.Lock()
	defer s.state.Unlock()

	// Ensure that the task succeeded.
	c.Assert(change.Err(), IsNil)
	c.Assert(change.Status(), Equals, state.DoneStatus)

	// Ensure that both snaps were setup correctly.
	c.Assert(s.secBackend.SetupCalls, HasLen, 3)
	c.Assert(s.secBackend.RemoveCalls, HasLen, 0)

	// The sample snap was setup, with the correct new revision:
	// 1st call is for initial setup-profiles, 2nd call is for setup-profiles after connect task.
	c.Check(s.secBackend.SetupCalls[0].SnapInfo.InstanceName(), Equals, snapInfo.InstanceName())
	c.Check(s.secBackend.SetupCalls[0].SnapInfo.Revision, Equals, snapInfo.Revision)
	c.Check(s.secBackend.SetupCalls[1].SnapInfo.InstanceName(), Equals, snapInfo.InstanceName())
	c.Check(s.secBackend.SetupCalls[1].SnapInfo.Revision, Equals, snapInfo.Revision)

	// The OS snap was setup (because its connected to sample snap).
	c.Check(s.secBackend.SetupCalls[2].SnapInfo.InstanceName(), Equals, coreSnapInfo.InstanceName())
	c.Check(s.secBackend.SetupCalls[2].SnapInfo.Revision, Equals, coreSnapInfo.Revision)
}

// auto-connect needs to setup security for connected slots after autoconnection
func (s *interfaceManagerSuite) TestAutoConnectSetupSecurityOnceWithMultiplePlugs(c *C) {
	s.MockModel(c, nil)

	// Add an OS snap.
	_ = s.mockSnap(c, ubuntuCoreSnapYaml)

	// Initialize the manager. This registers the OS snap.
	mgr := s.manager(c)

	// Add a sample snap with a multiple plugs which should be auto-connected.
	snapInfo := s.mockSnap(c, sampleSnapYamlManyPlugs)

	// Run the setup-snap-security task and let it finish.
	change := s.addSetupSnapSecurityChange(c, &snapstate.SnapSetup{
		SideInfo: &snap.SideInfo{
			RealName: snapInfo.SnapName(),
			Revision: snapInfo.Revision,
		},
	})
	s.settle(c)

	s.state.Lock()
	defer s.state.Unlock()

	// Ensure that the task succeeded.
	c.Assert(change.Err(), IsNil)
	c.Assert(change.Status(), Equals, state.DoneStatus)

	repo := mgr.Repository()

	for _, ifaceName := range []string{"network", "home", "x11", "wayland"} {
		cref := &interfaces.ConnRef{PlugRef: interfaces.PlugRef{Snap: "snap", Name: ifaceName}, SlotRef: interfaces.SlotRef{Snap: "ubuntu-core", Name: ifaceName}}
		conn, _ := repo.Connection(cref)
		c.Check(conn, NotNil, Commentf("missing connection for %s interface", ifaceName))
	}

	// Three backend calls: initial setup profiles, 2 setup calls for both core and snap.
	c.Assert(s.secBackend.SetupCalls, HasLen, 3)
	c.Assert(s.secBackend.RemoveCalls, HasLen, 0)
	setupCalls := make(map[string]int)
	for _, sc := range s.secBackend.SetupCalls {
		setupCalls[sc.SnapInfo.InstanceName()]++
	}
	c.Check(setupCalls["snap"], Equals, 2)
	c.Check(setupCalls["ubuntu-core"], Equals, 1)
}

func (s *interfaceManagerSuite) TestDoDiscardConnsPlug(c *C) {
	s.testDoDiscardConns(c, "consumer")
}

func (s *interfaceManagerSuite) TestDoDiscardConnsSlot(c *C) {
	s.testDoDiscardConns(c, "producer")
}

func (s *interfaceManagerSuite) TestUndoDiscardConnsPlug(c *C) {
	s.testUndoDiscardConns(c, "consumer")
}

func (s *interfaceManagerSuite) TestUndoDiscardConnsSlot(c *C) {
	s.testUndoDiscardConns(c, "producer")
}

func (s *interfaceManagerSuite) testDoDiscardConns(c *C, snapName string) {
	s.state.Lock()
	// Store information about a connection in the state.
	s.state.Set("conns", map[string]interface{}{
		"consumer:plug producer:slot": map[string]interface{}{
			"interface": "test",
		},
	})

	// Store empty snap state. This snap has an empty sequence now.
	s.state.Unlock()

	// mock the snaps or otherwise the manager will remove stale connections
	s.mockSnap(c, consumerYaml)
	s.mockSnap(c, producerYaml)

	s.manager(c)

	s.state.Lock()
	// remove the snaps so that discard-conns doesn't complain about snaps still installed
	snapstate.Set(s.state, "producer", nil)
	snapstate.Set(s.state, "consumer", nil)
	s.state.Unlock()

	// Run the discard-conns task and let it finish
	change, _ := s.addDiscardConnsChange(c, snapName)

	s.settle(c)

	s.state.Lock()
	defer s.state.Unlock()

	c.Check(change.Status(), Equals, state.DoneStatus)

	// Information about the connection was removed
	var conns map[string]interface{}
	err := s.state.Get("conns", &conns)
	c.Assert(err, IsNil)
	c.Check(conns, DeepEquals, map[string]interface{}{})

	// But removed connections are preserved in the task for undo.
	var removed map[string]interface{}
	err = change.Tasks()[0].Get("removed", &removed)
	c.Assert(err, IsNil)
	c.Check(removed, DeepEquals, map[string]interface{}{
		"consumer:plug producer:slot": map[string]interface{}{"interface": "test"},
	})
}

func (s *interfaceManagerSuite) testUndoDiscardConns(c *C, snapName string) {
	s.manager(c)

	s.state.Lock()
	// Store information about a connection in the state.
	s.state.Set("conns", map[string]interface{}{
		"consumer:plug producer:slot": map[string]interface{}{"interface": "test"},
	})

	// Store empty snap state. This snap has an empty sequence now.
	snapstate.Set(s.state, snapName, &snapstate.SnapState{})
	s.state.Unlock()

	// Run the discard-conns task and let it finish
	change, t := s.addDiscardConnsChange(c, snapName)
	s.state.Lock()
	terr := s.state.NewTask("error-trigger", "provoking undo")
	terr.WaitFor(t)
	change.AddTask(terr)
	s.state.Unlock()

	s.settle(c)

	s.state.Lock()
	defer s.state.Unlock()
	c.Assert(change.Status().Ready(), Equals, true)
	c.Assert(t.Status(), Equals, state.UndoneStatus)

	// Information about the connection is intact
	var conns map[string]interface{}
	err := s.state.Get("conns", &conns)
	c.Assert(err, IsNil)
	c.Check(conns, DeepEquals, map[string]interface{}{
		"consumer:plug producer:slot": map[string]interface{}{"interface": "test"},
	})

	var removed map[string]interface{}
	err = change.Tasks()[0].Get("removed", &removed)
	c.Check(err, Equals, state.ErrNoState)
}

func (s *interfaceManagerSuite) TestDoRemove(c *C) {
	s.mockIfaces(c, &ifacetest.TestInterface{InterfaceName: "test"}, &ifacetest.TestInterface{InterfaceName: "test2"})
	var consumerYaml = `
name: consumer
version: 1
plugs:
 plug:
  interface: test
`
	var producerYaml = `
name: producer
version: 1
slots:
 slot:
  interface: test
`
	s.mockSnap(c, consumerYaml)
	s.mockSnap(c, producerYaml)

	s.state.Lock()
	s.state.Set("conns", map[string]interface{}{
		"consumer:plug producer:slot": map[string]interface{}{"interface": "test"},
	})
	s.state.Unlock()

	mgr := s.manager(c)

	// Run the remove-security task
	change := s.addRemoveSnapSecurityChange(c, "consumer")
	s.se.Ensure()
	s.se.Wait()
	s.se.Stop()

	// Change succeeds
	s.state.Lock()
	defer s.state.Unlock()
	c.Check(change.Status(), Equals, state.DoneStatus)

	repo := mgr.Repository()

	// Snap is removed from repository
	c.Check(repo.Plug("consumer", "slot"), IsNil)

	// Security of the snap was removed
	c.Check(s.secBackend.RemoveCalls, DeepEquals, []string{"consumer"})

	// Security of the related snap was configured
	c.Check(s.secBackend.SetupCalls, HasLen, 1)
	c.Check(s.secBackend.SetupCalls[0].SnapInfo.InstanceName(), Equals, "producer")

	// Connection state was left intact
	var conns map[string]interface{}
	err := s.state.Get("conns", &conns)
	c.Assert(err, IsNil)
	c.Check(conns, DeepEquals, map[string]interface{}{
		"consumer:plug producer:slot": map[string]interface{}{"interface": "test"},
	})
}

func (s *interfaceManagerSuite) TestConnectTracksConnectionsInState(c *C) {
	s.MockModel(c, nil)

	s.mockIfaces(c, &ifacetest.TestInterface{InterfaceName: "test"}, &ifacetest.TestInterface{InterfaceName: "test2"})
	s.mockSnap(c, consumerYaml)
	s.mockSnap(c, producerYaml)

	_ = s.manager(c)

	s.state.Lock()

	ts, err := ifacestate.Connect(s.state, "consumer", "plug", "producer", "slot")
	c.Assert(err, IsNil)
	c.Assert(ts.Tasks(), HasLen, 5)

	ts.Tasks()[2].Set("snap-setup", &snapstate.SnapSetup{
		SideInfo: &snap.SideInfo{
			RealName: "consumer",
		},
	})

	change := s.state.NewChange("connect", "")
	change.AddAll(ts)
	s.state.Unlock()

	s.settle(c)

	s.state.Lock()
	defer s.state.Unlock()

	c.Assert(change.Err(), IsNil)
	c.Check(change.Status(), Equals, state.DoneStatus)
	var conns map[string]interface{}
	err = s.state.Get("conns", &conns)
	c.Assert(err, IsNil)
	c.Check(conns, DeepEquals, map[string]interface{}{
		"consumer:plug producer:slot": map[string]interface{}{
			"interface":   "test",
			"plug-static": map[string]interface{}{"attr1": "value1"},
			"slot-static": map[string]interface{}{"attr2": "value2"},
		},
	})
}

func (s *interfaceManagerSuite) TestConnectSetsUpSecurity(c *C) {
	s.MockModel(c, nil)

	s.mockIfaces(c, &ifacetest.TestInterface{InterfaceName: "test"}, &ifacetest.TestInterface{InterfaceName: "test2"})

	s.mockSnap(c, consumerYaml)
	s.mockSnap(c, producerYaml)
	_ = s.manager(c)

	s.state.Lock()
	ts, err := ifacestate.Connect(s.state, "consumer", "plug", "producer", "slot")
	c.Assert(err, IsNil)
	ts.Tasks()[0].Set("snap-setup", &snapstate.SnapSetup{
		SideInfo: &snap.SideInfo{
			RealName: "consumer",
		},
	})

	change := s.state.NewChange("connect", "")
	change.AddAll(ts)
	s.state.Unlock()

	s.settle(c)

	s.state.Lock()
	defer s.state.Unlock()

	c.Assert(change.Err(), IsNil)
	c.Check(change.Status(), Equals, state.DoneStatus)

	c.Assert(s.secBackend.SetupCalls, HasLen, 2)
	c.Assert(s.secBackend.RemoveCalls, HasLen, 0)
	c.Check(s.secBackend.SetupCalls[0].SnapInfo.InstanceName(), Equals, "producer")
	c.Check(s.secBackend.SetupCalls[1].SnapInfo.InstanceName(), Equals, "consumer")

	c.Check(s.secBackend.SetupCalls[0].Options, Equals, interfaces.ConfinementOptions{})
	c.Check(s.secBackend.SetupCalls[1].Options, Equals, interfaces.ConfinementOptions{})
}

func (s *interfaceManagerSuite) TestConnectSetsHotplugKeyFromTheSlot(c *C) {
	s.MockModel(c, nil)

	s.mockIfaces(c, &ifacetest.TestInterface{InterfaceName: "test"})
	s.mockSnap(c, consumer2Yaml)
	s.mockSnap(c, coreSnapYaml)

	s.state.Lock()
	s.state.Set("hotplug-slots", map[string]interface{}{
		"slot": map[string]interface{}{
			"name":         "slot",
			"interface":    "test",
			"hotplug-key":  "1234",
			"static-attrs": map[string]interface{}{"attr2": "value2"}}})
	s.state.Unlock()

	_ = s.manager(c)

	s.state.Lock()
	ts, err := ifacestate.Connect(s.state, "consumer2", "plug", "core", "slot")
	c.Assert(err, IsNil)

	change := s.state.NewChange("connect", "")
	change.AddAll(ts)
	s.state.Unlock()

	s.settle(c)

	s.state.Lock()
	defer s.state.Unlock()

	c.Assert(change.Err(), IsNil)
	c.Check(change.Status(), Equals, state.DoneStatus)

	var conns map[string]interface{}
	c.Assert(s.state.Get("conns", &conns), IsNil)
	c.Check(conns, DeepEquals, map[string]interface{}{
		"consumer2:plug core:slot": map[string]interface{}{
			"interface":   "test",
			"hotplug-key": "1234",
			"plug-static": map[string]interface{}{"attr1": "value1"},
			"slot-static": map[string]interface{}{"attr2": "value2"},
		},
	})
}

func (s *interfaceManagerSuite) TestDisconnectSetsUpSecurity(c *C) {
	s.mockIfaces(c, &ifacetest.TestInterface{InterfaceName: "test"}, &ifacetest.TestInterface{InterfaceName: "test2"})
	s.mockSnap(c, consumerYaml)
	s.mockSnap(c, producerYaml)

	s.state.Lock()
	s.state.Set("conns", map[string]interface{}{
		"consumer:plug producer:slot": map[string]interface{}{"interface": "test"},
	})
	s.state.Unlock()

	s.manager(c)
	conn := s.getConnection(c, "consumer", "plug", "producer", "slot")

	s.state.Lock()
	ts, err := ifacestate.Disconnect(s.state, conn)
	c.Assert(err, IsNil)
	ts.Tasks()[0].Set("snap-setup", &snapstate.SnapSetup{
		SideInfo: &snap.SideInfo{
			RealName: "consumer",
		},
	})

	change := s.state.NewChange("disconnect", "")
	change.AddAll(ts)
	s.state.Unlock()

	s.settle(c)

	s.state.Lock()
	defer s.state.Unlock()

	c.Assert(change.Err(), IsNil)
	c.Check(change.Status(), Equals, state.DoneStatus)

	c.Assert(s.secBackend.SetupCalls, HasLen, 2)
	c.Assert(s.secBackend.RemoveCalls, HasLen, 0)
	c.Check(s.secBackend.SetupCalls[0].SnapInfo.InstanceName(), Equals, "consumer")
	c.Check(s.secBackend.SetupCalls[1].SnapInfo.InstanceName(), Equals, "producer")

	c.Check(s.secBackend.SetupCalls[0].Options, Equals, interfaces.ConfinementOptions{})
	c.Check(s.secBackend.SetupCalls[1].Options, Equals, interfaces.ConfinementOptions{})
}

func (s *interfaceManagerSuite) TestDisconnectTracksConnectionsInState(c *C) {
	s.mockIfaces(c, &ifacetest.TestInterface{InterfaceName: "test"}, &ifacetest.TestInterface{InterfaceName: "test2"})
	s.mockSnap(c, consumerYaml)
	s.mockSnap(c, producerYaml)
	s.state.Lock()
	s.state.Set("conns", map[string]interface{}{
		"consumer:plug producer:slot": map[string]interface{}{"interface": "test"},
	})
	s.state.Unlock()

	s.manager(c)

	conn := s.getConnection(c, "consumer", "plug", "producer", "slot")
	s.state.Lock()
	ts, err := ifacestate.Disconnect(s.state, conn)
	c.Assert(err, IsNil)
	ts.Tasks()[0].Set("snap-setup", &snapstate.SnapSetup{
		SideInfo: &snap.SideInfo{
			RealName: "consumer",
		},
	})

	change := s.state.NewChange("disconnect", "")
	change.AddAll(ts)
	s.state.Unlock()

	s.settle(c)

	s.state.Lock()
	defer s.state.Unlock()

	c.Assert(change.Err(), IsNil)
	c.Check(change.Status(), Equals, state.DoneStatus)
	var conns map[string]interface{}
	err = s.state.Get("conns", &conns)
	c.Assert(err, IsNil)
	c.Check(conns, DeepEquals, map[string]interface{}{})
}

func (s *interfaceManagerSuite) TestDisconnectDisablesAutoConnect(c *C) {
	s.mockIfaces(c, &ifacetest.TestInterface{InterfaceName: "test"}, &ifacetest.TestInterface{InterfaceName: "test2"})
	s.mockSnap(c, consumerYaml)
	s.mockSnap(c, producerYaml)
	s.state.Lock()
	s.state.Set("conns", map[string]interface{}{
		"consumer:plug producer:slot": map[string]interface{}{"interface": "test", "auto": true},
	})
	s.state.Unlock()

	s.manager(c)

	s.state.Lock()
	conn := &interfaces.Connection{
		Plug: interfaces.NewConnectedPlug(&snap.PlugInfo{Snap: &snap.Info{SuggestedName: "consumer"}, Name: "plug"}, nil, nil),
		Slot: interfaces.NewConnectedSlot(&snap.SlotInfo{Snap: &snap.Info{SuggestedName: "producer"}, Name: "slot"}, nil, nil),
	}

	ts, err := ifacestate.Disconnect(s.state, conn)
	c.Assert(err, IsNil)
	ts.Tasks()[0].Set("snap-setup", &snapstate.SnapSetup{
		SideInfo: &snap.SideInfo{
			RealName: "consumer",
		},
	})

	change := s.state.NewChange("disconnect", "")
	change.AddAll(ts)
	s.state.Unlock()

	s.settle(c)

	s.state.Lock()
	defer s.state.Unlock()

	c.Assert(change.Err(), IsNil)
	c.Check(change.Status(), Equals, state.DoneStatus)
	var conns map[string]interface{}
	err = s.state.Get("conns", &conns)
	c.Assert(err, IsNil)
	c.Check(conns, DeepEquals, map[string]interface{}{
		"consumer:plug producer:slot": map[string]interface{}{"interface": "test", "auto": true, "undesired": true},
	})
}

func (s *interfaceManagerSuite) TestDisconnectByHotplug(c *C) {
	s.mockIfaces(c, &ifacetest.TestInterface{InterfaceName: "test"})
	var consumerYaml = `
name: consumer
version: 1
plugs:
 plug:
  interface: test
  attr: plug-attr
`
	consumerInfo := s.mockSnap(c, consumerYaml)
	s.mockSnap(c, coreSnapYaml)

	s.state.Lock()
	s.state.Set("conns", map[string]interface{}{
		"consumer:plug core:hotplug-slot": map[string]interface{}{"interface": "test"},
		"consumer:plug core:slot2":        map[string]interface{}{"interface": "test"},
	})
	s.state.Set("hotplug-slots", map[string]interface{}{
		"hotplug-slot": map[string]interface{}{
			"name":        "hotplug-slot",
			"interface":   "test",
			"hotplug-key": "1234",
		}})
	s.state.Unlock()

	s.manager(c)

	s.state.Lock()
	conn := &interfaces.Connection{
		Plug: interfaces.NewConnectedPlug(consumerInfo.Plugs["plug"], nil, nil),
		Slot: interfaces.NewConnectedSlot(&snap.SlotInfo{Snap: &snap.Info{SuggestedName: "core"}, Name: "hotplug-slot"}, nil, nil),
	}

	ts, err := ifacestate.DisconnectPriv(s.state, conn, ifacestate.NewDisconnectOptsWithByHotplugSet())
	c.Assert(err, IsNil)

	change := s.state.NewChange("disconnect", "")
	change.AddAll(ts)
	s.state.Unlock()

	s.settle(c)

	s.state.Lock()
	defer s.state.Unlock()

	c.Assert(change.Err(), IsNil)
	c.Check(change.Status(), Equals, state.DoneStatus)

	var conns map[string]interface{}
	err = s.state.Get("conns", &conns)
	c.Assert(err, IsNil)
	c.Check(conns, DeepEquals, map[string]interface{}{
		"consumer:plug core:hotplug-slot": map[string]interface{}{
			"interface":    "test",
			"hotplug-gone": true,
		},
		"consumer:plug core:slot2": map[string]interface{}{
			"interface": "test",
		},
	})
}

func (s *interfaceManagerSuite) TestManagerReloadsConnections(c *C) {
	s.mockIfaces(c, &ifacetest.TestInterface{InterfaceName: "test"}, &ifacetest.TestInterface{InterfaceName: "test2"})
	var consumerYaml = `
name: consumer
version: 1
plugs:
 plug:
  interface: content
  content: foo
  attr: plug-value
`
	var producerYaml = `
name: producer
version: 1
slots:
 slot:
  interface: content
  content: foo
  attr: slot-value
`
	s.mockSnap(c, consumerYaml)
	s.mockSnap(c, producerYaml)

	s.state.Lock()
	s.state.Set("conns", map[string]interface{}{
		"consumer:plug producer:slot": map[string]interface{}{
			"interface": "content",
			"plug-static": map[string]interface{}{
				"content":    "foo",
				"attr":       "stored-plug-value",
				"other-attr": "irrelevant-value",
			},
			"slot-static": map[string]interface{}{
				"interface":  "content",
				"content":    "foo",
				"attr":       "stored-slot-value",
				"other-attr": "irrelevant-value",
			},
		},
	})
	s.state.Unlock()

	mgr := s.manager(c)
	repo := mgr.Repository()

	ifaces := repo.Interfaces()
	c.Assert(ifaces.Connections, HasLen, 1)
	cref := &interfaces.ConnRef{PlugRef: interfaces.PlugRef{Snap: "consumer", Name: "plug"}, SlotRef: interfaces.SlotRef{Snap: "producer", Name: "slot"}}
	c.Check(ifaces.Connections, DeepEquals, []*interfaces.ConnRef{cref})

	conn, err := repo.Connection(cref)
	c.Assert(err, IsNil)
	c.Assert(conn.Plug.Name(), Equals, "plug")
	c.Assert(conn.Plug.StaticAttrs(), DeepEquals, map[string]interface{}{
		"content": "foo",
		"attr":    "plug-value",
	})
	c.Assert(conn.Slot.Name(), Equals, "slot")
	c.Assert(conn.Slot.StaticAttrs(), DeepEquals, map[string]interface{}{
		"content": "foo",
		"attr":    "slot-value",
	})
}

func (s *interfaceManagerSuite) TestManagerDoesntReloadUndesiredAutoconnections(c *C) {
	s.mockIfaces(c, &ifacetest.TestInterface{InterfaceName: "test"}, &ifacetest.TestInterface{InterfaceName: "test2"})
	s.mockSnap(c, consumerYaml)
	s.mockSnap(c, producerYaml)

	s.state.Lock()
	s.state.Set("conns", map[string]interface{}{
		"consumer:plug producer:slot": map[string]interface{}{
			"interface": "test",
			"auto":      true,
			"undesired": true,
		},
	})
	s.state.Unlock()

	mgr := s.manager(c)
	c.Assert(mgr.Repository().Interfaces().Connections, HasLen, 0)
}

func (s *interfaceManagerSuite) setupHotplugSlot(c *C) {
	s.mockIfaces(c, &ifacetest.TestHotplugInterface{TestInterface: ifacetest.TestInterface{InterfaceName: "test"}})
	s.mockSnap(c, consumerYaml)
	s.mockSnap(c, coreSnapYaml)

	s.state.Lock()
	defer s.state.Unlock()

	s.state.Set("hotplug-slots", map[string]interface{}{
		"slot": map[string]interface{}{
			"name":        "slot",
			"interface":   "test",
			"hotplug-key": "abcd",
		}})
}

func (s *interfaceManagerSuite) TestManagerDoesntReloadHotlugGoneConnection(c *C) {
	s.setupHotplugSlot(c)

	s.state.Lock()
	s.state.Set("conns", map[string]interface{}{
		"consumer:plug core:slot": map[string]interface{}{
			"interface":    "test",
			"hotplug-gone": true,
		}})
	s.state.Unlock()

	mgr := s.manager(c)
	c.Assert(mgr.Repository().Interfaces().Connections, HasLen, 0)
}

func (s *interfaceManagerSuite) TestManagerReloadsHotlugConnection(c *C) {
	s.setupHotplugSlot(c)

	s.state.Lock()
	s.state.Set("conns", map[string]interface{}{
		"consumer:plug core:slot": map[string]interface{}{
			"interface":    "test",
			"hotplug-gone": false,
		}})
	s.state.Unlock()

	mgr := s.manager(c)
	repo := mgr.Repository()
	c.Assert(repo.Interfaces().Connections, HasLen, 1)
	cref := &interfaces.ConnRef{PlugRef: interfaces.PlugRef{Snap: "consumer", Name: "plug"}, SlotRef: interfaces.SlotRef{Snap: "core", Name: "slot"}}
	conn, err := repo.Connection(cref)
	c.Assert(err, IsNil)
	c.Assert(conn, NotNil)
}

func (s *interfaceManagerSuite) TestSetupProfilesDevModeMultiple(c *C) {
	s.MockModel(c, nil)

	mgr := s.manager(c)
	repo := mgr.Repository()

	// setup two snaps that are connected
	siP := s.mockSnap(c, producerYaml)
	siC := s.mockSnap(c, consumerYaml)
	err := repo.AddInterface(&ifacetest.TestInterface{
		InterfaceName: "test",
	})
	c.Assert(err, IsNil)
	err = repo.AddInterface(&ifacetest.TestInterface{
		InterfaceName: "test2",
	})
	c.Assert(err, IsNil)

	err = repo.AddSlot(&snap.SlotInfo{
		Snap:      siC,
		Name:      "slot",
		Interface: "test",
	})
	c.Assert(err, IsNil)
	err = repo.AddPlug(&snap.PlugInfo{
		Snap:      siP,
		Name:      "plug",
		Interface: "test",
	})
	c.Assert(err, IsNil)
	connRef := &interfaces.ConnRef{
		PlugRef: interfaces.PlugRef{Snap: siP.InstanceName(), Name: "plug"},
		SlotRef: interfaces.SlotRef{Snap: siC.InstanceName(), Name: "slot"},
	}
	_, err = repo.Connect(connRef, nil, nil, nil, nil, nil)
	c.Assert(err, IsNil)

	change := s.addSetupSnapSecurityChange(c, &snapstate.SnapSetup{
		SideInfo: &snap.SideInfo{
			RealName: siC.SnapName(),
			Revision: siC.Revision,
		},
		Flags: snapstate.Flags{DevMode: true},
	})
	s.settle(c)

	s.state.Lock()
	defer s.state.Unlock()

	// Ensure that the task succeeded.
	c.Check(change.Err(), IsNil)
	c.Check(change.Status(), Equals, state.DoneStatus)

	// The first snap is setup in devmode, the second is not
	c.Assert(s.secBackend.SetupCalls, HasLen, 2)
	c.Assert(s.secBackend.RemoveCalls, HasLen, 0)
	c.Check(s.secBackend.SetupCalls[0].SnapInfo.InstanceName(), Equals, siC.InstanceName())
	c.Check(s.secBackend.SetupCalls[0].Options, Equals, interfaces.ConfinementOptions{DevMode: true})
	c.Check(s.secBackend.SetupCalls[1].SnapInfo.InstanceName(), Equals, siP.InstanceName())
	c.Check(s.secBackend.SetupCalls[1].Options, Equals, interfaces.ConfinementOptions{})
}

func (s *interfaceManagerSuite) TestCheckInterfacesDeny(c *C) {
	deviceCtx := s.TrivialDeviceContext(c, nil)

	restore := assertstest.MockBuiltinBaseDeclaration([]byte(`
type: base-declaration
authority-id: canonical
series: 16
slots:
  test:
    deny-installation: true
`))
	defer restore()
	s.mockIface(c, &ifacetest.TestInterface{InterfaceName: "test"})

	s.MockSnapDecl(c, "producer", "producer-publisher", nil)
	snapInfo := s.mockSnap(c, producerYaml)

	s.state.Lock()
	defer s.state.Unlock()
	c.Check(ifacestate.CheckInterfaces(s.state, snapInfo, deviceCtx), ErrorMatches, "installation denied.*")
}

func (s *interfaceManagerSuite) TestCheckInterfacesNoDenyIfNoDecl(c *C) {
	deviceCtx := s.TrivialDeviceContext(c, nil)
	restore := assertstest.MockBuiltinBaseDeclaration([]byte(`
type: base-declaration
authority-id: canonical
series: 16
slots:
  test:
    deny-installation: true
`))
	defer restore()
	s.mockIface(c, &ifacetest.TestInterface{InterfaceName: "test"})

	// crucially, this test is missing this: s.mockSnapDecl(c, "producer", "producer-publisher", nil)
	snapInfo := s.mockSnap(c, producerYaml)

	s.state.Lock()
	defer s.state.Unlock()
	c.Check(ifacestate.CheckInterfaces(s.state, snapInfo, deviceCtx), IsNil)
}

func (s *interfaceManagerSuite) TestCheckInterfacesDisallowBasedOnSnapTypeNoSnapDecl(c *C) {
	deviceCtx := s.TrivialDeviceContext(c, nil)

	restore := assertstest.MockBuiltinBaseDeclaration([]byte(`
type: base-declaration
authority-id: canonical
series: 16
slots:
  test:
    allow-installation:
      slot-snap-type:
        - core
`))
	defer restore()
	s.mockIface(c, &ifacetest.TestInterface{InterfaceName: "test"})

	// no snap decl
	snapInfo := s.mockSnap(c, producerYaml)

	s.state.Lock()
	defer s.state.Unlock()
	c.Check(ifacestate.CheckInterfaces(s.state, snapInfo, deviceCtx), ErrorMatches, `installation not allowed by "slot" slot rule of interface "test"`)
}

func (s *interfaceManagerSuite) TestCheckInterfacesAllowBasedOnSnapTypeNoSnapDecl(c *C) {
	deviceCtx := s.TrivialDeviceContext(c, nil)

	restore := assertstest.MockBuiltinBaseDeclaration([]byte(`
type: base-declaration
authority-id: canonical
series: 16
slots:
  test:
    allow-installation:
      slot-snap-type:
        - app
`))
	defer restore()
	s.mockIface(c, &ifacetest.TestInterface{InterfaceName: "test"})

	// no snap decl
	snapInfo := s.mockSnap(c, producerYaml)

	s.state.Lock()
	defer s.state.Unlock()
	c.Check(ifacestate.CheckInterfaces(s.state, snapInfo, deviceCtx), IsNil)
}

func (s *interfaceManagerSuite) TestCheckInterfacesAllow(c *C) {
	deviceCtx := s.TrivialDeviceContext(c, nil)

	restore := assertstest.MockBuiltinBaseDeclaration([]byte(`
type: base-declaration
authority-id: canonical
series: 16
slots:
  test:
    deny-installation: true
`))
	defer restore()
	s.mockIface(c, &ifacetest.TestInterface{InterfaceName: "test"})

	s.MockSnapDecl(c, "producer", "producer-publisher", map[string]interface{}{
		"format": "1",
		"slots": map[string]interface{}{
			"test": "true",
		},
	})
	snapInfo := s.mockSnap(c, producerYaml)

	s.state.Lock()
	defer s.state.Unlock()
	c.Check(ifacestate.CheckInterfaces(s.state, snapInfo, deviceCtx), IsNil)
}

func (s *interfaceManagerSuite) TestCheckInterfacesDeviceScopeRightStore(c *C) {
	deviceCtx := s.TrivialDeviceContext(c, map[string]interface{}{
		"store": "my-store",
	})

	restore := assertstest.MockBuiltinBaseDeclaration([]byte(`
type: base-declaration
authority-id: canonical
series: 16
slots:
  test:
    deny-installation: true
`))
	defer restore()
	s.mockIface(c, &ifacetest.TestInterface{InterfaceName: "test"})

	s.MockSnapDecl(c, "producer", "producer-publisher", map[string]interface{}{
		"format": "3",
		"slots": map[string]interface{}{
			"test": map[string]interface{}{
				"allow-installation": map[string]interface{}{
					"on-store": []interface{}{"my-store"},
				},
			},
		},
	})
	snapInfo := s.mockSnap(c, producerYaml)

	s.state.Lock()
	defer s.state.Unlock()
	c.Check(ifacestate.CheckInterfaces(s.state, snapInfo, deviceCtx), IsNil)
}

func (s *interfaceManagerSuite) TestCheckInterfacesDeviceScopeNoStore(c *C) {
	deviceCtx := s.TrivialDeviceContext(c, nil)

	restore := assertstest.MockBuiltinBaseDeclaration([]byte(`
type: base-declaration
authority-id: canonical
series: 16
slots:
  test:
    deny-installation: true
`))
	defer restore()
	s.mockIface(c, &ifacetest.TestInterface{InterfaceName: "test"})

	s.MockSnapDecl(c, "producer", "producer-publisher", map[string]interface{}{
		"format": "3",
		"slots": map[string]interface{}{
			"test": map[string]interface{}{
				"allow-installation": map[string]interface{}{
					"on-store": []interface{}{"my-store"},
				},
			},
		},
	})
	snapInfo := s.mockSnap(c, producerYaml)

	s.state.Lock()
	defer s.state.Unlock()
	c.Check(ifacestate.CheckInterfaces(s.state, snapInfo, deviceCtx), ErrorMatches, `installation not allowed.*`)
}

func (s *interfaceManagerSuite) TestCheckInterfacesDeviceScopeWrongStore(c *C) {
	deviceCtx := s.TrivialDeviceContext(c, map[string]interface{}{
		"store": "other-store",
	})

	restore := assertstest.MockBuiltinBaseDeclaration([]byte(`
type: base-declaration
authority-id: canonical
series: 16
slots:
  test:
    deny-installation: true
`))
	defer restore()
	s.mockIface(c, &ifacetest.TestInterface{InterfaceName: "test"})

	s.MockSnapDecl(c, "producer", "producer-publisher", map[string]interface{}{
		"format": "3",
		"slots": map[string]interface{}{
			"test": map[string]interface{}{
				"allow-installation": map[string]interface{}{
					"on-store": []interface{}{"my-store"},
				},
			},
		},
	})
	snapInfo := s.mockSnap(c, producerYaml)

	s.state.Lock()
	defer s.state.Unlock()
	c.Check(ifacestate.CheckInterfaces(s.state, snapInfo, deviceCtx), ErrorMatches, `installation not allowed.*`)
}

func (s *interfaceManagerSuite) TestCheckInterfacesDeviceScopeRightFriendlyStore(c *C) {
	deviceCtx := s.TrivialDeviceContext(c, map[string]interface{}{
		"store": "my-substore",
	})

	s.MockStore(c, s.state, "my-substore", map[string]interface{}{
		"friendly-stores": []interface{}{"my-store"},
	})

	restore := assertstest.MockBuiltinBaseDeclaration([]byte(`
type: base-declaration
authority-id: canonical
series: 16
slots:
  test:
    deny-installation: true
`))
	defer restore()
	s.mockIface(c, &ifacetest.TestInterface{InterfaceName: "test"})

	s.MockSnapDecl(c, "producer", "producer-publisher", map[string]interface{}{
		"format": "3",
		"slots": map[string]interface{}{
			"test": map[string]interface{}{
				"allow-installation": map[string]interface{}{
					"on-store": []interface{}{"my-store"},
				},
			},
		},
	})
	snapInfo := s.mockSnap(c, producerYaml)

	s.state.Lock()
	defer s.state.Unlock()
	c.Check(ifacestate.CheckInterfaces(s.state, snapInfo, deviceCtx), IsNil)
}

func (s *interfaceManagerSuite) TestCheckInterfacesDeviceScopeWrongFriendlyStore(c *C) {
	deviceCtx := s.TrivialDeviceContext(c, map[string]interface{}{
		"store": "my-substore",
	})

	s.MockStore(c, s.state, "my-substore", map[string]interface{}{
		"friendly-stores": []interface{}{"other-store"},
	})

	restore := assertstest.MockBuiltinBaseDeclaration([]byte(`
type: base-declaration
authority-id: canonical
series: 16
slots:
  test:
    deny-installation: true
`))
	defer restore()
	s.mockIface(c, &ifacetest.TestInterface{InterfaceName: "test"})

	s.MockSnapDecl(c, "producer", "producer-publisher", map[string]interface{}{
		"format": "3",
		"slots": map[string]interface{}{
			"test": map[string]interface{}{
				"allow-installation": map[string]interface{}{
					"on-store": []interface{}{"my-store"},
				},
			},
		},
	})
	snapInfo := s.mockSnap(c, producerYaml)

	s.state.Lock()
	defer s.state.Unlock()
	c.Check(ifacestate.CheckInterfaces(s.state, snapInfo, deviceCtx), ErrorMatches, `installation not allowed.*`)
}

func (s *interfaceManagerSuite) TestCheckInterfacesConsidersImplicitSlots(c *C) {
	deviceCtx := s.TrivialDeviceContext(c, nil)
	snapInfo := s.mockSnap(c, ubuntuCoreSnapYaml)

	s.state.Lock()
	defer s.state.Unlock()
	c.Check(ifacestate.CheckInterfaces(s.state, snapInfo, deviceCtx), IsNil)
	c.Check(snapInfo.Slots["home"], NotNil)
}

// Test that setup-snap-security gets undone correctly when a snap is installed
// but the installation fails (the security profiles are removed).
func (s *interfaceManagerSuite) TestUndoSetupProfilesOnInstall(c *C) {
	// Create the interface manager
	_ = s.manager(c)

	// Mock a snap and remove the side info from the state (it is implicitly
	// added by mockSnap) so that we can emulate a undo during a fresh
	// install.
	snapInfo := s.mockSnap(c, sampleSnapYaml)
	s.state.Lock()
	snapstate.Set(s.state, snapInfo.InstanceName(), nil)
	s.state.Unlock()

	// Add a change that undoes "setup-snap-security"
	change := s.addSetupSnapSecurityChange(c, &snapstate.SnapSetup{
		SideInfo: &snap.SideInfo{
			RealName: snapInfo.SnapName(),
			Revision: snapInfo.Revision,
		},
	})
	s.state.Lock()
	c.Assert(change.Tasks(), HasLen, 2)
	change.Tasks()[0].SetStatus(state.UndoStatus)
	change.Tasks()[1].SetStatus(state.UndoneStatus)
	s.state.Unlock()

	// Turn the crank
	s.settle(c)

	s.state.Lock()
	defer s.state.Unlock()

	// Ensure that the change got undone.
	c.Assert(change.Err(), IsNil)
	c.Check(change.Status(), Equals, state.UndoneStatus)

	// Ensure that since we had no prior revisions of this snap installed the
	// undo task removed the security profile from the system.
	c.Assert(s.secBackend.SetupCalls, HasLen, 0)
	c.Assert(s.secBackend.RemoveCalls, HasLen, 1)
	c.Check(s.secBackend.RemoveCalls, DeepEquals, []string{snapInfo.InstanceName()})
}

// Test that setup-snap-security gets undone correctly when a snap is refreshed
// but the installation fails (the security profiles are restored to the old state).
func (s *interfaceManagerSuite) TestUndoSetupProfilesOnRefresh(c *C) {
	// Create the interface manager
	_ = s.manager(c)

	// Mock a snap. The mockSnap call below also puts the side info into the
	// state so it seems like it was installed already.
	snapInfo := s.mockSnap(c, sampleSnapYaml)

	// Add a change that undoes "setup-snap-security"
	change := s.addSetupSnapSecurityChange(c, &snapstate.SnapSetup{
		SideInfo: &snap.SideInfo{
			RealName: snapInfo.SnapName(),
			Revision: snapInfo.Revision,
		},
	})
	s.state.Lock()
	c.Assert(change.Tasks(), HasLen, 2)
	change.Tasks()[1].SetStatus(state.UndoStatus)
	s.state.Unlock()

	// Turn the crank
	s.settle(c)

	s.state.Lock()
	defer s.state.Unlock()

	// Ensure that the change got undone.
	c.Assert(change.Err(), IsNil)
	c.Check(change.Status(), Equals, state.UndoneStatus)

	// Ensure that since had a revision in the state the undo task actually
	// setup the security of the snap we had in the state.
	c.Assert(s.secBackend.SetupCalls, HasLen, 1)
	c.Assert(s.secBackend.RemoveCalls, HasLen, 0)
	c.Check(s.secBackend.SetupCalls[0].SnapInfo.InstanceName(), Equals, snapInfo.InstanceName())
	c.Check(s.secBackend.SetupCalls[0].SnapInfo.Revision, Equals, snapInfo.Revision)
	c.Check(s.secBackend.SetupCalls[0].Options, Equals, interfaces.ConfinementOptions{})
}

func (s *interfaceManagerSuite) TestManagerTransitionConnectionsCore(c *C) {
	s.mockSnap(c, ubuntuCoreSnapYaml)
	s.mockSnap(c, coreSnapYaml)
	s.mockSnap(c, httpdSnapYaml)

	s.manager(c)

	s.state.Lock()
	defer s.state.Unlock()
	s.state.Set("conns", map[string]interface{}{
		"httpd:network ubuntu-core:network": map[string]interface{}{
			"interface": "network", "auto": true,
		},
	})

	task := s.state.NewTask("transition-ubuntu-core", "...")
	task.Set("old-name", "ubuntu-core")
	task.Set("new-name", "core")
	change := s.state.NewChange("test-migrate", "")
	change.AddTask(task)

	s.state.Unlock()
	s.se.Ensure()
	s.se.Wait()
	s.se.Stop()
	s.state.Lock()

	c.Assert(change.Status(), Equals, state.DoneStatus)
	var conns map[string]interface{}
	err := s.state.Get("conns", &conns)
	c.Assert(err, IsNil)
	// ensure the connection went from "ubuntu-core" to "core"
	c.Check(conns, DeepEquals, map[string]interface{}{
		"httpd:network core:network": map[string]interface{}{
			"interface": "network", "auto": true,
		},
	})
}

func (s *interfaceManagerSuite) TestManagerTransitionConnectionsCoreUndo(c *C) {
	s.mockSnap(c, ubuntuCoreSnapYaml)
	s.mockSnap(c, coreSnapYaml)
	s.mockSnap(c, httpdSnapYaml)

	s.manager(c)

	s.state.Lock()
	defer s.state.Unlock()
	s.state.Set("conns", map[string]interface{}{
		"httpd:network ubuntu-core:network": map[string]interface{}{
			"interface": "network", "auto": true,
		},
	})

	t := s.state.NewTask("transition-ubuntu-core", "...")
	t.Set("old-name", "ubuntu-core")
	t.Set("new-name", "core")
	change := s.state.NewChange("test-migrate", "")
	change.AddTask(t)
	terr := s.state.NewTask("error-trigger", "provoking total undo")
	terr.WaitFor(t)
	change.AddTask(terr)

	s.state.Unlock()
	for i := 0; i < 10; i++ {
		s.se.Ensure()
		s.se.Wait()
	}
	s.se.Stop()
	s.state.Lock()

	c.Assert(change.Status(), Equals, state.ErrorStatus)
	c.Check(t.Status(), Equals, state.UndoneStatus)

	var conns map[string]interface{}
	err := s.state.Get("conns", &conns)
	c.Assert(err, IsNil)
	// ensure the connection have not changed (still ubuntu-core)
	c.Check(conns, DeepEquals, map[string]interface{}{
		"httpd:network ubuntu-core:network": map[string]interface{}{
			"interface": "network", "auto": true,
		},
	})
}

// Test "core-support" connections that loop back to core is
// renamed to match the rename of the plug.
func (s *interfaceManagerSuite) TestCoreConnectionsRenamed(c *C) {
	s.mockIfaces(c, &ifacetest.TestInterface{InterfaceName: "unrelated"})

	// Put state with old connection data.
	s.state.Lock()
	s.state.Set("conns", map[string]interface{}{
		"core:core-support core:core-support": map[string]interface{}{
			"interface": "core-support", "auto": true,
		},
		"snap:unrelated core:unrelated": map[string]interface{}{
			"interface": "unrelated", "auto": true,
		},
	})
	s.state.Unlock()

	// mock both snaps, otherwise the manager will remove stale connections
	s.mockSnap(c, coreSnapYaml)
	s.mockSnap(c, sampleSnapYaml)

	// Start the manager, this is where renames happen.
	s.manager(c)

	// Check that "core-support" connection got renamed.
	s.state.Lock()
	var conns map[string]interface{}
	err := s.state.Get("conns", &conns)
	s.state.Unlock()
	c.Assert(err, IsNil)
	c.Assert(conns, DeepEquals, map[string]interface{}{
		"core:core-support-plug core:core-support": map[string]interface{}{
			"interface": "core-support", "auto": true,
		},
		"snap:unrelated core:unrelated": map[string]interface{}{
			"interface": "unrelated", "auto": true,
		},
	})
}

// Test that "network-bind" and "core-support" plugs are renamed to
// "network-bind-plug" and "core-support-plug" in order not to clash with slots
// with the same names.
func (s *interfaceManagerSuite) TestAutomaticCorePlugsRenamed(c *C) {
	s.mockSnap(c, coreSnapYaml+`
plugs:
  network-bind:
  core-support:
`)
	mgr := s.manager(c)

	// old plugs are gone
	c.Assert(mgr.Repository().Plug("core", "network-bind"), IsNil)
	c.Assert(mgr.Repository().Plug("core", "core-support"), IsNil)
	// new plugs are present
	c.Assert(mgr.Repository().Plug("core", "network-bind-plug"), Not(IsNil))
	c.Assert(mgr.Repository().Plug("core", "core-support-plug"), Not(IsNil))
	// slots are present and unchanged
	c.Assert(mgr.Repository().Slot("core", "network-bind"), Not(IsNil))
	c.Assert(mgr.Repository().Slot("core", "core-support"), Not(IsNil))
}

func (s *interfaceManagerSuite) TestAutoConnectDuringCoreTransition(c *C) {
	s.MockModel(c, nil)

	// Add both the old and new core snaps
	s.mockSnap(c, ubuntuCoreSnapYaml)
	s.mockSnap(c, coreSnapYaml)

	// Initialize the manager. This registers both of the core snaps.
	mgr := s.manager(c)

	// Add a sample snap with a "network" plug which should be auto-connected.
	// Normally it would not be auto connected because there are multiple
	// providers but we have special support for this case so the old
	// ubuntu-core snap is ignored and we pick the new core snap.
	snapInfo := s.mockSnap(c, sampleSnapYaml)

	// Run the setup-snap-security task and let it finish.
	change := s.addSetupSnapSecurityChange(c, &snapstate.SnapSetup{
		SideInfo: &snap.SideInfo{
			RealName: snapInfo.SnapName(),
			Revision: snapInfo.Revision,
		},
	})

	s.settle(c)

	s.state.Lock()
	defer s.state.Unlock()

	// Ensure that the task succeeded.
	c.Assert(change.Status(), Equals, state.DoneStatus)

	// Ensure that "network" is now saved in the state as auto-connected and
	// that it is connected to the new core snap rather than the old
	// ubuntu-core snap.
	var conns map[string]interface{}
	err := s.state.Get("conns", &conns)
	c.Assert(err, IsNil)
	c.Check(conns, DeepEquals, map[string]interface{}{
		"snap:network core:network": map[string]interface{}{
			"interface": "network", "auto": true,
		},
	})

	// Ensure that "network" is really connected.
	repo := mgr.Repository()
	plug := repo.Plug("snap", "network")
	c.Assert(plug, Not(IsNil))
	ifaces := repo.Interfaces()
	c.Assert(ifaces.Connections, HasLen, 1)
	c.Check(ifaces.Connections, DeepEquals, []*interfaces.ConnRef{{
		PlugRef: interfaces.PlugRef{Snap: "snap", Name: "network"},
		SlotRef: interfaces.SlotRef{Snap: "core", Name: "network"}}})
}

func makeAutoConnectChange(st *state.State, plugSnap, plug, slotSnap, slot string) *state.Change {
	chg := st.NewChange("connect...", "...")

	t := st.NewTask("connect", "other connect task")
	t.Set("slot", interfaces.SlotRef{Snap: slotSnap, Name: slot})
	t.Set("plug", interfaces.PlugRef{Snap: plugSnap, Name: plug})
	var plugAttrs, slotAttrs map[string]interface{}
	t.Set("plug-dynamic", plugAttrs)
	t.Set("slot-dynamic", slotAttrs)
	t.Set("auto", true)

	// two fake tasks for connect-plug-/slot- hooks
	hs1 := hookstate.HookSetup{
		Snap:     slotSnap,
		Optional: true,
		Hook:     "connect-slot-" + slot,
	}
	ht1 := hookstate.HookTask(st, "connect-slot hook", &hs1, nil)
	ht1.WaitFor(t)
	hs2 := hookstate.HookSetup{
		Snap:     plugSnap,
		Optional: true,
		Hook:     "connect-plug-" + plug,
	}
	ht2 := hookstate.HookTask(st, "connect-plug hook", &hs2, nil)
	ht2.WaitFor(ht1)

	chg.AddTask(t)
	chg.AddTask(ht1)
	chg.AddTask(ht2)

	return chg
}

func (s *interfaceManagerSuite) TestUndoConnect(c *C) {
	s.MockModel(c, nil)

	s.mockIfaces(c, &ifacetest.TestInterface{InterfaceName: "test"})
	s.manager(c)
	producer := s.mockSnap(c, producerYaml)
	consumer := s.mockSnap(c, consumerYaml)

	repo := s.manager(c).Repository()
	err := repo.AddPlug(&snap.PlugInfo{
		Snap:      consumer,
		Name:      "plug",
		Interface: "test",
	})
	c.Assert(err, IsNil)
	err = repo.AddSlot(&snap.SlotInfo{
		Snap:      producer,
		Name:      "slot",
		Interface: "test",
	})
	c.Assert(err, IsNil)

	s.state.Lock()

	// "consumer:plug producer:slot" wouldn't normally be present in conns when connecting because
	// ifacestate.Connect() checks for existing connection; it's used here to test removal on undo.
	s.state.Set("conns", map[string]interface{}{
		"snap1:plug snap2:slot":       map[string]interface{}{},
		"consumer:plug producer:slot": map[string]interface{}{},
	})

	chg := makeAutoConnectChange(s.state, "consumer", "plug", "producer", "slot")
	terr := s.state.NewTask("error-trigger", "provoking undo")
	connTasks := chg.Tasks()
	terr.WaitAll(state.NewTaskSet(connTasks...))
	chg.AddTask(terr)

	s.state.Unlock()
	s.settle(c)
	s.state.Lock()
	defer s.state.Unlock()

	c.Assert(chg.Status().Ready(), Equals, true)
	for _, t := range connTasks {
		c.Assert(t.Status(), Equals, state.UndoneStatus)
	}

	// connection is removed from conns, other connection is left intact
	var conns map[string]interface{}
	c.Assert(s.state.Get("conns", &conns), IsNil)
	c.Check(conns, DeepEquals, map[string]interface{}{
		"snap1:plug snap2:slot": map[string]interface{}{},
	})
}

func (s *interfaceManagerSuite) TestConnectErrorMissingSlotSnapOnAutoConnect(c *C) {
	s.MockModel(c, nil)

	_ = s.manager(c)
	s.mockSnap(c, producerYaml)
	s.mockSnap(c, consumerYaml)

	s.state.Lock()

	chg := makeAutoConnectChange(s.state, "consumer", "plug", "producer", "slot")
	// remove producer snap from the state, doConnect should complain
	snapstate.Set(s.state, "producer", nil)

	s.state.Unlock()

	s.settle(c)

	s.state.Lock()
	defer s.state.Unlock()

	c.Check(chg.Status(), Equals, state.ErrorStatus)
	c.Assert(chg.Err(), ErrorMatches, `cannot perform the following tasks:\n.*snap "producer" is no longer available for auto-connecting.*`)

	var conns map[string]interface{}
	c.Assert(s.state.Get("conns", &conns), Equals, state.ErrNoState)
}

func (s *interfaceManagerSuite) TestConnectErrorMissingPlugSnapOnAutoConnect(c *C) {
	s.MockModel(c, nil)

	_ = s.manager(c)
	s.mockSnap(c, producerYaml)
	s.mockSnap(c, consumerYaml)

	s.state.Lock()
	chg := makeAutoConnectChange(s.state, "consumer", "plug", "producer", "slot")
	// remove consumer snap from the state, doConnect should complain
	snapstate.Set(s.state, "consumer", nil)

	s.state.Unlock()

	s.settle(c)

	s.state.Lock()
	defer s.state.Unlock()

	c.Assert(chg.Status(), Equals, state.ErrorStatus)
	c.Assert(chg.Err(), ErrorMatches, `cannot perform the following tasks:\n.*snap "consumer" is no longer available for auto-connecting.*`)

	var conns map[string]interface{}
	c.Assert(s.state.Get("conns", &conns), Equals, state.ErrNoState)
}

func (s *interfaceManagerSuite) TestConnectErrorMissingPlugOnAutoConnect(c *C) {
	s.MockModel(c, nil)

	s.mockIfaces(c, &ifacetest.TestInterface{InterfaceName: "test"})
	_ = s.manager(c)
	producer := s.mockSnap(c, producerYaml)
	// consumer snap has no plug, doConnect should complain
	s.mockSnap(c, consumerYaml)

	repo := s.manager(c).Repository()
	err := repo.AddSlot(&snap.SlotInfo{
		Snap:      producer,
		Name:      "slot",
		Interface: "test",
	})
	c.Assert(err, IsNil)

	s.state.Lock()

	chg := makeAutoConnectChange(s.state, "consumer", "plug", "producer", "slot")
	s.state.Unlock()

	s.settle(c)

	s.state.Lock()
	defer s.state.Unlock()

	c.Assert(chg.Status(), Equals, state.ErrorStatus)
	c.Assert(chg.Err(), ErrorMatches, `cannot perform the following tasks:\n.*snap "consumer" has no "plug" plug.*`)

	var conns map[string]interface{}
	err = s.state.Get("conns", &conns)
	c.Assert(err, Equals, state.ErrNoState)
}

func (s *interfaceManagerSuite) TestConnectErrorMissingSlotOnAutoConnect(c *C) {
	s.MockModel(c, nil)

	s.mockIfaces(c, &ifacetest.TestInterface{InterfaceName: "test"})
	_ = s.manager(c)
	// producer snap has no slot, doConnect should complain
	s.mockSnap(c, producerYaml)
	consumer := s.mockSnap(c, consumerYaml)

	repo := s.manager(c).Repository()
	err := repo.AddPlug(&snap.PlugInfo{
		Snap:      consumer,
		Name:      "plug",
		Interface: "test",
	})
	c.Assert(err, IsNil)

	s.state.Lock()

	chg := makeAutoConnectChange(s.state, "consumer", "plug", "producer", "slot")
	s.state.Unlock()

	s.settle(c)

	s.state.Lock()
	defer s.state.Unlock()

	c.Assert(chg.Status(), Equals, state.ErrorStatus)
	c.Assert(chg.Err(), ErrorMatches, `cannot perform the following tasks:\n.*snap "producer" has no "slot" slot.*`)

	var conns map[string]interface{}
	err = s.state.Get("conns", &conns)
	c.Assert(err, Equals, state.ErrNoState)
}

func (s *interfaceManagerSuite) TestConnectHandlesAutoconnect(c *C) {
	s.MockModel(c, nil)

	s.mockIfaces(c, &ifacetest.TestInterface{InterfaceName: "test"})
	_ = s.manager(c)
	producer := s.mockSnap(c, producerYaml)
	consumer := s.mockSnap(c, consumerYaml)

	repo := s.manager(c).Repository()
	err := repo.AddPlug(&snap.PlugInfo{
		Snap:      consumer,
		Name:      "plug",
		Interface: "test",
	})
	c.Assert(err, IsNil)
	err = repo.AddSlot(&snap.SlotInfo{
		Snap:      producer,
		Name:      "slot",
		Interface: "test",
	})
	c.Assert(err, IsNil)

	s.state.Lock()

	chg := makeAutoConnectChange(s.state, "consumer", "plug", "producer", "slot")
	s.state.Unlock()

	s.settle(c)

	s.state.Lock()
	defer s.state.Unlock()

	task := chg.Tasks()[0]
	c.Assert(task.Status(), Equals, state.DoneStatus)

	// Ensure that "slot" is now auto-connected.
	var conns map[string]interface{}
	err = s.state.Get("conns", &conns)
	c.Assert(err, IsNil)
	c.Check(conns, DeepEquals, map[string]interface{}{
		"consumer:plug producer:slot": map[string]interface{}{
			"interface": "test", "auto": true,
		},
	})
}

func (s *interfaceManagerSuite) TestRegenerateAllSecurityProfilesWritesSystemKeyFile(c *C) {
	restore := interfaces.MockSystemKey(`{"core": "123"}`)
	defer restore()

	s.mockIface(c, &ifacetest.TestInterface{InterfaceName: "test"})
	s.mockSnap(c, consumerYaml)
	c.Assert(osutil.FileExists(dirs.SnapSystemKeyFile), Equals, false)

	_ = s.manager(c)
	c.Check(dirs.SnapSystemKeyFile, testutil.FileMatches, `{.*"build-id":.*`)

	stat, err := os.Stat(dirs.SnapSystemKeyFile)
	c.Assert(err, IsNil)

	// run manager again, but this time the snapsystemkey file should
	// not be rewriten as the systemKey inputs have not changed
	time.Sleep(20 * time.Millisecond)
	s.privateMgr = nil
	_ = s.manager(c)
	stat2, err := os.Stat(dirs.SnapSystemKeyFile)
	c.Assert(err, IsNil)
	c.Check(stat.ModTime(), DeepEquals, stat2.ModTime())
}

func (s *interfaceManagerSuite) TestStartupTimings(c *C) {
	restore := interfaces.MockSystemKey(`{"core": "123"}`)
	defer restore()

	s.extraBackends = []interfaces.SecurityBackend{&ifacetest.TestSecurityBackend{BackendName: "fake"}}
	s.mockIface(c, &ifacetest.TestInterface{InterfaceName: "test"})
	s.mockSnap(c, consumerYaml)

	oldDurationThreshold := timings.DurationThreshold
	defer func() {
		timings.DurationThreshold = oldDurationThreshold
	}()
	timings.DurationThreshold = 0

	_ = s.manager(c)

	s.state.Lock()
	defer s.state.Unlock()

	var allTimings []map[string]interface{}
	c.Assert(s.state.Get("timings", &allTimings), IsNil)
	c.Check(allTimings, HasLen, 1)

	timings, ok := allTimings[0]["timings"]
	c.Assert(ok, Equals, true)

	// one backed expected; the other fake backend from test setup doesn't have a name and is ignored by regenerateAllSecurityProfiles
	c.Assert(timings, HasLen, 1)
	timingsList, ok := timings.([]interface{})
	c.Assert(ok, Equals, true)
	tm := timingsList[0].(map[string]interface{})
	c.Check(tm["label"], Equals, "setup-security-backend")
	c.Check(tm["summary"], Matches, `setup security backend "fake" for snap "consumer"`)

	tags, ok := allTimings[0]["tags"]
	c.Assert(ok, Equals, true)
	c.Check(tags, DeepEquals, map[string]interface{}{"startup": "ifacemgr"})
}

func (s *interfaceManagerSuite) TestAutoconnectSelf(c *C) {
	s.MockModel(c, nil)

	s.mockIfaces(c, &ifacetest.TestInterface{InterfaceName: "test"})
	s.mockSnap(c, selfconnectSnapYaml)
	repo := s.manager(c).Repository()
	c.Assert(repo.Slots("producerconsumer"), HasLen, 1)

	s.state.Lock()

	sup := &snapstate.SnapSetup{
		SideInfo: &snap.SideInfo{
			Revision: snap.R(1),
			RealName: "producerconsumer"},
	}

	chg := s.state.NewChange("install", "...")
	t := s.state.NewTask("auto-connect", "...")
	t.Set("snap-setup", sup)
	chg.AddTask(t)

	s.state.Unlock()

	s.settle(c)

	s.state.Lock()
	defer s.state.Unlock()

	hooktypes := make(map[string]int)
	for _, t := range s.state.Tasks() {
		if t.Kind() == "run-hook" {
			var hsup hookstate.HookSetup
			c.Assert(t.Get("hook-setup", &hsup), IsNil)
			count := hooktypes[hsup.Hook]
			hooktypes[hsup.Hook] = count + 1
		}
	}

	// verify that every hook was run once
	for _, ht := range []string{"prepare-plug-plug", "prepare-slot-slot", "connect-slot-slot", "connect-plug-plug"} {
		c.Assert(hooktypes[ht], Equals, 1)
	}
}

func (s *interfaceManagerSuite) TestAutoconnectForDefaultContentProvider(c *C) {
	s.MockModel(c, nil)

	restore := ifacestate.MockContentLinkRetryTimeout(5 * time.Millisecond)
	defer restore()

	s.mockSnap(c, `name: snap-content-plug
version: 1
plugs:
 shared-content-plug:
  interface: content
  default-provider: snap-content-slot
  content: shared-content
`)
	s.mockSnap(c, `name: snap-content-slot
version: 1
slots:
 shared-content-slot:
  interface: content
  content: shared-content
`)
	s.manager(c)

	s.state.Lock()

	supContentPlug := &snapstate.SnapSetup{
		SideInfo: &snap.SideInfo{
			Revision: snap.R(1),
			RealName: "snap-content-plug"},
	}
	supContentSlot := &snapstate.SnapSetup{
		SideInfo: &snap.SideInfo{
			Revision: snap.R(1),
			RealName: "snap-content-slot"},
	}
	chg := s.state.NewChange("install", "...")

	tInstPlug := s.state.NewTask("link-snap", "Install snap-content-plug")
	tInstPlug.Set("snap-setup", supContentPlug)
	chg.AddTask(tInstPlug)

	tInstSlot := s.state.NewTask("link-snap", "Install snap-content-slot")
	tInstSlot.Set("snap-setup", supContentSlot)
	chg.AddTask(tInstSlot)

	tConnectPlug := s.state.NewTask("auto-connect", "...")
	tConnectPlug.Set("snap-setup", supContentPlug)
	chg.AddTask(tConnectPlug)

	tConnectSlot := s.state.NewTask("auto-connect", "...")
	tConnectSlot.Set("snap-setup", supContentSlot)
	chg.AddTask(tConnectSlot)

	// run the change
	s.state.Unlock()
	for i := 0; i < 5; i++ {
		s.se.Ensure()
		s.se.Wait()
	}

	// change did a retry
	s.state.Lock()
	c.Check(tConnectPlug.Status(), Equals, state.DoingStatus)

	// pretend install of content slot is done
	tInstSlot.SetStatus(state.DoneStatus)
	// wait for contentLinkRetryTimeout
	time.Sleep(10 * time.Millisecond)

	s.state.Unlock()

	// run again
	for i := 0; i < 5; i++ {
		s.se.Ensure()
		s.se.Wait()
	}

	// check that the connect plug task is now in done state
	s.state.Lock()
	defer s.state.Unlock()
	c.Check(tConnectPlug.Status(), Equals, state.DoneStatus)
}

func (s *interfaceManagerSuite) TestAutoconnectForDefaultContentProviderWrongOrderWaitChain(c *C) {
	s.MockModel(c, nil)

	restore := ifacestate.MockContentLinkRetryTimeout(5 * time.Millisecond)
	defer restore()

	s.mockSnap(c, `name: snap-content-plug
version: 1
plugs:
 shared-content-plug:
  interface: content
  default-provider: snap-content-slot
  content: shared-content
`)
	s.mockSnap(c, `name: snap-content-slot
version: 1
slots:
 shared-content-slot:
  interface: content
  content: shared-content
`)
	s.manager(c)

	s.state.Lock()

	supContentPlug := &snapstate.SnapSetup{
		SideInfo: &snap.SideInfo{
			Revision: snap.R(1),
			RealName: "snap-content-plug"},
	}
	supContentSlot := &snapstate.SnapSetup{
		SideInfo: &snap.SideInfo{
			Revision: snap.R(1),
			RealName: "snap-content-slot"},
	}
	chg := s.state.NewChange("install", "...")

	// Setup a wait chain in the "wrong" order, i.e. pretend we seed
	// the consumer of the content interface before we seed the producer
	// (see LP:#1772844) for a real world example of this).
	tInstPlug := s.state.NewTask("link-snap", "Install snap-content-plug")
	tInstPlug.Set("snap-setup", supContentPlug)
	chg.AddTask(tInstPlug)

	tConnectPlug := s.state.NewTask("auto-connect", "...plug")
	tConnectPlug.Set("snap-setup", supContentPlug)
	tConnectPlug.WaitFor(tInstPlug)
	chg.AddTask(tConnectPlug)

	tInstSlot := s.state.NewTask("link-snap", "Install snap-content-slot")
	tInstSlot.Set("snap-setup", supContentSlot)
	tInstSlot.WaitFor(tInstPlug)
	tInstSlot.WaitFor(tConnectPlug)
	chg.AddTask(tInstSlot)

	tConnectSlot := s.state.NewTask("auto-connect", "...slot")
	tConnectSlot.Set("snap-setup", supContentSlot)
	tConnectSlot.WaitFor(tInstPlug)
	tConnectSlot.WaitFor(tInstSlot)
	tConnectSlot.WaitFor(tConnectPlug)
	chg.AddTask(tConnectSlot)

	// pretend plug install was done by snapstate
	tInstPlug.SetStatus(state.DoneStatus)

	// run the change, this will trigger the auto-connect of the plug
	s.state.Unlock()
	for i := 0; i < 5; i++ {
		s.se.Ensure()
		s.se.Wait()
	}

	// check that auto-connect did finish and not hang
	s.state.Lock()
	c.Check(tConnectPlug.Status(), Equals, state.DoneStatus)
	c.Check(tInstSlot.Status(), Equals, state.DoStatus)
	c.Check(tConnectSlot.Status(), Equals, state.DoStatus)

	// pretend snapstate finished installing the slot
	tInstSlot.SetStatus(state.DoneStatus)

	s.state.Unlock()

	// run again
	for i := 0; i < 5; i++ {
		s.se.Ensure()
		s.se.Wait()
	}

	// and now the slot side auto-connected
	s.state.Lock()
	defer s.state.Unlock()
	c.Check(tConnectSlot.Status(), Equals, state.DoneStatus)
}

func (s *interfaceManagerSuite) TestSnapsWithSecurityProfiles(c *C) {
	s.state.Lock()
	defer s.state.Unlock()

	si0 := &snap.SideInfo{
		RealName: "snap0",
		Revision: snap.R(10),
	}
	snaptest.MockSnap(c, `name: snap0`, si0)
	snapstate.Set(s.state, "snap0", &snapstate.SnapState{
		Active:   true,
		Sequence: []*snap.SideInfo{si0},
		Current:  si0.Revision,
	})

	snaps := []struct {
		name        string
		setupStatus state.Status
		linkStatus  state.Status
	}{
		{"snap0", state.DoneStatus, state.DoneStatus},
		{"snap1", state.DoneStatus, state.DoStatus},
		{"snap2", state.DoneStatus, state.ErrorStatus},
		{"snap3", state.DoneStatus, state.UndoingStatus},
		{"snap4", state.DoingStatus, state.DoStatus},
		{"snap6", state.DoStatus, state.DoStatus},
	}

	for i, snp := range snaps {
		var si *snap.SideInfo

		if snp.name != "snap0" {
			si = &snap.SideInfo{
				RealName: snp.name,
				Revision: snap.R(i),
			}
			snaptest.MockSnap(c, "name: "+snp.name, si)
		}

		chg := s.state.NewChange("linking", "linking 1")
		t1 := s.state.NewTask("setup-profiles", "setup profiles 1")
		t1.Set("snap-setup", &snapstate.SnapSetup{
			SideInfo: si,
		})
		t1.SetStatus(snp.setupStatus)
		t2 := s.state.NewTask("link-snap", "link snap 1")
		t2.Set("snap-setup", &snapstate.SnapSetup{
			SideInfo: si,
		})
		t2.WaitFor(t1)
		t2.SetStatus(snp.linkStatus)
		chg.AddTask(t1)
		chg.AddTask(t2)
	}

	infos, err := ifacestate.SnapsWithSecurityProfiles(s.state)
	c.Assert(err, IsNil)
	c.Check(infos, HasLen, 3)
	got := make(map[string]snap.Revision)
	for _, info := range infos {
		got[info.InstanceName()] = info.Revision
	}
	c.Check(got, DeepEquals, map[string]snap.Revision{
		"snap0": snap.R(10),
		"snap1": snap.R(1),
		"snap3": snap.R(3),
	})
}

func (s *interfaceManagerSuite) TestDisconnectInterfaces(c *C) {
	s.mockIfaces(c, &ifacetest.TestInterface{InterfaceName: "test"})
	_ = s.manager(c)

	consumerInfo := s.mockSnap(c, consumerYaml)
	producerInfo := s.mockSnap(c, producerYaml)

	s.state.Lock()

	sup := &snapstate.SnapSetup{
		SideInfo: &snap.SideInfo{
			RealName: "consumer"},
	}

	repo := s.manager(c).Repository()
	c.Assert(repo.AddSnap(consumerInfo), IsNil)
	c.Assert(repo.AddSnap(producerInfo), IsNil)

	plugDynAttrs := map[string]interface{}{
		"attr3": "value3",
	}
	slotDynAttrs := map[string]interface{}{
		"attr4": "value4",
	}
	repo.Connect(&interfaces.ConnRef{
		PlugRef: interfaces.PlugRef{Snap: "consumer", Name: "plug"},
		SlotRef: interfaces.SlotRef{Snap: "producer", Name: "slot"},
	}, nil, plugDynAttrs, nil, slotDynAttrs, nil)

	chg := s.state.NewChange("install", "")
	t := s.state.NewTask("auto-disconnect", "")
	t.Set("snap-setup", sup)
	chg.AddTask(t)

	s.state.Unlock()

	s.se.Ensure()
	s.se.Wait()

	s.state.Lock()
	defer s.state.Unlock()

	ht := t.HaltTasks()
	c.Assert(ht, HasLen, 3)

	c.Assert(ht[2].Kind(), Equals, "disconnect")
	var autoDisconnect bool
	c.Assert(ht[2].Get("auto-disconnect", &autoDisconnect), IsNil)
	c.Assert(autoDisconnect, Equals, true)
	var plugDynamic, slotDynamic, plugStatic, slotStatic map[string]interface{}
	c.Assert(ht[2].Get("plug-static", &plugStatic), IsNil)
	c.Assert(ht[2].Get("plug-dynamic", &plugDynamic), IsNil)
	c.Assert(ht[2].Get("slot-static", &slotStatic), IsNil)
	c.Assert(ht[2].Get("slot-dynamic", &slotDynamic), IsNil)

	c.Assert(plugStatic, DeepEquals, map[string]interface{}{"attr1": "value1"})
	c.Assert(slotStatic, DeepEquals, map[string]interface{}{"attr2": "value2"})
	c.Assert(plugDynamic, DeepEquals, map[string]interface{}{"attr3": "value3"})
	c.Assert(slotDynamic, DeepEquals, map[string]interface{}{"attr4": "value4"})

	var expectedHooks = []struct{ snap, hook string }{
		{snap: "producer", hook: "disconnect-slot-slot"},
		{snap: "consumer", hook: "disconnect-plug-plug"},
	}

	for i := 0; i < 2; i++ {
		var hsup hookstate.HookSetup
		c.Assert(ht[i].Kind(), Equals, "run-hook")
		c.Assert(ht[i].Get("hook-setup", &hsup), IsNil)

		c.Assert(hsup.Snap, Equals, expectedHooks[i].snap)
		c.Assert(hsup.Hook, Equals, expectedHooks[i].hook)
	}
}

func (s *interfaceManagerSuite) testDisconnectInterfacesRetry(c *C, conflictingKind string) {
	s.mockIfaces(c, &ifacetest.TestInterface{InterfaceName: "test"})
	_ = s.manager(c)

	consumerInfo := s.mockSnap(c, consumerYaml)
	producerInfo := s.mockSnap(c, producerYaml)

	supprod := &snapstate.SnapSetup{
		SideInfo: &snap.SideInfo{
			RealName: "producer"},
	}

	s.state.Lock()

	repo := s.manager(c).Repository()
	c.Assert(repo.AddSnap(consumerInfo), IsNil)
	c.Assert(repo.AddSnap(producerInfo), IsNil)

	repo.Connect(&interfaces.ConnRef{
		PlugRef: interfaces.PlugRef{Snap: "consumer", Name: "plug"},
		SlotRef: interfaces.SlotRef{Snap: "producer", Name: "slot"},
	}, nil, nil, nil, nil, nil)

	sup := &snapstate.SnapSetup{
		SideInfo: &snap.SideInfo{
			RealName: "consumer"},
	}

	chg2 := s.state.NewChange("remove", "")
	t2 := s.state.NewTask("auto-disconnect", "")
	t2.Set("snap-setup", sup)
	chg2.AddTask(t2)

	// create conflicting task
	chg1 := s.state.NewChange("conflicting change", "")
	t1 := s.state.NewTask(conflictingKind, "")
	t1.Set("snap-setup", supprod)
	chg1.AddTask(t1)
	t3 := s.state.NewTask("other", "")
	t1.WaitFor(t3)
	chg1.AddTask(t3)
	t3.SetStatus(state.HoldStatus)

	s.state.Unlock()
	s.se.Ensure()
	s.se.Wait()

	s.state.Lock()
	defer s.state.Unlock()

	c.Assert(strings.Join(t2.Log(), ""), Matches, `.*Waiting for conflicting change in progress...`)
	c.Assert(t2.Status(), Equals, state.DoingStatus)
}

func (s *interfaceManagerSuite) TestDisconnectInterfacesRetryLink(c *C) {
	s.testDisconnectInterfacesRetry(c, "link-snap")
}

func (s *interfaceManagerSuite) TestDisconnectInterfacesRetrySetupProfiles(c *C) {
	s.testDisconnectInterfacesRetry(c, "setup-profiles")
}

func (s *interfaceManagerSuite) setupAutoConnectGadget(c *C) {
	s.mockIfaces(c, &ifacetest.TestInterface{InterfaceName: "test"})

	r := assertstest.MockBuiltinBaseDeclaration([]byte(`
type: base-declaration
authority-id: canonical
series: 16
slots:
  test:
    deny-auto-connection: true
`))
	s.AddCleanup(r)

	s.MockSnapDecl(c, "consumer", "publisher1", nil)
	s.mockSnap(c, consumerYaml)
	s.MockSnapDecl(c, "producer", "publisher2", nil)
	s.mockSnap(c, producerYaml)

	gadgetInfo := s.mockSnap(c, `name: gadget
type: gadget
`)

	gadgetYaml := []byte(`
connections:
   - plug: consumeridididididididididididid:plug
     slot: produceridididididididididididid:slot

volumes:
    volume-id:
        bootloader: grub
`)

	err := ioutil.WriteFile(filepath.Join(gadgetInfo.MountDir(), "meta", "gadget.yaml"), gadgetYaml, 0644)
	c.Assert(err, IsNil)

	s.MockModel(c, nil)

	s.state.Lock()
	defer s.state.Unlock()
	s.state.Set("seeded", nil)
}

func checkAutoConnectGadgetTasks(c *C, tasks []*state.Task) {
	gotConnect := false
	for _, t := range tasks {
		switch t.Kind() {
		default:
			c.Fatalf("unexpected task kind: %s", t.Kind())
		case "auto-connect":
		case "run-hook":
		case "setup-profiles":
		case "connect":
			gotConnect = true
			var autoConnect, byGadget bool
			err := t.Get("auto", &autoConnect)
			c.Assert(err, IsNil)
			err = t.Get("by-gadget", &byGadget)
			c.Assert(err, IsNil)
			c.Check(autoConnect, Equals, true)
			c.Check(byGadget, Equals, true)

			var plug interfaces.PlugRef
			err = t.Get("plug", &plug)
			c.Assert(err, IsNil)
			c.Assert(plug.Snap, Equals, "consumer")
			c.Assert(plug.Name, Equals, "plug")
			var slot interfaces.SlotRef
			err = t.Get("slot", &slot)
			c.Assert(err, IsNil)
			c.Assert(slot.Snap, Equals, "producer")
			c.Assert(slot.Name, Equals, "slot")
		}
	}

	c.Assert(gotConnect, Equals, true)
}

func (s *interfaceManagerSuite) TestAutoConnectGadget(c *C) {
	r1 := release.MockOnClassic(false)
	defer r1()

	s.setupAutoConnectGadget(c)
	s.manager(c)

	s.state.Lock()
	defer s.state.Unlock()

	chg := s.state.NewChange("setting-up", "...")
	t := s.state.NewTask("auto-connect", "gadget connections")
	t.Set("snap-setup", &snapstate.SnapSetup{
		SideInfo: &snap.SideInfo{
			RealName: "consumer"},
	})
	chg.AddTask(t)

	s.state.Unlock()
	s.se.Ensure()
	s.se.Wait()
	s.state.Lock()

	c.Assert(chg.Err(), IsNil)
	tasks := chg.Tasks()
	c.Assert(tasks, HasLen, 7)
	checkAutoConnectGadgetTasks(c, tasks)
}

func (s *interfaceManagerSuite) TestAutoConnectGadgetProducer(c *C) {
	r1 := release.MockOnClassic(false)
	defer r1()

	s.setupAutoConnectGadget(c)
	s.manager(c)

	s.state.Lock()
	defer s.state.Unlock()

	chg := s.state.NewChange("setting-up", "...")
	t := s.state.NewTask("auto-connect", "gadget connections")
	t.Set("snap-setup", &snapstate.SnapSetup{
		SideInfo: &snap.SideInfo{
			RealName: "producer"},
	})
	chg.AddTask(t)

	s.state.Unlock()
	s.se.Ensure()
	s.se.Wait()
	s.state.Lock()

	c.Assert(chg.Err(), IsNil)
	tasks := chg.Tasks()
	c.Assert(tasks, HasLen, 7)
	checkAutoConnectGadgetTasks(c, tasks)
}

func (s *interfaceManagerSuite) TestAutoConnectGadgetRemodeling(c *C) {
	r1 := release.MockOnClassic(false)
	defer r1()

	s.setupAutoConnectGadget(c)
	s.manager(c)

	s.state.Lock()
	defer s.state.Unlock()

	// seeded but remodeling
	s.state.Set("seeded", true)
	remodCtx := s.TrivialDeviceContext(c, nil)
	remodCtx.Remodeling = true
	r2 := snapstatetest.MockDeviceContext(remodCtx)
	defer r2()

	chg := s.state.NewChange("setting-up", "...")
	t := s.state.NewTask("auto-connect", "gadget connections")
	t.Set("snap-setup", &snapstate.SnapSetup{
		SideInfo: &snap.SideInfo{
			RealName: "consumer"},
	})
	chg.AddTask(t)

	s.state.Unlock()
	s.se.Ensure()
	s.se.Wait()
	s.state.Lock()

	c.Assert(chg.Err(), IsNil)
	tasks := chg.Tasks()
	c.Assert(tasks, HasLen, 7)
	checkAutoConnectGadgetTasks(c, tasks)
}

func (s *interfaceManagerSuite) TestAutoConnectGadgetSeededNoop(c *C) {
	r1 := release.MockOnClassic(false)
	defer r1()

	s.setupAutoConnectGadget(c)
	s.manager(c)

	s.state.Lock()
	defer s.state.Unlock()

	// seeded and not remodeling
	s.state.Set("seeded", true)

	chg := s.state.NewChange("setting-up", "...")
	t := s.state.NewTask("auto-connect", "gadget connections")
	t.Set("snap-setup", &snapstate.SnapSetup{
		SideInfo: &snap.SideInfo{
			RealName: "consumer"},
	})
	chg.AddTask(t)

	s.state.Unlock()
	s.se.Ensure()
	s.se.Wait()
	s.state.Lock()

	c.Assert(chg.Err(), IsNil)
	tasks := chg.Tasks()
	// nothing happens, no tasks added
	c.Assert(tasks, HasLen, 1)
}

func (s *interfaceManagerSuite) TestAutoConnectGadgetAlreadyConnected(c *C) {
	r1 := release.MockOnClassic(false)
	defer r1()

	s.setupAutoConnectGadget(c)
	s.manager(c)

	s.state.Lock()
	defer s.state.Unlock()

	s.state.Set("conns", map[string]interface{}{
		"consumer:plug producer:slot": map[string]interface{}{
			"interface": "test", "auto": true,
		},
	})

	chg := s.state.NewChange("setting-up", "...")
	t := s.state.NewTask("auto-connect", "gadget connections")
	t.Set("snap-setup", &snapstate.SnapSetup{
		SideInfo: &snap.SideInfo{
			RealName: "producer"},
	})
	chg.AddTask(t)

	s.state.Unlock()
	s.se.Ensure()
	s.se.Wait()
	s.state.Lock()

	c.Assert(chg.Err(), IsNil)
	c.Check(chg.Status().Ready(), Equals, true)
	tasks := chg.Tasks()
	c.Assert(tasks, HasLen, 1)
}

func (s *interfaceManagerSuite) TestAutoConnectGadgetConflictRetry(c *C) {
	r1 := release.MockOnClassic(false)
	defer r1()

	s.setupAutoConnectGadget(c)
	s.manager(c)

	s.state.Lock()
	defer s.state.Unlock()

	otherChg := s.state.NewChange("other-chg", "...")
	t := s.state.NewTask("link-snap", "...")
	t.Set("snap-setup", &snapstate.SnapSetup{
		SideInfo: &snap.SideInfo{
			RealName: "producer"},
	})
	otherChg.AddTask(t)

	chg := s.state.NewChange("setting-up", "...")
	t = s.state.NewTask("auto-connect", "gadget connections")
	t.Set("snap-setup", &snapstate.SnapSetup{
		SideInfo: &snap.SideInfo{
			RealName: "consumer"},
	})
	chg.AddTask(t)

	s.state.Unlock()
	s.se.Ensure()
	s.se.Wait()
	s.state.Lock()

	c.Assert(chg.Err(), IsNil)
	c.Check(chg.Status().Ready(), Equals, false)
	tasks := chg.Tasks()
	c.Assert(tasks, HasLen, 1)

	c.Check(t.Status(), Equals, state.DoingStatus)
	c.Check(t.Log()[0], Matches, `.*Waiting for conflicting change in progress: conflicting snap producer.*`)
}

func (s *interfaceManagerSuite) TestAutoConnectGadgetSkipUnknown(c *C) {
	r := assertstest.MockBuiltinBaseDeclaration([]byte(`
type: base-declaration
authority-id: canonical
series: 16
slots:
  test:
    deny-auto-connection: true
`))
	defer r()

	r1 := release.MockOnClassic(false)
	defer r1()

	s.mockIfaces(c, &ifacetest.TestInterface{InterfaceName: "test"})
	s.MockSnapDecl(c, "consumer", "publisher1", nil)
	s.mockSnap(c, consumerYaml)
	s.MockSnapDecl(c, "producer", "publisher2", nil)
	s.mockSnap(c, producerYaml)

	s.MockModel(c, nil)

	s.manager(c)

	gadgetInfo := s.mockSnap(c, `name: gadget
type: gadget
`)

	gadgetYaml := []byte(`
connections:
   - plug: consumeridididididididididididid:plug
     slot: produceridididididididididididid:unknown
   - plug: unknownididididididididididididi:plug
     slot: produceridididididididididididid:slot

volumes:
    volume-id:
        bootloader: grub
`)

	err := ioutil.WriteFile(filepath.Join(gadgetInfo.MountDir(), "meta", "gadget.yaml"), gadgetYaml, 0644)
	c.Assert(err, IsNil)

	s.state.Lock()
	defer s.state.Unlock()

	chg := s.state.NewChange("setting-up", "...")
	t := s.state.NewTask("auto-connect", "gadget connections")
	t.Set("snap-setup", &snapstate.SnapSetup{
		SideInfo: &snap.SideInfo{
			RealName: "producer"},
	})
	chg.AddTask(t)

	s.state.Unlock()
	s.se.Ensure()
	s.se.Wait()
	s.state.Lock()

	c.Assert(chg.Err(), IsNil)
	tasks := chg.Tasks()
	c.Assert(tasks, HasLen, 1)

	logs := t.Log()
	c.Check(logs, HasLen, 2)
	c.Check(logs[0], Matches, `.*ignoring missing slot produceridididididididididididid:unknown`)
	c.Check(logs[1], Matches, `.* ignoring missing plug unknownididididididididididididi:plug`)
}

func (s *interfaceManagerSuite) TestAutoConnectGadgetHappyPolicyChecks(c *C) {
	// network-control does not auto-connect so this test also
	// checks that the right policy checker (for "*-connection"
	// rules) is used for gadget connections
	r1 := release.MockOnClassic(false)
	defer r1()

	s.MockModel(c, nil)

	s.mockSnap(c, coreSnapYaml)

	s.MockSnapDecl(c, "foo", "publisher1", nil)
	s.mockSnap(c, `name: foo
version: 1.0
plugs:
  network-control:
`)

	s.manager(c)

	gadgetInfo := s.mockSnap(c, `name: gadget
type: gadget
`)

	gadgetYaml := []byte(`
connections:
   - plug: fooididididididididididididididi:network-control

volumes:
    volume-id:
        bootloader: grub
`)

	err := ioutil.WriteFile(filepath.Join(gadgetInfo.MountDir(), "meta", "gadget.yaml"), gadgetYaml, 0644)
	c.Assert(err, IsNil)

	s.state.Lock()
	defer s.state.Unlock()

	chg := s.state.NewChange("setting-up", "...")
	t := s.state.NewTask("auto-connect", "gadget connections")
	t.Set("snap-setup", &snapstate.SnapSetup{
		SideInfo: &snap.SideInfo{
			RealName: "foo", Revision: snap.R(1)},
	})
	chg.AddTask(t)

	s.state.Unlock()
	s.se.Ensure()
	s.se.Wait()
	s.state.Lock()

	c.Assert(chg.Err(), IsNil)
	tasks := chg.Tasks()
	c.Assert(tasks, HasLen, 3)
	c.Assert(tasks[0].Kind(), Equals, "auto-connect")
	c.Assert(tasks[1].Kind(), Equals, "connect")
	c.Assert(tasks[2].Kind(), Equals, "setup-profiles")

	s.state.Unlock()
	s.settle(c)
	s.state.Lock()

	c.Assert(chg.Err(), IsNil)
	c.Assert(chg.Status().Ready(), Equals, true)

	// check connection
	var conns map[string]interface{}
	err = s.state.Get("conns", &conns)
	c.Assert(err, IsNil)
	c.Check(conns, HasLen, 1)
	c.Check(conns, DeepEquals, map[string]interface{}{
		"foo:network-control core:network-control": map[string]interface{}{
			"interface": "network-control", "auto": true, "by-gadget": true,
		},
	})
}

func (s *interfaceManagerSuite) testChangeConflict(c *C, kind string) {
	s.state.Lock()
	defer s.state.Unlock()

	snapstate.Set(s.state, "producer", &snapstate.SnapState{
		Active:   true,
		Sequence: []*snap.SideInfo{{RealName: "producer", SnapID: "producer-id", Revision: snap.R(1)}},
		Current:  snap.R(1),
		SnapType: "app",
	})
	snapstate.Set(s.state, "consumer", &snapstate.SnapState{
		Active:   true,
		Sequence: []*snap.SideInfo{{RealName: "consumer", SnapID: "consumer-id", Revision: snap.R(1)}},
		Current:  snap.R(1),
		SnapType: "app",
	})

	chg := s.state.NewChange("another change", "...")
	t := s.state.NewTask(kind, "...")
	t.Set("slot", interfaces.SlotRef{Snap: "producer", Name: "slot"})
	t.Set("plug", interfaces.PlugRef{Snap: "consumer", Name: "plug"})
	chg.AddTask(t)

	_, err := snapstate.Disable(s.state, "producer")
	c.Assert(err, ErrorMatches, `snap "producer" has "another change" change in progress`)

	_, err = snapstate.Disable(s.state, "consumer")
	c.Assert(err, ErrorMatches, `snap "consumer" has "another change" change in progress`)
}

func (s *interfaceManagerSuite) TestSnapstateOpConflictWithConnect(c *C) {
	s.testChangeConflict(c, "connect")
}

func (s *interfaceManagerSuite) TestSnapstateOpConflictWithDisconnect(c *C) {
	s.testChangeConflict(c, "disconnect")
}

type udevMonitorMock struct {
	ConnectError, RunError                             error
	ConnectCalls, RunCalls, StopCalls, DisconnectCalls int
	AddDevice                                          udevmonitor.DeviceAddedFunc
	RemoveDevice                                       udevmonitor.DeviceRemovedFunc
	EnumerationDone                                    udevmonitor.EnumerationDoneFunc
}

func (u *udevMonitorMock) Connect() error {
	u.ConnectCalls++
	return u.ConnectError
}

func (u *udevMonitorMock) Disconnect() error {
	u.DisconnectCalls++
	return nil
}

func (u *udevMonitorMock) Run() error {
	u.RunCalls++
	return u.RunError
}

func (u *udevMonitorMock) Stop() error {
	u.StopCalls++
	return nil
}

func (s *interfaceManagerSuite) TestUDevMonitorInit(c *C) {
	u := udevMonitorMock{}
	st := s.state
	st.Lock()
	snapstate.Set(s.state, "core", &snapstate.SnapState{
		Active: true,
		Sequence: []*snap.SideInfo{
			{RealName: "core", Revision: snap.R(1)},
		},
		Current:  snap.R(1),
		SnapType: "os",
	})
	st.Unlock()

	restoreTimeout := ifacestate.MockUDevInitRetryTimeout(0 * time.Second)
	defer restoreTimeout()

	restoreCreate := ifacestate.MockCreateUDevMonitor(func(udevmonitor.DeviceAddedFunc, udevmonitor.DeviceRemovedFunc, udevmonitor.EnumerationDoneFunc) udevmonitor.Interface {
		return &u
	})
	defer restoreCreate()

	mgr, err := ifacestate.Manager(s.state, nil, s.o.TaskRunner(), nil, nil)
	c.Assert(err, IsNil)
	s.o.AddManager(mgr)
	c.Assert(s.o.StartUp(), IsNil)

	// succesfull initialization should result in exactly 1 connect and run call
	for i := 0; i < 5; i++ {
		c.Assert(s.se.Ensure(), IsNil)
	}
	s.se.Stop()

	c.Assert(u.ConnectCalls, Equals, 1)
	c.Assert(u.RunCalls, Equals, 1)
	c.Assert(u.StopCalls, Equals, 1)
}

func (s *interfaceManagerSuite) TestUDevMonitorInitErrors(c *C) {
	u := udevMonitorMock{
		ConnectError: fmt.Errorf("Connect failed"),
	}
	st := s.state
	st.Lock()
	snapstate.Set(s.state, "core", &snapstate.SnapState{
		Active: true,
		Sequence: []*snap.SideInfo{
			{RealName: "core", Revision: snap.R(1)},
		},
		Current:  snap.R(1),
		SnapType: "os",
	})
	st.Unlock()

	restoreTimeout := ifacestate.MockUDevInitRetryTimeout(0 * time.Second)
	defer restoreTimeout()

	restoreCreate := ifacestate.MockCreateUDevMonitor(func(udevmonitor.DeviceAddedFunc, udevmonitor.DeviceRemovedFunc, udevmonitor.EnumerationDoneFunc) udevmonitor.Interface {
		return &u
	})
	defer restoreCreate()

	mgr, err := ifacestate.Manager(s.state, nil, s.o.TaskRunner(), nil, nil)
	c.Assert(err, IsNil)
	s.o.AddManager(mgr)
	c.Assert(s.o.StartUp(), IsNil)

	c.Assert(s.se.Ensure(), ErrorMatches, ".*Connect failed.*")
	c.Assert(u.ConnectCalls, Equals, 1)
	c.Assert(u.RunCalls, Equals, 0)
	c.Assert(u.StopCalls, Equals, 0)

	u.ConnectError = nil
	u.RunError = fmt.Errorf("Run failed")
	c.Assert(s.se.Ensure(), ErrorMatches, ".*Run failed.*")
	c.Assert(u.ConnectCalls, Equals, 2)
	c.Assert(u.RunCalls, Equals, 1)
	c.Assert(u.StopCalls, Equals, 0)
	c.Assert(u.DisconnectCalls, Equals, 1)

	u.RunError = nil
	c.Assert(s.se.Ensure(), IsNil)

	s.se.Stop()

	c.Assert(u.StopCalls, Equals, 1)
}

func (s *interfaceManagerSuite) TestUDevMonitorInitWaitsForCore(c *C) {
	restoreTimeout := ifacestate.MockUDevInitRetryTimeout(0 * time.Second)
	defer restoreTimeout()

	var udevMonitorCreated bool
	restoreCreate := ifacestate.MockCreateUDevMonitor(func(udevmonitor.DeviceAddedFunc, udevmonitor.DeviceRemovedFunc, udevmonitor.EnumerationDoneFunc) udevmonitor.Interface {
		udevMonitorCreated = true
		return &udevMonitorMock{}
	})
	defer restoreCreate()

	mgr, err := ifacestate.Manager(s.state, nil, s.o.TaskRunner(), nil, nil)
	c.Assert(err, IsNil)
	s.o.AddManager(mgr)
	c.Assert(s.o.StartUp(), IsNil)

	for i := 0; i < 5; i++ {
		c.Assert(s.se.Ensure(), IsNil)
		c.Assert(udevMonitorCreated, Equals, false)
	}

	// core snap appears in the system
	st := s.state
	st.Lock()
	snapstate.Set(s.state, "core", &snapstate.SnapState{
		Active: true,
		Sequence: []*snap.SideInfo{
			{RealName: "core", Revision: snap.R(1)},
		},
		Current:  snap.R(1),
		SnapType: "os",
	})
	st.Unlock()

	// and udev monitor is now created
	c.Assert(s.se.Ensure(), IsNil)
	c.Assert(udevMonitorCreated, Equals, true)
}

func (s *interfaceManagerSuite) TestAttributesRestoredFromConns(c *C) {
	slotSnap := s.mockSnap(c, producer2Yaml)
	plugSnap := s.mockSnap(c, consumerYaml)

	slot := slotSnap.Slots["slot"]
	c.Assert(slot, NotNil)
	plug := plugSnap.Plugs["plug"]
	c.Assert(plug, NotNil)

	st := s.st
	st.Lock()
	defer st.Unlock()

	conns, err := ifacestate.GetConns(st)
	c.Assert(err, IsNil)

	// create connection in conns state
	dynamicAttrs := map[string]interface{}{"dynamic-number": 7}
	conn := &interfaces.Connection{
		Plug: interfaces.NewConnectedPlug(plug, nil, nil),
		Slot: interfaces.NewConnectedSlot(slot, nil, dynamicAttrs),
	}

	var number, dynnumber int64
	c.Check(conn.Slot.Attr("number", &number), IsNil)
	c.Check(number, Equals, int64(1))

	var isAuto, byGadget, isUndesired, hotplugGone bool
	ifacestate.UpdateConnectionInConnState(conns, conn, isAuto, byGadget, isUndesired, hotplugGone)
	ifacestate.SetConns(st, conns)

	// restore connection from conns state
	newConns, err := ifacestate.GetConns(st)
	c.Assert(err, IsNil)

	_, _, slotStaticAttrs, slotDynamicAttrs, ok := ifacestate.GetConnStateAttrs(newConns, "consumer:plug producer2:slot")
	c.Assert(ok, Equals, true)

	restoredSlot := interfaces.NewConnectedSlot(slot, slotStaticAttrs, slotDynamicAttrs)
	c.Check(restoredSlot.Attr("number", &number), IsNil)
	c.Check(number, Equals, int64(1))
	c.Check(restoredSlot.Attr("dynamic-number", &dynnumber), IsNil)
}

func (s *interfaceManagerSuite) setupHotplugConnectTestData(c *C) *state.Change {
	s.state.Unlock()

	coreInfo := s.mockSnap(c, coreSnapYaml)
	repo := s.manager(c).Repository()
	c.Assert(repo.AddInterface(&ifacetest.TestInterface{InterfaceName: "test"}), IsNil)

	// mock hotplug slot in the repo and state
	err := repo.AddSlot(&snap.SlotInfo{
		Snap:       coreInfo,
		Name:       "hotplugslot",
		Interface:  "test",
		HotplugKey: "1234",
	})
	c.Assert(err, IsNil)

	s.state.Lock()
	s.state.Set("hotplug-slots", map[string]interface{}{
		"hotplugslot": map[string]interface{}{
			"name":        "hotplugslot",
			"interface":   "test",
			"hotplug-key": "1234",
		}})

	// mock the consumer
	si := &snap.SideInfo{RealName: "consumer", Revision: snap.R(1)}
	testSnap := snaptest.MockSnapInstance(c, "", consumerYaml, si)
	c.Assert(testSnap.Plugs["plug"], NotNil)
	c.Assert(repo.AddPlug(testSnap.Plugs["plug"]), IsNil)
	snapstate.Set(s.state, "consumer", &snapstate.SnapState{
		Active:   true,
		Sequence: []*snap.SideInfo{si},
		Current:  snap.R(1),
		SnapType: "app",
	})

	chg := s.state.NewChange("hotplug change", "")
	t := s.state.NewTask("hotplug-connect", "")
	ifacestate.SetHotplugAttrs(t, "test", "1234")
	chg.AddTask(t)

	return chg
}

func (s *interfaceManagerSuite) TestHotplugConnect(c *C) {
	s.MockModel(c, nil)

	s.state.Lock()
	defer s.state.Unlock()
	chg := s.setupHotplugConnectTestData(c)

	// simulate a device that was known and connected before
	s.state.Set("conns", map[string]interface{}{
		"consumer:plug core:hotplugslot": map[string]interface{}{
			"interface":    "test",
			"hotplug-key":  "1234",
			"hotplug-gone": true,
		}})

	s.state.Unlock()
	s.settle(c)
	s.state.Lock()

	c.Assert(chg.Err(), IsNil)

	var conns map[string]interface{}
	c.Assert(s.state.Get("conns", &conns), IsNil)
	c.Assert(conns, DeepEquals, map[string]interface{}{
		"consumer:plug core:hotplugslot": map[string]interface{}{
			"interface":   "test",
			"hotplug-key": "1234",
			"plug-static": map[string]interface{}{"attr1": "value1"},
		}})
}

func (s *interfaceManagerSuite) TestHotplugConnectIgnoresUndesired(c *C) {
	s.MockModel(c, nil)

	s.state.Lock()
	defer s.state.Unlock()
	chg := s.setupHotplugConnectTestData(c)

	// simulate a device that was known and connected before
	s.state.Set("conns", map[string]interface{}{
		"consumer:plug core:hotplugslot": map[string]interface{}{
			"interface":   "test",
			"hotplug-key": "1234",
			"undesired":   true,
		}})

	s.state.Unlock()
	s.settle(c)
	s.state.Lock()

	// no connect task created
	c.Check(chg.Tasks(), HasLen, 1)
	c.Assert(chg.Err(), IsNil)

	var conns map[string]interface{}
	c.Assert(s.state.Get("conns", &conns), IsNil)
	c.Assert(conns, DeepEquals, map[string]interface{}{
		"consumer:plug core:hotplugslot": map[string]interface{}{
			"interface":   "test",
			"hotplug-key": "1234",
			"undesired":   true,
		}})
}

func (s *interfaceManagerSuite) TestHotplugConnectSlotMissing(c *C) {
	s.MockModel(c, nil)

	repo := s.manager(c).Repository()
	coreInfo := s.mockSnap(c, coreSnapYaml)
	c.Assert(repo.AddInterface(&ifacetest.TestInterface{InterfaceName: "test"}), IsNil)
	c.Assert(repo.AddSlot(&snap.SlotInfo{Snap: coreInfo, Name: "slot", Interface: "test", HotplugKey: "1"}), IsNil)

	s.state.Lock()
	defer s.state.Unlock()

	chg := s.state.NewChange("hotplug change", "")
	t := s.state.NewTask("hotplug-connect", "")
	ifacestate.SetHotplugAttrs(t, "test", "2")
	chg.AddTask(t)

	s.state.Unlock()
	s.settle(c)
	s.state.Lock()

	c.Assert(chg.Err(), ErrorMatches, `(?s).*cannot find hotplug slot for interface test and hotplug key "2".*`)
}

func (s *interfaceManagerSuite) TestHotplugConnectNothingTodo(c *C) {
	s.MockModel(c, nil)

	repo := s.manager(c).Repository()
	coreInfo := s.mockSnap(c, coreSnapYaml)

	iface := &ifacetest.TestInterface{InterfaceName: "test", AutoConnectCallback: func(*snap.PlugInfo, *snap.SlotInfo) bool { return false }}
	c.Assert(repo.AddInterface(iface), IsNil)
	c.Assert(repo.AddSlot(&snap.SlotInfo{Snap: coreInfo, Name: "hotplugslot", Interface: "test", HotplugKey: "1"}), IsNil)

	s.state.Lock()
	defer s.state.Unlock()

	s.state.Set("hotplug-slots", map[string]interface{}{
		"hotplugslot": map[string]interface{}{
			"name":        "hotplugslot",
			"interface":   "test",
			"hotplug-key": "1",
		}})

	chg := s.state.NewChange("hotplug change", "")
	t := s.state.NewTask("hotplug-connect", "")
	ifacestate.SetHotplugAttrs(t, "test", "1")
	chg.AddTask(t)

	s.state.Unlock()
	s.settle(c)
	s.state.Lock()

	// no connect tasks created
	c.Check(chg.Tasks(), HasLen, 1)
	c.Assert(chg.Err(), IsNil)
}

func (s *interfaceManagerSuite) TestHotplugConnectConflictRetry(c *C) {
	s.MockModel(c, nil)

	s.state.Lock()
	defer s.state.Unlock()
	chg := s.setupHotplugConnectTestData(c)

	// simulate a device that was known and connected before
	s.state.Set("conns", map[string]interface{}{
		"consumer:plug core:hotplugslot": map[string]interface{}{
			"interface":    "test",
			"hotplug-key":  "1234",
			"hotplug-gone": true,
		}})

	otherChg := s.state.NewChange("other-chg", "...")
	t := s.state.NewTask("link-snap", "...")
	t.Set("snap-setup", &snapstate.SnapSetup{SideInfo: &snap.SideInfo{RealName: "core"}})
	otherChg.AddTask(t)

	s.state.Unlock()
	s.se.Ensure()
	s.se.Wait()
	s.state.Lock()

	c.Assert(chg.Err(), IsNil)
	c.Check(chg.Status().Ready(), Equals, false)
	tasks := chg.Tasks()
	c.Assert(tasks, HasLen, 1)

	hotplugConnectTask := tasks[0]
	c.Check(hotplugConnectTask.Status(), Equals, state.DoingStatus)
	c.Check(hotplugConnectTask.Log()[0], Matches, `.*hotplug connect will be retried: conflicting snap core with task "link-snap"`)
}

func (s *interfaceManagerSuite) TestHotplugAutoconnect(c *C) {
	s.MockModel(c, nil)

	s.state.Lock()
	defer s.state.Unlock()
	chg := s.setupHotplugConnectTestData(c)

	s.state.Unlock()
	s.settle(c)
	s.state.Lock()

	c.Assert(chg.Err(), IsNil)

	var conns map[string]interface{}
	c.Assert(s.state.Get("conns", &conns), IsNil)
	c.Assert(conns, DeepEquals, map[string]interface{}{
		"consumer:plug core:hotplugslot": map[string]interface{}{
			"interface":   "test",
			"hotplug-key": "1234",
			"auto":        true,
			"plug-static": map[string]interface{}{"attr1": "value1"},
		}})
}

func (s *interfaceManagerSuite) TestHotplugAutoconnectConflictRetry(c *C) {
	s.MockModel(c, nil)

	s.state.Lock()
	defer s.state.Unlock()
	chg := s.setupHotplugConnectTestData(c)

	otherChg := s.state.NewChange("other-chg", "...")
	t := s.state.NewTask("link-snap", "...")
	t.Set("snap-setup", &snapstate.SnapSetup{SideInfo: &snap.SideInfo{RealName: "core"}})
	otherChg.AddTask(t)

	s.state.Unlock()
	s.se.Ensure()
	s.se.Wait()
	s.state.Lock()

	c.Assert(chg.Err(), IsNil)
	c.Check(chg.Status().Ready(), Equals, false)
	tasks := chg.Tasks()
	c.Assert(tasks, HasLen, 1)

	hotplugConnectTask := tasks[0]
	c.Check(hotplugConnectTask.Status(), Equals, state.DoingStatus)
	c.Check(hotplugConnectTask.Log()[0], Matches, `.*hotplug connect will be retried: conflicting snap core with task "link-snap"`)
}

// mockConsumer mocks a consumer snap and its single plug in the repository
func mockConsumer(c *C, st *state.State, repo *interfaces.Repository, snapYaml, consumerSnapName, plugName string) {
	si := &snap.SideInfo{RealName: consumerSnapName, Revision: snap.R(1)}
	consumer := snaptest.MockSnapInstance(c, "", snapYaml, si)
	c.Assert(consumer.Plugs[plugName], NotNil)
	c.Assert(repo.AddPlug(consumer.Plugs[plugName]), IsNil)
	snapstate.Set(st, consumerSnapName, &snapstate.SnapState{
		Active:   true,
		Sequence: []*snap.SideInfo{si},
		Current:  snap.R(1),
		SnapType: "app",
	})
}

func (s *interfaceManagerSuite) TestHotplugConnectAndAutoconnect(c *C) {
	s.MockModel(c, nil)

	coreInfo := s.mockSnap(c, coreSnapYaml)
	repo := s.manager(c).Repository()
	c.Assert(repo.AddInterface(&ifacetest.TestInterface{InterfaceName: "test"}), IsNil)

	// mock hotplug slot in the repo and state
	c.Assert(repo.AddSlot(&snap.SlotInfo{Snap: coreInfo, Name: "hotplugslot", Interface: "test", HotplugKey: "1234"}), IsNil)

	s.state.Lock()
	s.state.Set("hotplug-slots", map[string]interface{}{
		"hotplugslot": map[string]interface{}{"name": "hotplugslot", "interface": "test", "hotplug-key": "1234"},
	})

	mockConsumer(c, s.state, repo, consumerYaml, "consumer", "plug")
	mockConsumer(c, s.state, repo, consumer2Yaml, "consumer2", "plug")

	chg := s.state.NewChange("hotplug change", "")
	t := s.state.NewTask("hotplug-connect", "")
	ifacestate.SetHotplugAttrs(t, "test", "1234")
	chg.AddTask(t)

	// simulate a device that was known and connected before to only one consumer, this connection will be restored
	s.state.Set("conns", map[string]interface{}{
		"consumer:plug core:hotplugslot": map[string]interface{}{
			"interface":    "test",
			"hotplug-key":  "1234",
			"hotplug-gone": true,
		}})

	s.state.Unlock()
	s.settle(c)
	s.state.Lock()

	c.Assert(chg.Err(), IsNil)

	// two connections now present (restored one for consumer, and new one for consumer2)
	var conns map[string]interface{}
	c.Assert(s.state.Get("conns", &conns), IsNil)
	c.Assert(conns, DeepEquals, map[string]interface{}{
		"consumer:plug core:hotplugslot": map[string]interface{}{
			"interface":   "test",
			"hotplug-key": "1234",
			"plug-static": map[string]interface{}{"attr1": "value1"},
		},
		"consumer2:plug core:hotplugslot": map[string]interface{}{
			"interface":   "test",
			"hotplug-key": "1234",
			"auto":        true,
			"plug-static": map[string]interface{}{"attr1": "value1"},
		}})
}

func (s *interfaceManagerSuite) TestHotplugDisconnect(c *C) {
	coreInfo := s.mockSnap(c, coreSnapYaml)
	repo := s.manager(c).Repository()
	err := repo.AddInterface(&ifacetest.TestInterface{
		InterfaceName: "test",
	})
	c.Assert(err, IsNil)
	err = repo.AddSlot(&snap.SlotInfo{
		Snap:       coreInfo,
		Name:       "hotplugslot",
		Interface:  "test",
		HotplugKey: "1234",
	})
	c.Assert(err, IsNil)

	s.state.Lock()
	defer s.state.Unlock()

	// mock the consumer
	si := &snap.SideInfo{RealName: "consumer", Revision: snap.R(1)}
	testSnap := snaptest.MockSnapInstance(c, "", consumerYaml, si)
	c.Assert(testSnap.Plugs["plug"], NotNil)
	c.Assert(repo.AddPlug(testSnap.Plugs["plug"]), IsNil)
	snapstate.Set(s.state, "consumer", &snapstate.SnapState{
		Active:   true,
		Sequence: []*snap.SideInfo{si},
		Current:  snap.R(1),
		SnapType: "app",
	})

	s.state.Set("hotplug-slots", map[string]interface{}{
		"hotplugslot": map[string]interface{}{
			"name":        "hotplugslot",
			"interface":   "test",
			"hotplug-key": "1234",
		}})
	s.state.Set("conns", map[string]interface{}{
		"consumer:plug core:hotplugslot": map[string]interface{}{
			"interface":   "test",
			"hotplug-key": "1234",
		}})
	_, err = repo.Connect(&interfaces.ConnRef{PlugRef: interfaces.PlugRef{Snap: "consumer", Name: "plug"},
		SlotRef: interfaces.SlotRef{Snap: "core", Name: "hotplugslot"}},
		nil, nil, nil, nil, nil)
	c.Assert(err, IsNil)

	chg := s.state.NewChange("hotplug change", "")
	t := s.state.NewTask("hotplug-disconnect", "")
	t.Set("hotplug-key", "1234")
	t.Set("interface", "test")
	chg.AddTask(t)

	s.state.Unlock()
	for i := 0; i < 3; i++ {
		s.se.Ensure()
		s.se.Wait()
	}
	s.state.Lock()
	c.Assert(chg.Err(), IsNil)

	var byHotplug bool
	for _, t := range s.state.Tasks() {
		// the 'disconnect' task created by hotplug-disconnect should have by-hotplug flag set
		if t.Kind() == "disconnect" {
			c.Assert(t.Get("by-hotplug", &byHotplug), IsNil)
		}
	}
	c.Assert(byHotplug, Equals, true)

	// hotplug-gone flag on the connection is set
	var conns map[string]interface{}
	c.Assert(s.state.Get("conns", &conns), IsNil)
	c.Assert(conns, DeepEquals, map[string]interface{}{
		"consumer:plug core:hotplugslot": map[string]interface{}{
			"interface":    "test",
			"hotplug-key":  "1234",
			"hotplug-gone": true,
		}})
}

func (s *interfaceManagerSuite) testHotplugDisconnectWaitsForCoreRefresh(c *C, taskKind string) {
	coreInfo := s.mockSnap(c, coreSnapYaml)

	repo := s.manager(c).Repository()
	err := repo.AddInterface(&ifacetest.TestInterface{
		InterfaceName: "test",
	})
	c.Assert(err, IsNil)
	err = repo.AddSlot(&snap.SlotInfo{
		Snap:       coreInfo,
		Name:       "hotplugslot",
		Interface:  "test",
		HotplugKey: "1234",
	})
	c.Assert(err, IsNil)

	s.state.Lock()
	defer s.state.Unlock()

	// mock the consumer
	si := &snap.SideInfo{RealName: "consumer", Revision: snap.R(1)}
	testSnap := snaptest.MockSnapInstance(c, "", consumerYaml, si)
	c.Assert(testSnap.Plugs["plug"], NotNil)
	c.Assert(repo.AddPlug(testSnap.Plugs["plug"]), IsNil)
	snapstate.Set(s.state, "consumer", &snapstate.SnapState{
		Active:   true,
		Sequence: []*snap.SideInfo{si},
		Current:  snap.R(1),
		SnapType: "app",
	})

	s.state.Set("hotplug-slots", map[string]interface{}{
		"hotplugslot": map[string]interface{}{
			"name":        "hotplugslot",
			"interface":   "test",
			"hotplug-key": "1234",
		}})
	s.state.Set("conns", map[string]interface{}{
		"consumer:plug core:hotplugslot": map[string]interface{}{
			"interface":   "test",
			"hotplug-key": "1234",
		}})
	_, err = repo.Connect(&interfaces.ConnRef{PlugRef: interfaces.PlugRef{Snap: "consumer", Name: "plug"},
		SlotRef: interfaces.SlotRef{Snap: "core", Name: "hotplugslot"}},
		nil, nil, nil, nil, nil)
	c.Assert(err, IsNil)

	chg := s.state.NewChange("hotplug change", "")
	t := s.state.NewTask("hotplug-disconnect", "")
	ifacestate.SetHotplugAttrs(t, "test", "1234")
	chg.AddTask(t)

	chg2 := s.state.NewChange("other-chg", "...")
	t2 := s.state.NewTask(taskKind, "...")
	t2.Set("snap-setup", &snapstate.SnapSetup{SideInfo: &snap.SideInfo{RealName: "core"}})
	chg2.AddTask(t2)
	t3 := s.state.NewTask("other", "")
	t2.WaitFor(t3)
	t3.SetStatus(state.HoldStatus)
	chg2.AddTask(t3)

	s.state.Unlock()
	for i := 0; i < 3; i++ {
		s.se.Ensure()
		s.se.Wait()
	}
	s.state.Lock()
	c.Assert(chg.Err(), IsNil)

	c.Assert(strings.Join(t.Log(), ""), Matches, `.*Waiting for conflicting change in progress:.*`)
	c.Assert(chg.Status(), Equals, state.DoingStatus)

	t2.SetStatus(state.DoneStatus)
	t3.SetStatus(state.DoneStatus)

	s.state.Unlock()
	for i := 0; i < 3; i++ {
		s.se.Ensure()
		s.se.Wait()
	}
	s.state.Lock()

	c.Assert(chg.Err(), IsNil)
	c.Assert(chg.Status(), Equals, state.DoneStatus)
}

func (s *interfaceManagerSuite) TestHotplugDisconnectWaitsForCoreSetupProfiles(c *C) {
	s.testHotplugDisconnectWaitsForCoreRefresh(c, "setup-profiles")
}

func (s *interfaceManagerSuite) TestHotplugDisconnectWaitsForCoreLnkSnap(c *C) {
	s.testHotplugDisconnectWaitsForCoreRefresh(c, "link-snap")
}

func (s *interfaceManagerSuite) TestHotplugDisconnectWaitsForCoreUnlinkSnap(c *C) {
	s.testHotplugDisconnectWaitsForCoreRefresh(c, "unlink-snap")
}

func (s *interfaceManagerSuite) TestHotplugDisconnectWaitsForDisconnectPlug(c *C) {
	coreInfo := s.mockSnap(c, coreSnapYaml)

	repo := s.manager(c).Repository()
	err := repo.AddInterface(&ifacetest.TestInterface{
		InterfaceName: "test",
	})
	c.Assert(err, IsNil)
	err = repo.AddSlot(&snap.SlotInfo{
		Snap:       coreInfo,
		Name:       "hotplugslot",
		Interface:  "test",
		HotplugKey: "1234",
	})
	c.Assert(err, IsNil)

	s.state.Lock()
	defer s.state.Unlock()

	// mock the consumer
	si := &snap.SideInfo{RealName: "consumer", Revision: snap.R(1)}
	testSnap := snaptest.MockSnapInstance(c, "", consumerYaml, si)
	c.Assert(testSnap.Plugs["plug"], NotNil)
	c.Assert(repo.AddPlug(testSnap.Plugs["plug"]), IsNil)
	snapstate.Set(s.state, "consumer", &snapstate.SnapState{
		Active:   true,
		Sequence: []*snap.SideInfo{si},
		Current:  snap.R(1),
		SnapType: "app",
	})

	s.state.Set("hotplug-slots", map[string]interface{}{
		"hotplugslot": map[string]interface{}{
			"name":        "hotplugslot",
			"interface":   "test",
			"hotplug-key": "1234",
		}})
	s.state.Set("conns", map[string]interface{}{
		"consumer:plug core:hotplugslot": map[string]interface{}{
			"interface":   "test",
			"hotplug-key": "1234",
		}})
	conn, err := repo.Connect(&interfaces.ConnRef{PlugRef: interfaces.PlugRef{Snap: "consumer", Name: "plug"},
		SlotRef: interfaces.SlotRef{Snap: "core", Name: "hotplugslot"}},
		nil, nil, nil, nil, nil)
	c.Assert(err, IsNil)

	hotplugChg := s.state.NewChange("hotplug change", "")
	hotplugDisconnect := s.state.NewTask("hotplug-disconnect", "")
	ifacestate.SetHotplugAttrs(hotplugDisconnect, "test", "1234")
	hotplugChg.AddTask(hotplugDisconnect)

	disconnectChg := s.state.NewChange("disconnect change", "...")
	disconnectTs, err := ifacestate.Disconnect(s.state, conn)
	c.Assert(err, IsNil)
	disconnectChg.AddAll(disconnectTs)

	holdingTask := s.state.NewTask("other", "")
	disconnectTs.WaitFor(holdingTask)
	holdingTask.SetStatus(state.HoldStatus)
	disconnectChg.AddTask(holdingTask)

	s.state.Unlock()
	for i := 0; i < 3; i++ {
		s.se.Ensure()
		s.se.Wait()
	}
	s.state.Lock()
	c.Assert(hotplugChg.Err(), IsNil)

	c.Assert(strings.Join(hotplugDisconnect.Log(), ""), Matches, `.*Waiting for conflicting change in progress: conflicting plug snap consumer.*`)
	c.Assert(hotplugChg.Status(), Equals, state.DoingStatus)

	for _, t := range disconnectTs.Tasks() {
		t.SetStatus(state.DoneStatus)
	}
	holdingTask.SetStatus(state.DoneStatus)

	s.state.Unlock()
	for i := 0; i < 3; i++ {
		s.se.Ensure()
		s.se.Wait()
	}
	s.state.Lock()

	c.Assert(hotplugChg.Err(), IsNil)
	c.Assert(hotplugChg.Status(), Equals, state.DoneStatus)
}

func (s *interfaceManagerSuite) testHotplugAddNewSlot(c *C, devData map[string]string, specName, expectedName string) {
	_ = s.mockSnap(c, coreSnapYaml)
	repo := s.manager(c).Repository()
	err := repo.AddInterface(&ifacetest.TestInterface{InterfaceName: "test"})
	c.Assert(err, IsNil)

	s.state.Lock()
	defer s.state.Unlock()

	chg := s.state.NewChange("hotplug change", "")
	t := s.state.NewTask("hotplug-add-slot", "")
	t.Set("hotplug-key", "1234")
	t.Set("interface", "test")
	proposedSlot := hotplug.ProposedSlot{Name: specName, Attrs: map[string]interface{}{"foo": "bar"}}
	t.Set("proposed-slot", proposedSlot)
	devinfo, _ := hotplug.NewHotplugDeviceInfo(devData)
	t.Set("device-info", devinfo)
	chg.AddTask(t)

	s.state.Unlock()
	s.se.Ensure()
	s.se.Wait()
	s.state.Lock()

	c.Assert(chg.Err(), IsNil)

	// hotplugslot is created in the repository
	slot := repo.Slot("core", expectedName)
	c.Assert(slot, NotNil)
	c.Check(slot.Attrs, DeepEquals, map[string]interface{}{"foo": "bar"})
	c.Check(slot.HotplugKey, Equals, snap.HotplugKey("1234"))

	var hotplugSlots map[string]interface{}
	c.Assert(s.state.Get("hotplug-slots", &hotplugSlots), IsNil)
	c.Assert(hotplugSlots, HasLen, 1)
	c.Check(hotplugSlots[expectedName], DeepEquals, map[string]interface{}{
		"name":         expectedName,
		"interface":    "test",
		"hotplug-key":  "1234",
		"static-attrs": map[string]interface{}{"foo": "bar"},
		"hotplug-gone": false,
	})
}

func (s *interfaceManagerSuite) TestHotplugAddNewSlotWithNameFromSpec(c *C) {
	s.testHotplugAddNewSlot(c, map[string]string{"DEVPATH": "/a", "NAME": "hdcamera"}, "hotplugslot", "hotplugslot")
}

func (s *interfaceManagerSuite) TestHotplugAddNewSlotWithNameFromDevice(c *C) {
	s.testHotplugAddNewSlot(c, map[string]string{"DEVPATH": "/a", "NAME": "hdcamera"}, "", "hdcamera")
}

func (s *interfaceManagerSuite) TestHotplugAddNewSlotWithNameFromInterface(c *C) {
	s.testHotplugAddNewSlot(c, map[string]string{"DEVPATH": "/a"}, "", "test")
}

func (s *interfaceManagerSuite) TestHotplugAddGoneSlot(c *C) {
	_ = s.mockSnap(c, coreSnapYaml)
	repo := s.manager(c).Repository()
	err := repo.AddInterface(&ifacetest.TestInterface{InterfaceName: "test"})
	c.Assert(err, IsNil)

	s.state.Lock()
	defer s.state.Unlock()

	s.state.Set("hotplug-slots", map[string]interface{}{
		"hotplugslot-old-name": map[string]interface{}{
			"name":         "hotplugslot-old-name",
			"interface":    "test",
			"static-attrs": map[string]interface{}{"foo": "old"},
			"hotplug-key":  "1234",
			"hotplug-gone": true,
		}})

	chg := s.state.NewChange("hotplug change", "")
	t := s.state.NewTask("hotplug-add-slot", "")
	t.Set("hotplug-key", "1234")
	t.Set("interface", "test")
	proposedSlot := hotplug.ProposedSlot{Name: "hotplugslot", Label: "", Attrs: map[string]interface{}{"foo": "bar"}}
	t.Set("proposed-slot", proposedSlot)
	t.Set("device-info", map[string]string{"DEVPATH": "/a", "NAME": "hdcamera"})
	chg.AddTask(t)

	s.state.Unlock()
	s.se.Ensure()
	s.se.Wait()
	s.state.Lock()

	c.Assert(chg.Err(), IsNil)

	// hotplugslot is re-created in the repository, reuses old name and has new attributes
	slot := repo.Slot("core", "hotplugslot-old-name")
	c.Assert(slot, NotNil)
	c.Check(slot.Attrs, DeepEquals, map[string]interface{}{"foo": "bar"})
	c.Check(slot.HotplugKey, DeepEquals, snap.HotplugKey("1234"))

	var hotplugSlots map[string]interface{}
	c.Assert(s.state.Get("hotplug-slots", &hotplugSlots), IsNil)
	c.Check(hotplugSlots, DeepEquals, map[string]interface{}{
		"hotplugslot-old-name": map[string]interface{}{
			"name":         "hotplugslot-old-name",
			"interface":    "test",
			"hotplug-key":  "1234",
			"static-attrs": map[string]interface{}{"foo": "bar"},
			"hotplug-gone": false,
		}})
}

func (s *interfaceManagerSuite) TestHotplugAddSlotWithChangedAttrs(c *C) {
	coreInfo := s.mockSnap(c, coreSnapYaml)
	repo := s.manager(c).Repository()
	err := repo.AddInterface(&ifacetest.TestInterface{InterfaceName: "test"})
	c.Assert(err, IsNil)

	s.state.Lock()
	defer s.state.Unlock()

	s.state.Set("hotplug-slots", map[string]interface{}{
		"hotplugslot": map[string]interface{}{
			"name":         "hotplugslot",
			"interface":    "test",
			"static-attrs": map[string]interface{}{"foo": "old"},
			"hotplug-key":  "1234",
		}})
	c.Assert(repo.AddSlot(&snap.SlotInfo{
		Snap:       coreInfo,
		Name:       "hotplugslot",
		Interface:  "test",
		Attrs:      map[string]interface{}{"foo": "oldfoo"},
		HotplugKey: "1234",
	}), IsNil)

	chg := s.state.NewChange("hotplug change", "")
	t := s.state.NewTask("hotplug-add-slot", "")
	t.Set("hotplug-key", "1234")
	t.Set("interface", "test")
	proposedSlot := hotplug.ProposedSlot{Name: "hotplugslot", Label: "", Attrs: map[string]interface{}{"foo": "newfoo"}}
	t.Set("proposed-slot", proposedSlot)
	devinfo, _ := hotplug.NewHotplugDeviceInfo(map[string]string{"DEVPATH": "/a"})
	t.Set("device-info", devinfo)
	chg.AddTask(t)

	s.state.Unlock()
	for i := 0; i < 5; i++ {
		s.se.Ensure()
		s.se.Wait()
	}
	s.state.Lock()
	c.Assert(chg.Err(), IsNil)
	c.Assert(chg.Status(), Equals, state.DoneStatus)

	// hotplugslot is re-created in the repository
	slot := repo.Slot("core", "hotplugslot")
	c.Assert(slot, NotNil)
	c.Check(slot.Attrs, DeepEquals, map[string]interface{}{"foo": "newfoo"})
	c.Check(slot.HotplugKey, DeepEquals, snap.HotplugKey("1234"))

	var hotplugSlots map[string]interface{}
	c.Assert(s.state.Get("hotplug-slots", &hotplugSlots), IsNil)
	c.Check(hotplugSlots, DeepEquals, map[string]interface{}{
		"hotplugslot": map[string]interface{}{
			"name":         "hotplugslot",
			"interface":    "test",
			"hotplug-key":  "1234",
			"static-attrs": map[string]interface{}{"foo": "newfoo"},
			"hotplug-gone": false,
		}})
}

func (s *interfaceManagerSuite) TestHotplugUpdateSlot(c *C) {
	coreInfo := s.mockSnap(c, coreSnapYaml)
	repo := s.manager(c).Repository()
	err := repo.AddInterface(&ifacetest.TestInterface{
		InterfaceName: "test",
	})
	c.Assert(err, IsNil)
	err = repo.AddSlot(&snap.SlotInfo{
		Snap:       coreInfo,
		Name:       "hotplugslot",
		Interface:  "test",
		HotplugKey: "1234",
	})
	c.Assert(err, IsNil)

	// sanity check
	c.Assert(repo.Slot("core", "hotplugslot"), NotNil)

	s.state.Lock()
	defer s.state.Unlock()

	s.state.Set("hotplug-slots", map[string]interface{}{
		"hotplugslot": map[string]interface{}{
			"name":        "hotplugslot",
			"interface":   "test",
			"hotplug-key": "1234",
		}})

	chg := s.state.NewChange("hotplug change", "")
	t := s.state.NewTask("hotplug-update-slot", "")
	t.Set("hotplug-key", "1234")
	t.Set("interface", "test")
	t.Set("slot-attrs", map[string]interface{}{"foo": "bar"})
	chg.AddTask(t)

	s.state.Unlock()
	s.se.Ensure()
	s.se.Wait()
	s.state.Lock()

	c.Assert(chg.Err(), IsNil)

	// hotplugslot is updated in the repository
	slot := repo.Slot("core", "hotplugslot")
	c.Assert(slot, NotNil)
	c.Assert(slot.Attrs, DeepEquals, map[string]interface{}{"foo": "bar"})

	var hotplugSlots map[string]interface{}
	c.Assert(s.state.Get("hotplug-slots", &hotplugSlots), IsNil)
	c.Assert(hotplugSlots, DeepEquals, map[string]interface{}{
		"hotplugslot": map[string]interface{}{
			"name":         "hotplugslot",
			"interface":    "test",
			"hotplug-key":  "1234",
			"static-attrs": map[string]interface{}{"foo": "bar"},
			"hotplug-gone": false,
		}})
}

func (s *interfaceManagerSuite) TestHotplugUpdateSlotWhenConnected(c *C) {
	coreInfo := s.mockSnap(c, coreSnapYaml)
	consumer := s.mockSnap(c, consumerYaml)
	repo := s.manager(c).Repository()
	err := repo.AddInterface(&ifacetest.TestInterface{
		InterfaceName: "test",
	})
	c.Assert(err, IsNil)
	err = repo.AddSlot(&snap.SlotInfo{
		Snap:       coreInfo,
		Name:       "hotplugslot",
		Interface:  "test",
		HotplugKey: "1234",
	})
	c.Assert(err, IsNil)
	err = repo.AddPlug(consumer.Plugs["plug"])
	c.Assert(err, IsNil)

	// sanity check
	c.Assert(repo.Slot("core", "hotplugslot"), NotNil)

	s.state.Lock()
	defer s.state.Unlock()

	s.state.Set("hotplug-slots", map[string]interface{}{
		"hotplugslot": map[string]interface{}{
			"name":        "hotplugslot",
			"interface":   "test",
			"hotplug-key": "1234",
		}})
	s.state.Set("conns", map[string]interface{}{
		"consumer:plug core:hotplugslot": map[string]interface{}{
			"interface":    "test",
			"hotplug-key":  "1234",
			"hotplug-gone": true,
		}})
	_, err = repo.Connect(&interfaces.ConnRef{PlugRef: interfaces.PlugRef{Snap: "consumer", Name: "plug"},
		SlotRef: interfaces.SlotRef{Snap: "core", Name: "hotplugslot"}},
		nil, nil, nil, nil, nil)
	c.Assert(err, IsNil)

	chg := s.state.NewChange("hotplug change", "")
	t := s.state.NewTask("hotplug-update-slot", "")
	t.Set("hotplug-key", "1234")
	t.Set("interface", "test")
	t.Set("slot-attrs", map[string]interface{}{})
	chg.AddTask(t)

	s.state.Unlock()
	s.se.Ensure()
	s.se.Wait()
	s.state.Lock()

	c.Assert(chg.Err(), ErrorMatches, `cannot perform the following tasks:\n.*internal error: cannot update slot hotplugslot while connected.*`)

	// hotplugslot is not removed because of existing connection
	c.Assert(repo.Slot("core", "hotplugslot"), NotNil)

	var hotplugSlots map[string]interface{}
	c.Assert(s.state.Get("hotplug-slots", &hotplugSlots), IsNil)
	c.Assert(hotplugSlots, DeepEquals, map[string]interface{}{
		"hotplugslot": map[string]interface{}{
			"name":        "hotplugslot",
			"interface":   "test",
			"hotplug-key": "1234",
		}})
}

func (s *interfaceManagerSuite) TestHotplugRemoveSlot(c *C) {
	coreInfo := s.mockSnap(c, coreSnapYaml)
	repo := s.manager(c).Repository()
	err := repo.AddInterface(&ifacetest.TestInterface{
		InterfaceName: "test",
	})
	c.Assert(err, IsNil)
	err = repo.AddSlot(&snap.SlotInfo{
		Snap:       coreInfo,
		Name:       "hotplugslot",
		Interface:  "test",
		HotplugKey: "1234",
	})
	c.Assert(err, IsNil)

	// sanity check
	c.Assert(repo.Slot("core", "hotplugslot"), NotNil)

	s.state.Lock()
	defer s.state.Unlock()

	s.state.Set("hotplug-slots", map[string]interface{}{
		"hotplugslot": map[string]interface{}{
			"name":        "hotplugslot",
			"interface":   "test",
			"hotplug-key": "1234",
		},
		"otherslot": map[string]interface{}{
			"name":        "otherslot",
			"interface":   "test",
			"hotplug-key": "5678",
		}})

	chg := s.state.NewChange("hotplug change", "")
	t := s.state.NewTask("hotplug-remove-slot", "")
	t.Set("hotplug-key", "1234")
	t.Set("interface", "test")
	chg.AddTask(t)

	s.state.Unlock()
	s.se.Ensure()
	s.se.Wait()
	s.state.Lock()

	c.Assert(chg.Err(), IsNil)

	// hotplugslot is removed from the repository and from the state
	c.Assert(repo.Slot("core", "hotplugslot"), IsNil)
	slot, err := repo.SlotForHotplugKey("test", "1234")
	c.Assert(err, IsNil)
	c.Assert(slot, IsNil)

	var hotplugSlots map[string]interface{}
	c.Assert(s.state.Get("hotplug-slots", &hotplugSlots), IsNil)
	c.Assert(hotplugSlots, DeepEquals, map[string]interface{}{
		"otherslot": map[string]interface{}{
			"name":         "otherslot",
			"interface":    "test",
			"hotplug-key":  "5678",
			"hotplug-gone": false,
		}})
}

func (s *interfaceManagerSuite) TestHotplugRemoveSlotWhenConnected(c *C) {
	coreInfo := s.mockSnap(c, coreSnapYaml)
	repo := s.manager(c).Repository()
	err := repo.AddInterface(&ifacetest.TestInterface{
		InterfaceName: "test",
	})
	c.Assert(err, IsNil)
	err = repo.AddSlot(&snap.SlotInfo{
		Snap:       coreInfo,
		Name:       "hotplugslot",
		Interface:  "test",
		HotplugKey: "1234",
	})
	c.Assert(err, IsNil)

	// sanity check
	c.Assert(repo.Slot("core", "hotplugslot"), NotNil)

	s.state.Lock()
	defer s.state.Unlock()

	s.state.Set("hotplug-slots", map[string]interface{}{
		"hotplugslot": map[string]interface{}{
			"name":        "hotplugslot",
			"interface":   "test",
			"hotplug-key": "1234",
		}})
	s.state.Set("conns", map[string]interface{}{
		"consumer:plug core:hotplugslot": map[string]interface{}{
			"interface":    "test",
			"hotplug-key":  "1234",
			"hotplug-gone": true,
		}})

	chg := s.state.NewChange("hotplug change", "")
	t := s.state.NewTask("hotplug-remove-slot", "")
	t.Set("hotplug-key", "1234")
	t.Set("interface", "test")
	chg.AddTask(t)

	s.state.Unlock()
	s.se.Ensure()
	s.se.Wait()
	s.state.Lock()

	c.Assert(chg.Err(), IsNil)

	// hotplugslot is removed from the repository but not from the state, because of existing connection
	c.Assert(repo.Slot("core", "hotplugslot"), IsNil)
	slot, err := repo.SlotForHotplugKey("test", "1234")
	c.Assert(err, IsNil)
	c.Assert(slot, IsNil)

	var hotplugSlots map[string]interface{}
	c.Assert(s.state.Get("hotplug-slots", &hotplugSlots), IsNil)
	c.Assert(hotplugSlots, DeepEquals, map[string]interface{}{
		"hotplugslot": map[string]interface{}{
			"name":         "hotplugslot",
			"interface":    "test",
			"hotplug-key":  "1234",
			"hotplug-gone": true,
		}})
}

func (s *interfaceManagerSuite) TestHotplugSeqWaitTasks(c *C) {
	restore := ifacestate.MockHotplugRetryTimeout(5 * time.Millisecond)
	defer restore()

	var order []int
	_ = s.manager(c)
	s.o.TaskRunner().AddHandler("witness", func(task *state.Task, tomb *tomb.Tomb) error {
		task.State().Lock()
		defer task.State().Unlock()
		var seq int
		c.Assert(task.Get("seq", &seq), IsNil)
		order = append(order, seq)
		return nil
	}, nil)
	s.st.Lock()

	// create hotplug changes with witness task to track execution order
	for i := 10; i >= 1; i-- {
		chg := s.st.NewChange("hotplug-change", "")
		chg.Set("hotplug-key", "1234")
		chg.Set("hotplug-seq", i)
		t := s.st.NewTask("hotplug-seq-wait", "")
		witness := s.st.NewTask("witness", "")
		witness.Set("seq", i)
		witness.WaitFor(t)
		chg.AddTask(t)
		chg.AddTask(witness)
	}

	s.st.Unlock()

	s.settle(c)

	s.st.Lock()
	defer s.st.Unlock()

	c.Assert(order, DeepEquals, []int{1, 2, 3, 4, 5, 6, 7, 8, 9, 10})

	for _, chg := range s.st.Changes() {
		c.Assert(chg.Status(), Equals, state.DoneStatus)
	}
}

func (s *interfaceManagerSuite) testConnectionStates(c *C, auto, byGadget, undesired, hotplugGone bool, expected map[string]ifacestate.ConnectionState) {
	slotSnap := s.mockSnap(c, producerYaml)
	plugSnap := s.mockSnap(c, consumerYaml)

	mgr := s.manager(c)

	conns, err := mgr.ConnectionStates()
	c.Assert(err, IsNil)
	c.Check(conns, HasLen, 0)

	st := s.state
	st.Lock()
	sc, err := ifacestate.GetConns(st)
	c.Assert(err, IsNil)

	slot := slotSnap.Slots["slot"]
	c.Assert(slot, NotNil)
	plug := plugSnap.Plugs["plug"]
	c.Assert(plug, NotNil)
	dynamicPlugAttrs := map[string]interface{}{"dynamic-number": 7}
	dynamicSlotAttrs := map[string]interface{}{"other-number": 9}
	// create connection in conns state
	conn := &interfaces.Connection{
		Plug: interfaces.NewConnectedPlug(plug, nil, dynamicPlugAttrs),
		Slot: interfaces.NewConnectedSlot(slot, nil, dynamicSlotAttrs),
	}
	ifacestate.UpdateConnectionInConnState(sc, conn, auto, byGadget, undesired, hotplugGone)
	ifacestate.SetConns(st, sc)
	st.Unlock()

	conns, err = mgr.ConnectionStates()
	c.Assert(err, IsNil)
	c.Assert(conns, HasLen, 1)
	c.Check(conns, DeepEquals, expected)
}

func (s *interfaceManagerSuite) TestConnectionStatesAutoManual(c *C) {
	var isAuto, byGadget, isUndesired, hotplugGone bool = true, false, false, false
	s.testConnectionStates(c, isAuto, byGadget, isUndesired, hotplugGone, map[string]ifacestate.ConnectionState{
		"consumer:plug producer:slot": {
			Interface: "test",
			Auto:      true,
			StaticPlugAttrs: map[string]interface{}{
				"attr1": "value1",
			},
			DynamicPlugAttrs: map[string]interface{}{
				"dynamic-number": int64(7),
			},
			StaticSlotAttrs: map[string]interface{}{
				"attr2": "value2",
			},
			DynamicSlotAttrs: map[string]interface{}{
				"other-number": int64(9),
			},
		}})
}

func (s *interfaceManagerSuite) TestConnectionStatesGadget(c *C) {
	var isAuto, byGadget, isUndesired, hotplugGone bool = true, true, false, false
	s.testConnectionStates(c, isAuto, byGadget, isUndesired, hotplugGone, map[string]ifacestate.ConnectionState{
		"consumer:plug producer:slot": {
			Interface: "test",
			Auto:      true,
			ByGadget:  true,
			StaticPlugAttrs: map[string]interface{}{
				"attr1": "value1",
			},
			DynamicPlugAttrs: map[string]interface{}{
				"dynamic-number": int64(7),
			},
			StaticSlotAttrs: map[string]interface{}{
				"attr2": "value2",
			},
			DynamicSlotAttrs: map[string]interface{}{
				"other-number": int64(9),
			},
		}})
}

func (s *interfaceManagerSuite) TestConnectionStatesUndesired(c *C) {
	var isAuto, byGadget, isUndesired, hotplugGone bool = true, false, true, false
	s.testConnectionStates(c, isAuto, byGadget, isUndesired, hotplugGone, map[string]ifacestate.ConnectionState{
		"consumer:plug producer:slot": {
			Interface: "test",
			Auto:      true,
			Undesired: true,
			StaticPlugAttrs: map[string]interface{}{
				"attr1": "value1",
			},
			DynamicPlugAttrs: map[string]interface{}{
				"dynamic-number": int64(7),
			},
			StaticSlotAttrs: map[string]interface{}{
				"attr2": "value2",
			},
			DynamicSlotAttrs: map[string]interface{}{
				"other-number": int64(9),
			},
		}})
}

func (s *interfaceManagerSuite) TestConnectionStatesHotplugGone(c *C) {
	var isAuto, byGadget, isUndesired, hotplugGone bool = false, false, false, true
	s.testConnectionStates(c, isAuto, byGadget, isUndesired, hotplugGone, map[string]ifacestate.ConnectionState{
		"consumer:plug producer:slot": {
			Interface:   "test",
			HotplugGone: true,
			StaticPlugAttrs: map[string]interface{}{
				"attr1": "value1",
			},
			DynamicPlugAttrs: map[string]interface{}{
				"dynamic-number": int64(7),
			},
			StaticSlotAttrs: map[string]interface{}{
				"attr2": "value2",
			},
			DynamicSlotAttrs: map[string]interface{}{
				"other-number": int64(9),
			},
		}})
}

const someSnapYaml = `name: some-snap
version: 1
plugs:
  network:
`

const ubuntucoreSnapYaml = `name: ubuntu-core
version: 1.0
type: os
slots:
  network:

`
const coreSnapYaml2 = `name: core
version: 1.0
type: os
slots:
  network:
`

func (s *interfaceManagerSuite) TestTransitionConnectionsCoreMigration(c *C) {
	mgr := s.manager(c)

	st := s.st
	st.Lock()
	defer st.Unlock()

	repo := mgr.Repository()
	snapstate.Set(st, "core", nil)
	snapstate.Set(st, "ubuntu-core", &snapstate.SnapState{
		Active:          true,
		Sequence:        []*snap.SideInfo{{RealName: "ubuntu-core", SnapID: "ubuntu-core-snap-id", Revision: snap.R(1)}},
		Current:         snap.R(1),
		SnapType:        "os",
		TrackingChannel: "beta",
	})

	si := snap.SideInfo{RealName: "some-snap", Revision: snap.R(-42)}
	someSnap := snaptest.MockSnap(c, someSnapYaml, &si)
	ubuntuCore := snaptest.MockSnap(c, ubuntucoreSnapYaml, &snap.SideInfo{
		RealName: "ubuntu-core",
		Revision: snap.R(1),
	})
	core := snaptest.MockSnap(c, coreSnapYaml2, &snap.SideInfo{
		RealName: "core",
		Revision: snap.R(1),
	})

	c.Assert(repo.AddSnap(ubuntuCore), IsNil)
	c.Assert(repo.AddSnap(core), IsNil)
	c.Assert(repo.AddSnap(someSnap), IsNil)

	_, err := repo.Connect(&interfaces.ConnRef{PlugRef: interfaces.PlugRef{Snap: "some-snap", Name: "network"}, SlotRef: interfaces.SlotRef{Snap: "ubuntu-core", Name: "network"}}, nil, nil, nil, nil, nil)
	c.Assert(err, IsNil)
	repoConns, err := repo.Connections("ubuntu-core")
	c.Assert(err, IsNil)
	c.Assert(repoConns, HasLen, 1)

	st.Set("conns", map[string]interface{}{"some-snap:network ubuntu-core:network": map[string]interface{}{"interface": "network", "auto": true}})

	c.Assert(mgr.TransitionConnectionsCoreMigration(st, "ubuntu-core", "core"), IsNil)

	// check connections
	var conns map[string]interface{}
	st.Get("conns", &conns)
	c.Assert(conns, DeepEquals, map[string]interface{}{"some-snap:network core:network": map[string]interface{}{"interface": "network", "auto": true}})

	repoConns, err = repo.Connections("ubuntu-core")
	c.Assert(err, IsNil)
	c.Assert(repoConns, HasLen, 0)
	repoConns, err = repo.Connections("core")
	c.Assert(err, IsNil)
	c.Assert(repoConns, HasLen, 1)

	// migrate back (i.e. undo)
	c.Assert(mgr.TransitionConnectionsCoreMigration(st, "core", "ubuntu-core"), IsNil)

	// check connections
	conns = nil
	st.Get("conns", &conns)
	c.Assert(conns, DeepEquals, map[string]interface{}{"some-snap:network ubuntu-core:network": map[string]interface{}{"interface": "network", "auto": true}})
	repoConns, err = repo.Connections("ubuntu-core")
	c.Assert(err, IsNil)
	c.Assert(repoConns, HasLen, 1)
	repoConns, err = repo.Connections("core")
	c.Assert(err, IsNil)
	c.Assert(repoConns, HasLen, 0)
}

func (s *interfaceManagerSuite) TestDoSetupSnapSecurityAutoConnectsDeclBasedAnySlotsPerPlugPlugSide(c *C) {
	s.MockModel(c, nil)

	// the producer snap
	s.MockSnapDecl(c, "theme1", "one-publisher", nil)

	// 2nd producer snap
	s.MockSnapDecl(c, "theme2", "one-publisher", nil)

	// the consumer
	s.MockSnapDecl(c, "theme-consumer", "one-publisher", map[string]interface{}{
		"format": "1",
		"plugs": map[string]interface{}{
			"content": map[string]interface{}{
				"allow-auto-connection": map[string]interface{}{
					"slots-per-plug": "*",
				},
			},
		},
	})

	check := func(conns map[string]interface{}, repoConns []*interfaces.ConnRef) {
		c.Check(repoConns, HasLen, 2)

		c.Check(conns, DeepEquals, map[string]interface{}{
			"theme-consumer:plug theme1:slot": map[string]interface{}{
				"auto":        true,
				"interface":   "content",
				"plug-static": map[string]interface{}{"content": "themes"},
				"slot-static": map[string]interface{}{"content": "themes"},
			},
			"theme-consumer:plug theme2:slot": map[string]interface{}{
				"auto":        true,
				"interface":   "content",
				"plug-static": map[string]interface{}{"content": "themes"},
				"slot-static": map[string]interface{}{"content": "themes"},
			},
		})
	}

	s.testDoSetupSnapSecurityAutoConnectsDeclBasedAnySlotsPerPlug(c, check)
}

func (s *interfaceManagerSuite) testDoSetupSnapSecurityAutoConnectsDeclBasedAnySlotsPerPlug(c *C, check func(map[string]interface{}, []*interfaces.ConnRef)) {
	const theme1Yaml = `
name: theme1
version: 1
slots:
  slot:
    interface: content
    content: themes
`
	s.mockSnap(c, theme1Yaml)
	const theme2Yaml = `
name: theme2
version: 1
slots:
  slot:
    interface: content
    content: themes
`
	s.mockSnap(c, theme2Yaml)

	mgr := s.manager(c)

	const themeConsumerYaml = `
name: theme-consumer
version: 1
plugs:
  plug:
    interface: content
    content: themes
`
	snapInfo := s.mockSnap(c, themeConsumerYaml)

	// Run the setup-snap-security task and let it finish.
	change := s.addSetupSnapSecurityChange(c, &snapstate.SnapSetup{
		SideInfo: &snap.SideInfo{
			RealName: snapInfo.SnapName(),
			SnapID:   snapInfo.SnapID,
			Revision: snapInfo.Revision,
		},
	})
	s.settle(c)

	s.state.Lock()
	defer s.state.Unlock()

	// Ensure that the task succeeded.
	c.Assert(change.Status(), Equals, state.DoneStatus)

	var conns map[string]interface{}
	_ = s.state.Get("conns", &conns)

	repo := mgr.Repository()
	plug := repo.Plug("theme-consumer", "plug")
	c.Assert(plug, Not(IsNil))

	check(conns, repo.Interfaces().Connections)
}

func (s *interfaceManagerSuite) TestDoSetupSnapSecurityAutoConnectsDeclBasedAnySlotsPerPlugSlotSide(c *C) {
	s.MockModel(c, nil)

	// the producer snap
	s.MockSnapDecl(c, "theme1", "one-publisher", map[string]interface{}{
		"format": "1",
		"slots": map[string]interface{}{
			"content": map[string]interface{}{
				"allow-auto-connection": map[string]interface{}{
					"slots-per-plug": "*",
				},
			},
		},
	})

	// 2nd producer snap
	s.MockSnapDecl(c, "theme2", "one-publisher", map[string]interface{}{
		"format": "1",
		"slots": map[string]interface{}{
			"content": map[string]interface{}{
				"allow-auto-connection": map[string]interface{}{
					"slots-per-plug": "*",
				},
			},
		},
	})

	// the consumer
	s.MockSnapDecl(c, "theme-consumer", "one-publisher", nil)

	check := func(conns map[string]interface{}, repoConns []*interfaces.ConnRef) {
		c.Check(repoConns, HasLen, 2)

		c.Check(conns, DeepEquals, map[string]interface{}{
			"theme-consumer:plug theme1:slot": map[string]interface{}{
				"auto":        true,
				"interface":   "content",
				"plug-static": map[string]interface{}{"content": "themes"},
				"slot-static": map[string]interface{}{"content": "themes"},
			},
			"theme-consumer:plug theme2:slot": map[string]interface{}{
				"auto":        true,
				"interface":   "content",
				"plug-static": map[string]interface{}{"content": "themes"},
				"slot-static": map[string]interface{}{"content": "themes"},
			},
		})
	}

	s.testDoSetupSnapSecurityAutoConnectsDeclBasedAnySlotsPerPlug(c, check)
}

func (s *interfaceManagerSuite) TestDoSetupSnapSecurityAutoConnectsDeclBasedAnySlotsPerPlugAmbiguity(c *C) {
	s.MockModel(c, nil)

	// the producer snap
	s.MockSnapDecl(c, "theme1", "one-publisher", map[string]interface{}{
		"format": "1",
		"slots": map[string]interface{}{
			"content": map[string]interface{}{
				"allow-auto-connection": map[string]interface{}{
					"slots-per-plug": "*",
				},
			},
		},
	})

	// 2nd producer snap
	s.MockSnapDecl(c, "theme2", "one-publisher", map[string]interface{}{
		"format": "1",
		"slots": map[string]interface{}{
			"content": map[string]interface{}{
				"allow-auto-connection": map[string]interface{}{
					"slots-per-plug": "1",
				},
			},
		},
	})

	// the consumer
	s.MockSnapDecl(c, "theme-consumer", "one-publisher", nil)

	check := func(conns map[string]interface{}, repoConns []*interfaces.ConnRef) {
		// slots-per-plug were ambigous, nothing was connected
		c.Check(repoConns, HasLen, 0)
		c.Check(conns, HasLen, 0)
	}

	s.testDoSetupSnapSecurityAutoConnectsDeclBasedAnySlotsPerPlug(c, check)
}

func (s *interfaceManagerSuite) TestDoSetupSnapSecurityAutoConnectsDeclBasedSlotNames(c *C) {
	s.MockModel(c, nil)

	restore := assertstest.MockBuiltinBaseDeclaration([]byte(`
type: base-declaration
authority-id: canonical
series: 16
plugs:
  test:
    allow-auto-connection: false
`))
	defer restore()
	s.mockIfaces(c, &ifacetest.TestInterface{InterfaceName: "test"})

	s.MockSnapDecl(c, "gadget", "one-publisher", nil)

	const gadgetYaml = `
name: gadget
type: gadget
version: 1
slots:
  test1:
    interface: test
  test2:
    interface: test
`
	s.mockSnap(c, gadgetYaml)

	mgr := s.manager(c)

	s.MockSnapDecl(c, "consumer", "one-publisher", map[string]interface{}{
		"format": "4",
		"plugs": map[string]interface{}{
			"test": map[string]interface{}{
				"allow-auto-connection": map[string]interface{}{
					"slot-names": []interface{}{
						"test1",
					},
				},
			},
		}})

	const consumerYaml = `
name: consumer
version: 1
plugs:
  test:
`
	snapInfo := s.mockSnap(c, consumerYaml)

	// Run the setup-snap-security task and let it finish.
	change := s.addSetupSnapSecurityChange(c, &snapstate.SnapSetup{
		SideInfo: &snap.SideInfo{
			RealName: snapInfo.SnapName(),
			SnapID:   snapInfo.SnapID,
			Revision: snapInfo.Revision,
		},
	})
	s.settle(c)

	s.state.Lock()
	defer s.state.Unlock()

	// Ensure that the task succeeded.
	c.Assert(change.Status(), Equals, state.DoneStatus)

	var conns map[string]interface{}
	_ = s.state.Get("conns", &conns)

	repo := mgr.Repository()
	plug := repo.Plug("consumer", "test")
	c.Assert(plug, Not(IsNil))

	c.Check(conns, DeepEquals, map[string]interface{}{
		"consumer:test gadget:test1": map[string]interface{}{"auto": true, "interface": "test"},
	})
	c.Check(repo.Interfaces().Connections, HasLen, 1)
}

<<<<<<< HEAD
func (s *interfaceManagerSuite) TestPreseedAutoConnectErrorWithInterfaceHooks(c *C) {
	restore := release.MockPreseedMode(func() bool { return true })
	defer restore()

	s.MockModel(c, nil)
	s.mockIfaces(c, &ifacetest.TestInterface{InterfaceName: "test"}, &ifacetest.TestInterface{InterfaceName: "test2"})

	snapInfo := s.mockSnap(c, consumerYaml)
	s.mockSnap(c, producerYaml)

	// Initialize the manager. This registers the OS snap.
	_ = s.manager(c)

	// Run the setup-snap-security task and let it finish.
	change := s.addSetupSnapSecurityChange(c, &snapstate.SnapSetup{
		SideInfo: &snap.SideInfo{
			RealName: snapInfo.SnapName(),
			Revision: snapInfo.Revision,
		},
	})
	s.settle(c)

	s.state.Lock()
	defer s.state.Unlock()

	// Ensure that the task succeeded.
	c.Check(change.Status(), Equals, state.ErrorStatus)
	c.Check(change.Err(), ErrorMatches, `cannot perform the following tasks:\n.*interface hooks are not yet supported in preseed mode.*`)
=======
// Tests for ResolveDisconnect()

// All the ways to resolve a 'snap disconnect' between two snaps.
// The actual snaps are not installed though.
func (s *interfaceManagerSuite) TestResolveDisconnectMatrixNoSnaps(c *C) {
	// Mock the interface that will be used by the test
	s.mockIfaces(c, &ifacetest.TestInterface{InterfaceName: "interface"})
	mgr := s.manager(c)
	scenarios := []struct {
		plugSnapName, plugName, slotSnapName, slotName string
		errMsg                                         string
	}{
		// Case 0 (INVALID)
		// Nothing is provided
		{"", "", "", "", "allowed forms are .*"},
		// Case 1 (FAILURE)
		// Disconnect anything connected to a specific plug or slot.
		// The snap name is implicit and refers to the core snap.
		{"", "", "", "slot", `snap "core" has no plug or slot named "slot"`},
		// Case 2 (INVALID)
		// The slot name is not provided.
		{"", "", "producer", "", "allowed forms are .*"},
		// Case 3 (FAILURE)
		// Disconnect anything connected to a specific plug or slot
		{"", "", "producer", "slot", `snap "producer" has no plug or slot named "slot"`},
		// Case 4 (FAILURE)
		// Disconnect everything from a specific plug or slot.
		// The plug side implicit refers to the core snap.
		{"", "plug", "", "", `snap "core" has no plug or slot named "plug"`},
		// Case 5 (FAILURE)
		// Disconnect a specific connection.
		// The plug and slot side implicit refers to the core snap.
		{"", "plug", "", "slot", `snap "core" has no plug named "plug"`},
		// Case 6 (INVALID)
		// Slot name is not provided.
		{"", "plug", "producer", "", "allowed forms are .*"},
		// Case 7 (FAILURE)
		// Disconnect a specific connection.
		// The plug side implicit refers to the core snap.
		{"", "plug", "producer", "slot", `snap "core" has no plug named "plug"`},
		// Case 8 (INVALID)
		// Plug name is not provided.
		{"consumer", "", "", "", "allowed forms are .*"},
		// Case 9 (INVALID)
		// Plug name is not provided.
		{"consumer", "", "", "slot", "allowed forms are .*"},
		// Case 10 (INVALID)
		// Plug name is not provided.
		{"consumer", "", "producer", "", "allowed forms are .*"},
		// Case 11 (INVALID)
		// Plug name is not provided.
		{"consumer", "", "producer", "slot", "allowed forms are .*"},
		// Case 12 (FAILURE)
		// Disconnect anything connected to a specific plug
		{"consumer", "plug", "", "", `snap "consumer" has no plug or slot named "plug"`},
		// Case 13 (FAILURE)
		// Disconnect a specific connection.
		// The snap name is implicit and refers to the core snap.
		{"consumer", "plug", "", "slot", `snap "consumer" has no plug named "plug"`},
		// Case 14 (INVALID)
		// The slot name was not provided.
		{"consumer", "plug", "producer", "", "allowed forms are .*"},
		// Case 15 (FAILURE)
		// Disconnect a specific connection.
		{"consumer", "plug", "producer", "slot", `snap "consumer" has no plug named "plug"`},
	}
	for i, scenario := range scenarios {
		c.Logf("checking scenario %d: %q", i, scenario)
		connRefList, err := mgr.ResolveDisconnect(
			scenario.plugSnapName, scenario.plugName, scenario.slotSnapName, scenario.slotName)
		c.Check(err, ErrorMatches, scenario.errMsg)
		c.Check(connRefList, HasLen, 0)
	}
}

// All the ways to resolve a 'snap disconnect' between two snaps.
// The actual snaps are not installed though but a snapd snap is.
func (s *interfaceManagerSuite) TestResolveDisconnectMatrixJustSnapdSnap(c *C) {
	restore := ifacestate.MockSnapMapper(&ifacestate.CoreSnapdSystemMapper{})
	defer restore()

	// Mock the interface that will be used by the test
	s.mockIfaces(c, &ifacetest.TestInterface{InterfaceName: "interface"})
	mgr := s.manager(c)
	repo := mgr.Repository()
	// Rename the "slot" from the snapd snap so that it is not picked up below.
	c.Assert(snaptest.RenameSlot(s.snapdSnap, "slot", "unused"), IsNil)
	c.Assert(repo.AddSnap(s.snapdSnap), IsNil)
	scenarios := []struct {
		plugSnapName, plugName, slotSnapName, slotName string
		errMsg                                         string
	}{
		// Case 0 (INVALID)
		// Nothing is provided
		{"", "", "", "", "allowed forms are .*"},
		// Case 1 (FAILURE)
		// Disconnect anything connected to a specific plug or slot.
		// The snap name is implicit and refers to the snapd snap.
		{"", "", "", "slot", `snap "snapd" has no plug or slot named "slot"`},
		// Case 2 (INVALID)
		// The slot name is not provided.
		{"", "", "producer", "", "allowed forms are .*"},
		// Case 3 (FAILURE)
		// Disconnect anything connected to a specific plug or slot
		{"", "", "producer", "slot", `snap "producer" has no plug or slot named "slot"`},
		// Case 4 (FAILURE)
		// Disconnect anything connected to a specific plug or slot
		{"", "plug", "", "", `snap "snapd" has no plug or slot named "plug"`},
		// Case 5 (FAILURE)
		// Disconnect a specific connection.
		// The plug and slot side implicit refers to the snapd snap.
		{"", "plug", "", "slot", `snap "snapd" has no plug named "plug"`},
		// Case 6 (INVALID)
		// Slot name is not provided.
		{"", "plug", "producer", "", "allowed forms are .*"},
		// Case 7 (FAILURE)
		// Disconnect a specific connection.
		// The plug side implicit refers to the snapd snap.
		{"", "plug", "producer", "slot", `snap "snapd" has no plug named "plug"`},
		// Case 8 (INVALID)
		// Plug name is not provided.
		{"consumer", "", "", "", "allowed forms are .*"},
		// Case 9 (INVALID)
		// Plug name is not provided.
		{"consumer", "", "", "slot", "allowed forms are .*"},
		// Case 10 (INVALID)
		// Plug name is not provided.
		{"consumer", "", "producer", "", "allowed forms are .*"},
		// Case 11 (INVALID)
		// Plug name is not provided.
		{"consumer", "", "producer", "slot", "allowed forms are .*"},
		// Case 12 (FAILURE)
		// Disconnect anything connected to a specific plug or slot.
		{"consumer", "plug", "", "", `snap "consumer" has no plug or slot named "plug"`},
		// Case 13 (FAILURE)
		// Disconnect a specific connection.
		// The snap name is implicit and refers to the snapd snap.
		{"consumer", "plug", "", "slot", `snap "consumer" has no plug named "plug"`},
		// Case 14 (INVALID)
		// The slot name was not provided.
		{"consumer", "plug", "producer", "", "allowed forms are .*"},
		// Case 15 (FAILURE)
		// Disconnect a specific connection.
		{"consumer", "plug", "producer", "slot", `snap "consumer" has no plug named "plug"`},
	}
	for i, scenario := range scenarios {
		c.Logf("checking scenario %d: %q", i, scenario)
		connRefList, err := mgr.ResolveDisconnect(
			scenario.plugSnapName, scenario.plugName, scenario.slotSnapName, scenario.slotName)
		c.Check(err, ErrorMatches, scenario.errMsg)
		c.Check(connRefList, HasLen, 0)
	}
}

// All the ways to resolve a 'snap disconnect' between two snaps.
// The actual snaps are not installed though but a core snap is.
func (s *interfaceManagerSuite) TestResolveDisconnectMatrixJustCoreSnap(c *C) {
	restore := ifacestate.MockSnapMapper(&ifacestate.CoreCoreSystemMapper{})
	defer restore()

	// Mock the interface that will be used by the test
	s.mockIfaces(c, &ifacetest.TestInterface{InterfaceName: "interface"})
	mgr := s.manager(c)
	repo := mgr.Repository()
	// Rename the "slot" from the core snap so that it is not picked up below.
	c.Assert(snaptest.RenameSlot(s.coreSnap, "slot", "unused"), IsNil)
	c.Assert(repo.AddSnap(s.coreSnap), IsNil)
	scenarios := []struct {
		plugSnapName, plugName, slotSnapName, slotName string
		errMsg                                         string
	}{
		// Case 0 (INVALID)
		// Nothing is provided
		{"", "", "", "", "allowed forms are .*"},
		// Case 1 (FAILURE)
		// Disconnect anything connected to a specific plug or slot.
		// The snap name is implicit and refers to the core snap.
		{"", "", "", "slot", `snap "core" has no plug or slot named "slot"`},
		// Case 2 (INVALID)
		// The slot name is not provided.
		{"", "", "producer", "", "allowed forms are .*"},
		// Case 3 (FAILURE)
		// Disconnect anything connected to a specific plug or slot
		{"", "", "producer", "slot", `snap "producer" has no plug or slot named "slot"`},
		// Case 4 (FAILURE)
		// Disconnect anything connected to a specific plug or slot
		{"", "plug", "", "", `snap "core" has no plug or slot named "plug"`},
		// Case 5 (FAILURE)
		// Disconnect a specific connection.
		// The plug and slot side implicit refers to the core snap.
		{"", "plug", "", "slot", `snap "core" has no plug named "plug"`},
		// Case 6 (INVALID)
		// Slot name is not provided.
		{"", "plug", "producer", "", "allowed forms are .*"},
		// Case 7 (FAILURE)
		// Disconnect a specific connection.
		// The plug side implicit refers to the core snap.
		{"", "plug", "producer", "slot", `snap "core" has no plug named "plug"`},
		// Case 8 (INVALID)
		// Plug name is not provided.
		{"consumer", "", "", "", "allowed forms are .*"},
		// Case 9 (INVALID)
		// Plug name is not provided.
		{"consumer", "", "", "slot", "allowed forms are .*"},
		// Case 10 (INVALID)
		// Plug name is not provided.
		{"consumer", "", "producer", "", "allowed forms are .*"},
		// Case 11 (INVALID)
		// Plug name is not provided.
		{"consumer", "", "producer", "slot", "allowed forms are .*"},
		// Case 12 (FAILURE)
		// Disconnect anything connected to a specific plug or slot.
		{"consumer", "plug", "", "", `snap "consumer" has no plug or slot named "plug"`},
		// Case 13 (FAILURE)
		// Disconnect a specific connection.
		// The snap name is implicit and refers to the core snap.
		{"consumer", "plug", "", "slot", `snap "consumer" has no plug named "plug"`},
		// Case 14 (INVALID)
		// The slot name was not provided.
		{"consumer", "plug", "producer", "", "allowed forms are .*"},
		// Case 15 (FAILURE)
		// Disconnect a specific connection.
		{"consumer", "plug", "producer", "slot", `snap "consumer" has no plug named "plug"`},
	}
	for i, scenario := range scenarios {
		c.Logf("checking scenario %d: %q", i, scenario)
		connRefList, err := mgr.ResolveDisconnect(
			scenario.plugSnapName, scenario.plugName, scenario.slotSnapName, scenario.slotName)
		c.Check(err, ErrorMatches, scenario.errMsg)
		c.Check(connRefList, HasLen, 0)
	}
}

// All the ways to resolve a 'snap disconnect' between two snaps.
// The actual snaps as well as the core snap are installed.
// The snaps are not connected.
func (s *interfaceManagerSuite) TestResolveDisconnectMatrixDisconnectedSnaps(c *C) {
	restore := ifacestate.MockSnapMapper(&ifacestate.CoreCoreSystemMapper{})
	defer restore()

	// Mock the interface that will be used by the test
	s.mockIfaces(c, &ifacetest.TestInterface{InterfaceName: "interface"})
	mgr := s.manager(c)
	repo := mgr.Repository()
	// Rename the "slot" from the core snap so that it is not picked up below.
	c.Assert(snaptest.RenameSlot(s.coreSnap, "slot", "unused"), IsNil)
	c.Assert(repo.AddSnap(s.coreSnap), IsNil)
	c.Assert(repo.AddPlug(s.plug), IsNil)
	c.Assert(repo.AddSlot(s.slot), IsNil)
	scenarios := []struct {
		plugSnapName, plugName, slotSnapName, slotName string
		errMsg                                         string
	}{
		// Case 0 (INVALID)
		// Nothing is provided
		{"", "", "", "", "allowed forms are .*"},
		// Case 1 (FAILURE)
		// Disconnect anything connected to a specific plug or slot.
		// The snap name is implicit and refers to the core snap.
		{"", "", "", "slot", `snap "core" has no plug or slot named "slot"`},
		// Case 2 (INVALID)
		// The slot name is not provided.
		{"", "", "producer", "", "allowed forms are .*"},
		// Case 3 (SUCCESS)
		// Disconnect anything connected to a specific plug or slot
		{"", "", "producer", "slot", ""},
		// Case 4 (FAILURE)
		// Disconnect anything connected to a specific plug or slot.
		// The plug side implicit refers to the core snap.
		{"", "plug", "", "", `snap "core" has no plug or slot named "plug"`},
		// Case 5 (FAILURE)
		// Disconnect a specific connection.
		// The plug and slot side implicit refers to the core snap.
		{"", "plug", "", "slot", `snap "core" has no plug named "plug"`},
		// Case 6 (INVALID)
		// Slot name is not provided.
		{"", "plug", "producer", "", "allowed forms are .*"},
		// Case 7 (FAILURE)
		// Disconnect a specific connection.
		// The plug side implicit refers to the core snap.
		{"", "plug", "producer", "slot", `snap "core" has no plug named "plug"`},
		// Case 8 (INVALID)
		// Plug name is not provided.
		{"consumer", "", "", "", "allowed forms are .*"},
		// Case 9 (INVALID)
		// Plug name is not provided.
		{"consumer", "", "", "slot", "allowed forms are .*"},
		// Case 10 (INVALID)
		// Plug name is not provided.
		{"consumer", "", "producer", "", "allowed forms are .*"},
		// Case 11 (INVALID)
		// Plug name is not provided.
		{"consumer", "", "producer", "slot", "allowed forms are .*"},
		// Case 12 (SUCCESS)
		// Disconnect anything connected to a specific plug or slot.
		{"consumer", "plug", "", "", ""},
		// Case 13 (FAILURE)
		// Disconnect a specific connection.
		// The snap name is implicit and refers to the core snap.
		{"consumer", "plug", "", "slot", `snap "core" has no slot named "slot"`},
		// Case 14 (INVALID)
		// The slot name was not provided.
		{"consumer", "plug", "producer", "", "allowed forms are .*"},
		// Case 15 (FAILURE)
		// Disconnect a specific connection (but it is not connected).
		{"consumer", "plug", "producer", "slot", `cannot disconnect consumer:plug from producer:slot, it is not connected`},
	}
	for i, scenario := range scenarios {
		c.Logf("checking scenario %d: %q", i, scenario)
		connRefList, err := mgr.ResolveDisconnect(
			scenario.plugSnapName, scenario.plugName, scenario.slotSnapName, scenario.slotName)
		if scenario.errMsg != "" {
			c.Check(err, ErrorMatches, scenario.errMsg)
		} else {
			c.Check(err, IsNil)
		}
		c.Check(connRefList, HasLen, 0)
	}
}

// All the ways to resolve a 'snap disconnect' between two snaps.
// The actual snaps as well as the core snap are installed.
// The snaps are connected.
func (s *interfaceManagerSuite) TestResolveDisconnectMatrixTypical(c *C) {
	restore := ifacestate.MockSnapMapper(&ifacestate.CoreCoreSystemMapper{})
	defer restore()

	// Mock the interface that will be used by the test
	s.mockIfaces(c, &ifacetest.TestInterface{InterfaceName: "interface"})
	mgr := s.manager(c)
	repo := mgr.Repository()

	// Rename the "slot" from the core snap so that it is not picked up below.
	c.Assert(snaptest.RenameSlot(s.coreSnap, "slot", "unused"), IsNil)
	c.Assert(repo.AddSnap(s.coreSnap), IsNil)
	c.Assert(repo.AddPlug(s.plug), IsNil)
	c.Assert(repo.AddSlot(s.slot), IsNil)
	connRef := interfaces.NewConnRef(s.plug, s.slot)
	_, err := repo.Connect(connRef, nil, nil, nil, nil, nil)
	c.Assert(err, IsNil)

	scenarios := []struct {
		plugSnapName, plugName, slotSnapName, slotName string
		errMsg                                         string
	}{
		// Case 0 (INVALID)
		// Nothing is provided
		{"", "", "", "", "allowed forms are .*"},
		// Case 1 (FAILURE)
		// Disconnect anything connected to a specific plug or slot.
		// The snap name is implicit and refers to the core snap.
		{"", "", "", "slot", `snap "core" has no plug or slot named "slot"`},
		// Case 2 (INVALID)
		// The slot name is not provided.
		{"", "", "producer", "", "allowed forms are .*"},
		// Case 3 (SUCCESS)
		// Disconnect anything connected to a specific plug or slot
		{"", "", "producer", "slot", ""},
		// Case 4 (FAILURE)
		// Disconnect anything connected to a specific plug or slot.
		// The plug side implicit refers to the core snap.
		{"", "plug", "", "", `snap "core" has no plug or slot named "plug"`},
		// Case 5 (FAILURE)
		// Disconnect a specific connection.
		// The plug and slot side implicit refers to the core snap.
		{"", "plug", "", "slot", `snap "core" has no plug named "plug"`},
		// Case 6 (INVALID)
		// Slot name is not provided.
		{"", "plug", "producer", "", "allowed forms are .*"},
		// Case 7 (FAILURE)
		// Disconnect a specific connection.
		// The plug side implicit refers to the core snap.
		{"", "plug", "producer", "slot", `snap "core" has no plug named "plug"`},
		// Case 8 (INVALID)
		// Plug name is not provided.
		{"consumer", "", "", "", "allowed forms are .*"},
		// Case 9 (INVALID)
		// Plug name is not provided.
		{"consumer", "", "", "slot", "allowed forms are .*"},
		// Case 10 (INVALID)
		// Plug name is not provided.
		{"consumer", "", "producer", "", "allowed forms are .*"},
		// Case 11 (INVALID)
		// Plug name is not provided.
		{"consumer", "", "producer", "slot", "allowed forms are .*"},
		// Case 12 (SUCCESS)
		// Disconnect anything connected to a specific plug or slot.
		{"consumer", "plug", "", "", ""},
		// Case 13 (FAILURE)
		// Disconnect a specific connection.
		// The snap name is implicit and refers to the core snap.
		{"consumer", "plug", "", "slot", `snap "core" has no slot named "slot"`},
		// Case 14 (INVALID)
		// The slot name was not provided.
		{"consumer", "plug", "producer", "", "allowed forms are .*"},
		// Case 15 (SUCCESS)
		// Disconnect a specific connection.
		{"consumer", "plug", "producer", "slot", ""},
	}
	for i, scenario := range scenarios {
		c.Logf("checking scenario %d: %q", i, scenario)
		connRefList, err := mgr.ResolveDisconnect(
			scenario.plugSnapName, scenario.plugName, scenario.slotSnapName, scenario.slotName)
		if scenario.errMsg != "" {
			c.Check(err, ErrorMatches, scenario.errMsg)
			c.Check(connRefList, HasLen, 0)
		} else {
			c.Check(err, IsNil)
			c.Check(connRefList, DeepEquals, []*interfaces.ConnRef{connRef})
		}
	}
>>>>>>> 1433cbd2
}<|MERGE_RESOLUTION|>--- conflicted
+++ resolved
@@ -7754,7 +7754,6 @@
 	c.Check(repo.Interfaces().Connections, HasLen, 1)
 }
 
-<<<<<<< HEAD
 func (s *interfaceManagerSuite) TestPreseedAutoConnectErrorWithInterfaceHooks(c *C) {
 	restore := release.MockPreseedMode(func() bool { return true })
 	defer restore()
@@ -7783,7 +7782,8 @@
 	// Ensure that the task succeeded.
 	c.Check(change.Status(), Equals, state.ErrorStatus)
 	c.Check(change.Err(), ErrorMatches, `cannot perform the following tasks:\n.*interface hooks are not yet supported in preseed mode.*`)
-=======
+}
+
 // Tests for ResolveDisconnect()
 
 // All the ways to resolve a 'snap disconnect' between two snaps.
@@ -8195,5 +8195,4 @@
 			c.Check(connRefList, DeepEquals, []*interfaces.ConnRef{connRef})
 		}
 	}
->>>>>>> 1433cbd2
 }