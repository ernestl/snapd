--- conflicted
+++ resolved
@@ -57,7 +57,7 @@
 	}
 
 	runner.AddHandler("connect", m.doConnect)
-
+	runner.AddHandler("disconnect", m.doDisconnect)
 	return m, nil
 }
 
@@ -87,25 +87,6 @@
 	return nil
 }
 
-<<<<<<< HEAD
-=======
-// Init implements StateManager.Init.
-func (m *InterfaceManager) Init(s *state.State) error {
-	repo := interfaces.NewRepository()
-	for _, iface := range builtin.Interfaces() {
-		if err := repo.AddInterface(iface); err != nil {
-			return err
-		}
-	}
-	runner := state.NewTaskRunner(s)
-	m.state = s
-	m.repo = repo
-	m.runner = runner
-	m.runner.AddHandler("connect", m.doConnect)
-	m.runner.AddHandler("disconnect", m.doDisconnect)
-	return nil
-}
-
 func getPlugAndSlotRefs(task *state.Task) (*interfaces.PlugRef, *interfaces.SlotRef, error) {
 	var plugRef interfaces.PlugRef
 	var slotRef interfaces.SlotRef
@@ -118,7 +99,6 @@
 	return &plugRef, &slotRef, nil
 }
 
->>>>>>> 31c80c06
 func (m *InterfaceManager) doConnect(task *state.Task, _ *tomb.Tomb) error {
 	task.State().Lock()
 	defer task.State().Unlock()
