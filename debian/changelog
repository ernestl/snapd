--- conflicted
+++ resolved
@@ -1,13 +1,10 @@
 ubuntu-core-launcher (1.0.23) UNRELEASED; urgency=medium
 
   * update README for recent commits
-<<<<<<< HEAD
+  * add README.syscalls
   * src/seccomp.c: various cleanups from security team audit (also add
     additional tests)
   * don't support obsoleted SNAP_APP_TMPDIR and SNAP_APP_USER_DATA_PATH
-=======
-  * add README.syscalls
->>>>>>> 96a9c9a2
 
  -- Jamie Strandboge <jamie@ubuntu.com>  Tue, 29 Mar 2016 16:07:13 -0500
 
