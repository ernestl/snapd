--- conflicted
+++ resolved
@@ -31,25 +31,6 @@
 )
 
 type snapYaml struct {
-<<<<<<< HEAD
-	Name             string            `yaml:"name"`
-	Version          string            `yaml:"version"`
-	Type             Type              `yaml:"type"`
-	Architectures    []string          `yaml:"architectures,omitempty"`
-	Assumes          []string          `yaml:"assumes"`
-	Description      string            `yaml:"description"`
-	Summary          string            `yaml:"summary"`
-	LicenseAgreement string            `yaml:"license-agreement,omitempty"`
-	LicenseVersion   string            `yaml:"license-version,omitempty"`
-	Environment      map[string]string `yaml:"environment,omitempty"`
-
-	Plugs map[string]interface{} `yaml:"plugs,omitempty"`
-	Slots map[string]interface{} `yaml:"slots,omitempty"`
-	Apps  map[string]appYaml     `yaml:"apps,omitempty"`
-
-	// legacy fields collected
-	Legacy LegacyYaml `yaml:",inline"`
-=======
 	Name             string                 `yaml:"name"`
 	Version          string                 `yaml:"version"`
 	Type             Type                   `yaml:"type"`
@@ -59,10 +40,10 @@
 	Summary          string                 `yaml:"summary"`
 	LicenseAgreement string                 `yaml:"license-agreement,omitempty"`
 	LicenseVersion   string                 `yaml:"license-version,omitempty"`
+	Environment      map[string]string      `yaml:"environment,omitempty"`
 	Plugs            map[string]interface{} `yaml:"plugs,omitempty"`
 	Slots            map[string]interface{} `yaml:"slots,omitempty"`
 	Apps             map[string]appYaml     `yaml:"apps,omitempty"`
->>>>>>> b6667406
 }
 
 type plugYaml struct {
@@ -129,13 +110,7 @@
 		Apps:                make(map[string]*AppInfo),
 		Plugs:               make(map[string]*PlugInfo),
 		Slots:               make(map[string]*SlotInfo),
-<<<<<<< HEAD
 		Environment:         make(map[string]string),
-
-		// just expose the parsed legacy yaml bits
-		Legacy: &y.Legacy,
-=======
->>>>>>> b6667406
 	}
 	sort.Strings(snap.Assumes)
 	// Environment
