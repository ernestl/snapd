// -*- Mode: Go; indent-tabs-mode: t -*-

/*
 * Copyright (C) 2014-2016 Canonical Ltd
 *
 * This program is free software: you can redistribute it and/or modify
 * it under the terms of the GNU General Public License version 3 as
 * published by the Free Software Foundation.
 *
 * This program is distributed in the hope that it will be useful,
 * but WITHOUT ANY WARRANTY; without even the implied warranty of
 * MERCHANTABILITY or FITNESS FOR A PARTICULAR PURPOSE.  See the
 * GNU General Public License for more details.
 *
 * You should have received a copy of the GNU General Public License
 * along with this program.  If not, see <http://www.gnu.org/licenses/>.
 *
 */

package snap_test

import (
	"fmt"
	"io/ioutil"
	"os"
	"path/filepath"
	"sort"

	. "gopkg.in/check.v1"

	"github.com/snapcore/snapd/dirs"
	"github.com/snapcore/snapd/snap"
	"github.com/snapcore/snapd/snap/snaptest"
	"github.com/snapcore/snapd/snap/squashfs"
)

type infoSuite struct{}

var _ = Suite(&infoSuite{})

func (s *infoSuite) SetUpTest(c *C) {
	dirs.SetRootDir(c.MkDir())
}

func (s *infoSuite) TearDownTest(c *C) {
	dirs.SetRootDir("")
}

func (s *infoSuite) TestSideInfoOverrides(c *C) {
	info := &snap.Info{
		SuggestedName:       "name",
		OriginalSummary:     "summary",
		OriginalDescription: "desc",
	}

	info.SideInfo = snap.SideInfo{
		OfficialName:      "newname",
		EditedSummary:     "fixed summary",
		EditedDescription: "fixed desc",
		Revision:          snap.R(1),
		SnapID:            "snapidsnapidsnapidsnapidsnapidsn",
	}

	c.Check(info.Name(), Equals, "newname")
	c.Check(info.Summary(), Equals, "fixed summary")
	c.Check(info.Description(), Equals, "fixed desc")
	c.Check(info.Revision, Equals, snap.R(1))
	c.Check(info.SnapID, Equals, "snapidsnapidsnapidsnapidsnapidsn")
}

func (s *infoSuite) TestAppInfoSecurityTag(c *C) {
	appInfo := &snap.AppInfo{Snap: &snap.Info{SuggestedName: "http"}, Name: "GET"}
	c.Check(appInfo.SecurityTag(), Equals, "snap.http.GET")
}

func (s *infoSuite) TestAppInfoWrapperPath(c *C) {
	info, err := snap.InfoFromSnapYaml([]byte(`name: foo
apps:
   foo:
   bar:
`))
	c.Assert(err, IsNil)

	c.Check(info.Apps["bar"].WrapperPath(), Equals, filepath.Join(dirs.SnapBinariesDir, "foo.bar"))
	c.Check(info.Apps["foo"].WrapperPath(), Equals, filepath.Join(dirs.SnapBinariesDir, "foo"))
}

func (s *infoSuite) TestAppInfoLauncherCommand(c *C) {
	dirs.SetRootDir("")

	info, err := snap.InfoFromSnapYaml([]byte(`name: foo
apps:
   foo:
     command: foo-bin
   bar:
     command: bar-bin -x
`))
	c.Assert(err, IsNil)
	info.Revision = snap.R(42)

	c.Check(info.Apps["bar"].LauncherCommand(), Equals, "/usr/bin/ubuntu-core-launcher snap.foo.bar snap.foo.bar /snap/foo/42/bar-bin -x")
	c.Check(info.Apps["foo"].LauncherCommand(), Equals, "/usr/bin/ubuntu-core-launcher snap.foo.foo snap.foo.foo /snap/foo/42/foo-bin")
}

const sampleYaml = `
name: sample
version: 1
apps:
 app:
   command: foo
`

func (s *infoSuite) TestReadInfo(c *C) {
	si := &snap.SideInfo{Revision: snap.R(42), EditedSummary: "esummary"}

	snapInfo1 := snaptest.MockSnap(c, sampleYaml, si)

	snapInfo2, err := snap.ReadInfo("sample", si)
	c.Assert(err, IsNil)

	c.Check(snapInfo2.Name(), Equals, "sample")
	c.Check(snapInfo2.Revision, Equals, snap.R(42))
	c.Check(snapInfo2.Summary(), Equals, "esummary")

	c.Check(snapInfo2.Apps["app"].Command, Equals, "foo")

	c.Check(snapInfo2, DeepEquals, snapInfo1)
}

func makeTestSnap(c *C, yaml string) string {
	tmp := c.MkDir()
	snapSource := filepath.Join(tmp, "snapsrc")

	err := os.MkdirAll(filepath.Join(snapSource, "meta"), 0755)

	// our regular snap.yaml
	err = ioutil.WriteFile(filepath.Join(snapSource, "meta", "snap.yaml"), []byte(yaml), 0644)
	c.Assert(err, IsNil)

	dest := filepath.Join(tmp, "foo.snap")
	snap := squashfs.New(dest)
	err = snap.Build(snapSource)
	c.Assert(err, IsNil)

	return dest
}

func (s *infoSuite) TestReadInfoFromSnapFile(c *C) {
	yaml := `name: foo
version: 1.0
type: app
epoch: 1*
confinement: devmode`
	snapPath := makeTestSnap(c, yaml)

	snapf, err := snap.Open(snapPath)
	c.Assert(err, IsNil)

	info, err := snap.ReadInfoFromSnapFile(snapf, nil)
	c.Assert(err, IsNil)
	c.Check(info.Name(), Equals, "foo")
	c.Check(info.Version, Equals, "1.0")
	c.Check(info.Type, Equals, snap.TypeApp)
	c.Check(info.Revision, Equals, snap.R(0))
	c.Check(info.Epoch, Equals, "1*")
	c.Check(info.Confinement, Equals, snap.DevmodeConfinement)
}

func (s *infoSuite) TestReadInfoFromSnapFileMissingEpoch(c *C) {
	yaml := `name: foo
version: 1.0
type: app`
	snapPath := makeTestSnap(c, yaml)

	snapf, err := snap.Open(snapPath)
	c.Assert(err, IsNil)

	info, err := snap.ReadInfoFromSnapFile(snapf, nil)
	c.Assert(err, IsNil)
	c.Check(info.Name(), Equals, "foo")
	c.Check(info.Version, Equals, "1.0")
	c.Check(info.Type, Equals, snap.TypeApp)
	c.Check(info.Revision, Equals, snap.R(0))
	c.Check(info.Epoch, Equals, "0") // Defaults to 0
}

func (s *infoSuite) TestReadInfoFromSnapFileWithSideInfo(c *C) {
	yaml := `name: foo
version: 1.0
type: app`
	snapPath := makeTestSnap(c, yaml)

	snapf, err := snap.Open(snapPath)
	c.Assert(err, IsNil)

	info, err := snap.ReadInfoFromSnapFile(snapf, &snap.SideInfo{
		OfficialName: "baz",
		Revision:     snap.R(42),
	})
	c.Assert(err, IsNil)
	c.Check(info.Name(), Equals, "baz")
	c.Check(info.Version, Equals, "1.0")
	c.Check(info.Type, Equals, snap.TypeApp)
	c.Check(info.Revision, Equals, snap.R(42))
}

func (s *infoSuite) TestReadInfoFromSnapFileValidates(c *C) {
	yaml := `name: foo.bar
version: 1.0
type: app`
	snapPath := makeTestSnap(c, yaml)

	snapf, err := snap.Open(snapPath)
	c.Assert(err, IsNil)

	_, err = snap.ReadInfoFromSnapFile(snapf, nil)
	c.Assert(err, ErrorMatches, "invalid snap name.*")
}

func (s *infoSuite) TestReadInfoFromSnapFileCatchesInvalidType(c *C) {
	yaml := `name: foo
version: 1.0
type: foo`
	snapPath := makeTestSnap(c, yaml)

	snapf, err := snap.Open(snapPath)
	c.Assert(err, IsNil)

	_, err = snap.ReadInfoFromSnapFile(snapf, nil)
	c.Assert(err, ErrorMatches, ".*invalid snap type.*")
}

func (s *infoSuite) TestReadInfoFromSnapFileCatchesInvalidConfinement(c *C) {
	yaml := `name: foo
version: 1.0
confinement: foo`
	snapPath := makeTestSnap(c, yaml)

	snapf, err := snap.Open(snapPath)
	c.Assert(err, IsNil)

	_, err = snap.ReadInfoFromSnapFile(snapf, nil)
	c.Assert(err, ErrorMatches, ".*invalid confinement type.*")
}

<<<<<<< HEAD
func (s *infoSuite) TestAppEnvSimple(c *C) {
	yaml := `name: foo
version: 1.0
type: app
environment:
 global-k: global-v
apps:
 foo:
  environment:
   app-k: app-v
`
	info, err := snap.InfoFromSnapYaml([]byte(yaml))
	c.Assert(err, IsNil)

	env := info.Apps["foo"].Env()
	sort.Strings(env)
	c.Check(env, DeepEquals, []string{
		"app-k=app-v\n",
		"global-k=global-v\n",
	})
}

func (s *infoSuite) TestAppEnvOverrideGlobal(c *C) {
	yaml := `name: foo
version: 1.0
type: app
environment:
 global-k: global-v
 global-and-local: global-v
apps:
 foo:
  environment:
   app-k: app-v
   global-and-local: local-v
`
	info, err := snap.InfoFromSnapYaml([]byte(yaml))
	c.Assert(err, IsNil)

	env := info.Apps["foo"].Env()
	sort.Strings(env)
	c.Check(env, DeepEquals, []string{
		"app-k=app-v\n",
		"global-and-local=local-v\n",
		"global-k=global-v\n",
	})
}

func (s *infoSuite) TestSplitSnapApp(c *C) {
	for _, t := range []struct {
		in  string
		out []string
	}{
		// normal cases
		{"foo.bar", []string{"foo", "bar"}},
		{"foo.bar.baz", []string{"foo", "bar.baz"}},
		// special case, snapName == appName
		{"foo", []string{"foo", "foo"}},
	} {
		snap, app := snap.SplitSnapApp(t.in)
		c.Check([]string{snap, app}, DeepEquals, t.out)
	}
}

func ExampleSpltiSnapApp() {
	fmt.Println(snap.SplitSnapApp("hello-world.env"))
	// Output: hello-world env
}

func ExampleSpltiSnapAppShort() {
	fmt.Println(snap.SplitSnapApp("hello-world"))
	// Output: hello-world hello-world
=======
func (s *infoSuite) TestReadInfoFromSnapFileCatchesInvalidHook(c *C) {
	yaml := `name: foo
version: 1.0
hooks:
  abc123:`
	snapPath := makeTestSnap(c, yaml)

	snapf, err := snap.Open(snapPath)
	c.Assert(err, IsNil)

	_, err = snap.ReadInfoFromSnapFile(snapf, nil)
	c.Assert(err, ErrorMatches, ".*invalid hook name.*")
>>>>>>> c17c3af2
}<|MERGE_RESOLUTION|>--- conflicted
+++ resolved
@@ -243,7 +243,6 @@
 	c.Assert(err, ErrorMatches, ".*invalid confinement type.*")
 }
 
-<<<<<<< HEAD
 func (s *infoSuite) TestAppEnvSimple(c *C) {
 	yaml := `name: foo
 version: 1.0
@@ -315,7 +314,8 @@
 func ExampleSpltiSnapAppShort() {
 	fmt.Println(snap.SplitSnapApp("hello-world"))
 	// Output: hello-world hello-world
-=======
+}
+
 func (s *infoSuite) TestReadInfoFromSnapFileCatchesInvalidHook(c *C) {
 	yaml := `name: foo
 version: 1.0
@@ -328,5 +328,4 @@
 
 	_, err = snap.ReadInfoFromSnapFile(snapf, nil)
 	c.Assert(err, ErrorMatches, ".*invalid hook name.*")
->>>>>>> c17c3af2
 }