// -*- Mode: Go; indent-tabs-mode: t -*-

/*
 * Copyright (C) 2017 Canonical Ltd
 *
 * This program is free software: you can redistribute it and/or modify
 * it under the terms of the GNU General Public License version 3 as
 * published by the Free Software Foundation.
 *
 * This program is distributed in the hope that it will be useful,
 * but WITHOUT ANY WARRANTY; without even the implied warranty of
 * MERCHANTABILITY or FITNESS FOR A PARTICULAR PURPOSE.  See the
 * GNU General Public License for more details.
 *
 * You should have received a copy of the GNU General Public License
 * along with this program.  If not, see <http://www.gnu.org/licenses/>.
 *
 */

package snap_test

import (
	"encoding/json"
	"github.com/snapcore/snapd/snap"

	"gopkg.in/check.v1"
	"gopkg.in/yaml.v2"
)

type epochSuite struct{}

var _ = check.Suite(&epochSuite{})

var (
	// some duplication here maybe
	epochZeroStar                 = `0\* is an invalid epoch`
	hugeEpochNumber               = `epoch numbers must be less than 2³², but got .*`
	badEpochNumber                = `epoch numbers must be base 10 with no zero padding, but got .*`
	badEpochList                  = "epoch read/write attributes must be lists of epoch numbers"
	emptyEpochList                = "epoch list cannot be explicitly empty"
	epochListNotIncreasing        = "epoch list must be a strictly increasing sequence"
	epochListJustRidiculouslyLong = "epoch list must not have more than 10 entries"
	noEpochIntersection           = "epoch read and write lists must have a non-empty intersection"
)

func (s epochSuite) TestBadEpochs(c *check.C) {
	type Tt struct {
		s string
		e string
		y int
	}

	tests := []Tt{
		{s: `"rubbish"`, e: badEpochNumber},                        // SISO
		{s: `0xA`, e: badEpochNumber, y: 1},                        // no hex
		{s: `"0xA"`, e: badEpochNumber},                            //
		{s: `001`, e: badEpochNumber, y: 1},                        // no octal, in fact no zero prefixes at all
		{s: `"001"`, e: badEpochNumber},                            //
		{s: `{"read": 5}`, e: badEpochList},                        // when split, must be list
		{s: `{"write": 5}`, e: badEpochList},                       //
		{s: `{"read": "5"}`, e: badEpochList},                      //
		{s: `{"write": "5"}`, e: badEpochList},                     //
		{s: `{"read": "1*"}`, e: badEpochList},                     // what
		{s: `{"read": [-1]}`, e: badEpochNumber},                   // negative not allowed
		{s: `{"write": [-1]}`, e: badEpochNumber},                  //
		{s: `{"read": ["-1"]}`, e: badEpochNumber},                 //
		{s: `{"write": ["-1"]}`, e: badEpochNumber},                //
		{s: `{"read": ["yes"]}`, e: badEpochNumber},                // must be numbers
		{s: `{"write": ["yes"]}`, e: badEpochNumber},               //
		{s: `{"read": ["Ⅰ","Ⅱ"]}`, e: badEpochNumber},              // not roman numerals you idiot
		{s: `{"read": [0xA]}`, e: badEpochNumber, y: 1},            //
		{s: `{"read": [010]}`, e: badEpochNumber, y: 1},            //
		{s: `{"read": [9999999999]}`, e: hugeEpochNumber},          // you done yet?
		{s: `"0*"`, e: epochZeroStar},                              // 0* means nothing
		{s: `"42**"`, e: badEpochNumber},                           // N** is dead
		{s: `{"read": []}`, e: emptyEpochList},                     // explicitly empty is bad
		{s: `{"write": []}`, e: emptyEpochList},                    //
		{s: `{"read": [1,2,4,3]}`, e: epochListNotIncreasing},      // must be ordered
		{s: `{"read": [1,2,2,3]}`, e: epochListNotIncreasing},      // must be strictly increasing
		{s: `{"write": [4,3,2,1]}`, e: epochListNotIncreasing},     // ...*increasing*
		{s: `{"read": [0], "write": [1]}`, e: noEpochIntersection}, // must have at least one in common
		{s: `{"read": [0,1,2,3,4,5,6,7,8,9,10],
 "write": [0,1,2,3,4,5,6,7,8,9,10]}`, e: epochListJustRidiculouslyLong}, // must have <10 elements
	}

	for _, test := range tests {
		var v snap.Epoch
		err := yaml.Unmarshal([]byte(test.s), &v)
		c.Check(err, check.ErrorMatches, test.e, check.Commentf("YAML: %#q", test.s))

		if test.y == 1 {
			continue
		}
		err = json.Unmarshal([]byte(test.s), &v)
		c.Check(err, check.ErrorMatches, test.e, check.Commentf("JSON: %#q", test.s))
	}
}

func (s epochSuite) TestGoodEpochs(c *check.C) {
	type Tt struct {
		s string
		e snap.Epoch
		y int
	}

	tests := []Tt{
		{s: `0`, e: snap.Epoch{Read: []uint32{0}, Write: []uint32{0}}, y: 1},
		{s: `""`, e: snap.Epoch{Read: []uint32{0}, Write: []uint32{0}}},
		{s: `"0"`, e: snap.Epoch{Read: []uint32{0}, Write: []uint32{0}}},
		{s: `{}`, e: snap.Epoch{Read: []uint32{0}, Write: []uint32{0}}},
		{s: `"2*"`, e: snap.Epoch{Read: []uint32{1, 2}, Write: []uint32{2}}},
		{s: `{"read": [2]}`, e: snap.Epoch{Read: []uint32{2}, Write: []uint32{2}}},
		{s: `{"read": [1, 2]}`, e: snap.Epoch{Read: []uint32{1, 2}, Write: []uint32{2}}},
		{s: `{"write": [2]}`, e: snap.Epoch{Read: []uint32{2}, Write: []uint32{2}}},
		{s: `{"write": [1, 2]}`, e: snap.Epoch{Read: []uint32{1, 2}, Write: []uint32{1, 2}}},
		{s: `{"read": [2,4,8], "write": [2,3,5]}`, e: snap.Epoch{Read: []uint32{2, 4, 8}, Write: []uint32{2, 3, 5}}},
	}

	for _, test := range tests {
		var v snap.Epoch
		err := yaml.Unmarshal([]byte(test.s), &v)
		c.Check(err, check.IsNil, check.Commentf("YAML: %s", test.s))
		c.Check(v, check.DeepEquals, test.e)

		if test.y > 0 {
			continue
		}

		err = json.Unmarshal([]byte(test.s), &v)
		c.Check(err, check.IsNil, check.Commentf("JSON: %s", test.s))
		c.Check(v, check.DeepEquals, test.e)
	}
}

func (s epochSuite) TestGoodEpochsInSnapYAML(c *check.C) {
	defer snap.MockSanitizePlugsSlots(func(snapInfo *snap.Info) {})()

	type Tt struct {
		s string
		e snap.Epoch
	}

	tests := []Tt{
		{s: ``, e: snap.Epoch{Read: []uint32{0}, Write: []uint32{0}}},
		{s: `epoch: null`, e: snap.Epoch{Read: []uint32{0}, Write: []uint32{0}}},
		{s: `epoch: 0`, e: snap.Epoch{Read: []uint32{0}, Write: []uint32{0}}},
		{s: `epoch: "0"`, e: snap.Epoch{Read: []uint32{0}, Write: []uint32{0}}},
		{s: `epoch: {}`, e: snap.Epoch{Read: []uint32{0}, Write: []uint32{0}}},
		{s: `epoch: "2*"`, e: snap.Epoch{Read: []uint32{1, 2}, Write: []uint32{2}}},
		{s: `epoch: {"read": [2]}`, e: snap.Epoch{Read: []uint32{2}, Write: []uint32{2}}},
		{s: `epoch: {"read": [1, 2]}`, e: snap.Epoch{Read: []uint32{1, 2}, Write: []uint32{2}}},
		{s: `epoch: {"write": [2]}`, e: snap.Epoch{Read: []uint32{2}, Write: []uint32{2}}},
		{s: `epoch: {"write": [1, 2]}`, e: snap.Epoch{Read: []uint32{1, 2}, Write: []uint32{1, 2}}},
		{s: `epoch: {"read": [2,4,8], "write": [2,3,5]}`, e: snap.Epoch{Read: []uint32{2, 4, 8}, Write: []uint32{2, 3, 5}}},
	}

	for _, test := range tests {
		info, err := snap.InfoFromSnapYaml([]byte(test.s))
		c.Check(err, check.IsNil, check.Commentf("YAML: %s", test.s))
		c.Check(info.Epoch, check.DeepEquals, test.e)
	}
}

func (s epochSuite) TestGoodEpochsInJSON(c *check.C) {
	type Tt struct {
		s string
		e snap.Epoch
	}

	type Tinfo struct {
		Epoch snap.Epoch `json:"epoch"`
	}

	tests := []Tt{
		// {} should give snap.Epoch{Read: []uint32{0}, Write: []uint32{0}} but needs an UnmarshalJSON on the parent
		{s: `{"epoch": null}`, e: snap.Epoch{Read: []uint32{0}, Write: []uint32{0}}},
		{s: `{"epoch": "0"}`, e: snap.Epoch{Read: []uint32{0}, Write: []uint32{0}}},
		{s: `{"epoch": {}}`, e: snap.Epoch{Read: []uint32{0}, Write: []uint32{0}}},
		{s: `{"epoch": "2*"}`, e: snap.Epoch{Read: []uint32{1, 2}, Write: []uint32{2}}},
		{s: `{"epoch": {"read": [0]}}`, e: snap.Epoch{Read: []uint32{0}, Write: []uint32{0}}},
		{s: `{"epoch": {"write": [0]}}`, e: snap.Epoch{Read: []uint32{0}, Write: []uint32{0}}},
		{s: `{"epoch": {"read": [2]}}`, e: snap.Epoch{Read: []uint32{2}, Write: []uint32{2}}},
		{s: `{"epoch": {"read": [1, 2]}}`, e: snap.Epoch{Read: []uint32{1, 2}, Write: []uint32{2}}},
		{s: `{"epoch": {"write": [2]}}`, e: snap.Epoch{Read: []uint32{2}, Write: []uint32{2}}},
		{s: `{"epoch": {"write": [1, 2]}}`, e: snap.Epoch{Read: []uint32{1, 2}, Write: []uint32{1, 2}}},
		{s: `{"epoch": {"read": [2,4,8], "write": [2,3,5]}}`, e: snap.Epoch{Read: []uint32{2, 4, 8}, Write: []uint32{2, 3, 5}}},
	}

	for _, test := range tests {
		var info Tinfo
		err := json.Unmarshal([]byte(test.s), &info)
		c.Check(err, check.IsNil, check.Commentf("JSON: %s", test.s))
		c.Check(info.Epoch, check.DeepEquals, test.e, check.Commentf("JSON: %s", test.s))
	}
}

func (s *epochSuite) TestEpochValidate(c *check.C) {
	validEpochs := []snap.Epoch{
		{},
		{Read: []uint32{0}, Write: []uint32{0}},
		{Read: []uint32{0, 1}, Write: []uint32{1}},
		{Read: []uint32{1}, Write: []uint32{1}},
		{Read: []uint32{399, 400}, Write: []uint32{400}},
		{Read: []uint32{1, 2, 3}, Write: []uint32{1, 2, 3}},
	}
	for _, epoch := range validEpochs {
		err := epoch.Validate()
		c.Check(err, check.IsNil, check.Commentf("%s", epoch))
	}
	invalidEpochs := []struct {
		epoch snap.Epoch
		err   string
	}{
		{epoch: snap.Epoch{Read: []uint32{}}, err: emptyEpochList},
		{epoch: snap.Epoch{Write: []uint32{}}, err: emptyEpochList},
		{epoch: snap.Epoch{Read: []uint32{}, Write: []uint32{}}, err: emptyEpochList},
		{epoch: snap.Epoch{Read: []uint32{1}, Write: []uint32{2}}, err: noEpochIntersection},
		{epoch: snap.Epoch{Read: []uint32{1, 3, 5}, Write: []uint32{2, 4, 6}}, err: noEpochIntersection},
		{epoch: snap.Epoch{Read: []uint32{1, 2, 3}, Write: []uint32{3, 2, 1}}, err: epochListNotIncreasing},
		{epoch: snap.Epoch{Read: []uint32{3, 2, 1}, Write: []uint32{1, 2, 3}}, err: epochListNotIncreasing},
		{epoch: snap.Epoch{Read: []uint32{3, 2, 1}, Write: []uint32{3, 2, 1}}, err: epochListNotIncreasing},
		{epoch: snap.Epoch{Read: []uint32{0, 0, 0}, Write: []uint32{0}}, err: epochListNotIncreasing},
		{epoch: snap.Epoch{Read: []uint32{0}, Write: []uint32{0, 0, 0}}, err: epochListNotIncreasing},
		{epoch: snap.Epoch{Read: []uint32{0, 0, 0}, Write: []uint32{0, 0, 0}}, err: epochListNotIncreasing},
		{epoch: snap.Epoch{
			Read:  []uint32{0},
			Write: []uint32{0, 1, 2, 3, 4, 5, 6, 7, 8, 9, 10},
		}, err: epochListJustRidiculouslyLong},
		{epoch: snap.Epoch{
			Read:  []uint32{0, 1, 2, 3, 4, 5, 6, 7, 8, 9, 10},
			Write: []uint32{0},
		}, err: epochListJustRidiculouslyLong},
		{epoch: snap.Epoch{
			Read:  []uint32{0, 1, 2, 3, 4, 5, 6, 7, 8, 9, 10},
			Write: []uint32{0, 1, 2, 3, 4, 5, 6, 7, 8, 9, 10},
		}, err: epochListJustRidiculouslyLong},
	}
	for _, test := range invalidEpochs {
		err := test.epoch.Validate()
		c.Check(err, check.ErrorMatches, test.err, check.Commentf("%s", test.epoch))
	}
}

func (s *epochSuite) TestEpochString(c *check.C) {
	tests := []struct {
		e snap.Epoch
		s string
	}{
		{e: snap.Epoch{}, s: "0"},
		{e: snap.Epoch{Read: []uint32{0}}, s: "0"},
		{e: snap.Epoch{Write: []uint32{0}}, s: "0"},
		{e: snap.Epoch{Read: []uint32{0}, Write: []uint32{}}, s: "0"},
		{e: snap.Epoch{Read: []uint32{}, Write: []uint32{0}}, s: "0"},
		{e: snap.Epoch{Read: []uint32{}, Write: []uint32{}}, s: "0"},
		{e: snap.Epoch{Read: []uint32{0}, Write: []uint32{0}}, s: "0"},
		{e: snap.Epoch{Read: []uint32{0, 1}, Write: []uint32{1}}, s: "1*"},
		{e: snap.Epoch{Read: []uint32{1}, Write: []uint32{1}}, s: "1"},
		{e: snap.Epoch{Read: []uint32{399, 400}, Write: []uint32{400}}, s: "400*"},
		{e: snap.Epoch{Read: []uint32{1, 2, 3}, Write: []uint32{1, 2, 3}}, s: `{"read":[1,2,3],"write":[1,2,3]}`},
	}
	for _, test := range tests {
		c.Check(test.e.String(), check.Equals, test.s, check.Commentf(test.s))
	}
}

func (s *epochSuite) TestEpochMarshal(c *check.C) {
	tests := []struct {
		e snap.Epoch
		s string
	}{
		{e: snap.Epoch{}, s: `{"read":[0],"write":[0]}`},
		{e: snap.Epoch{Read: []uint32{0}}, s: `{"read":[0],"write":[0]}`},
		{e: snap.Epoch{Write: []uint32{0}}, s: `{"read":[0],"write":[0]}`},
		{e: snap.Epoch{Read: []uint32{0}, Write: []uint32{}}, s: `{"read":[0],"write":[0]}`},
		{e: snap.Epoch{Read: []uint32{}, Write: []uint32{0}}, s: `{"read":[0],"write":[0]}`},
		{e: snap.Epoch{Read: []uint32{0}, Write: []uint32{0}}, s: `{"read":[0],"write":[0]}`},
		{e: snap.Epoch{Read: []uint32{0, 1}, Write: []uint32{1}}, s: `{"read":[0,1],"write":[1]}`},
		{e: snap.Epoch{Read: []uint32{1}, Write: []uint32{1}}, s: `{"read":[1],"write":[1]}`},
		{e: snap.Epoch{Read: []uint32{399, 400}, Write: []uint32{400}}, s: `{"read":[399,400],"write":[400]}`},
		{e: snap.Epoch{Read: []uint32{1, 2, 3}, Write: []uint32{1, 2, 3}}, s: `{"read":[1,2,3],"write":[1,2,3]}`},
	}
	for _, test := range tests {
		bs, err := test.e.MarshalJSON()
		c.Assert(err, check.IsNil)
		c.Check(string(bs), check.Equals, test.s, check.Commentf(test.s))
		bs, err = json.Marshal(test.e)
		c.Assert(err, check.IsNil)
		c.Check(string(bs), check.Equals, test.s, check.Commentf(test.s))
	}
}

func (s *epochSuite) TestE(c *check.C) {
	tests := []struct {
		e snap.Epoch
		s string
	}{
		{s: "0", e: snap.Epoch{Read: []uint32{0}, Write: []uint32{0}}},
		{s: "1", e: snap.Epoch{Read: []uint32{1}, Write: []uint32{1}}},
		{s: "1*", e: snap.Epoch{Read: []uint32{0, 1}, Write: []uint32{1}}},
		{s: "400*", e: snap.Epoch{Read: []uint32{399, 400}, Write: []uint32{400}}},
	}
	for _, test := range tests {
		c.Check(snap.E(test.s), check.DeepEquals, test.e, check.Commentf(test.s))
		c.Check(test.e.String(), check.Equals, test.s, check.Commentf(test.s))
	}
}

<<<<<<< HEAD
func (s *epochSuite) TestUnset(c *check.C) {
	for _, e := range []*snap.Epoch{nil, {}} {
		c.Check(e.Unset(), check.Equals, true, check.Commentf("%#v", e))
	}
	for _, e := range []*snap.Epoch{
		{Read: []uint32{0}, Write: []uint32{0}},
		{Read: []uint32{}, Write: []uint32{}}, // invalid
		{Read: []uint32{0}},                   // invalid
		{Write: []uint32{0}},                  // invalid
	} {
		c.Check(e.Unset(), check.Equals, false, check.Commentf("%#v", e))
=======
func (s *epochSuite) TestIsZero(c *check.C) {
	for _, e := range []*snap.Epoch{
		nil,
		{},
		{Read: []uint32{0}},
		{Write: []uint32{0}},
		{Read: []uint32{0}, Write: []uint32{}},
		{Read: []uint32{}, Write: []uint32{0}},
		{Read: []uint32{0}, Write: []uint32{0}},
	} {
		c.Check(e.IsZero(), check.Equals, true, check.Commentf("%#v", e))
	}
	for _, e := range []*snap.Epoch{
		{Read: []uint32{0, 1}, Write: []uint32{0}},
		{Read: []uint32{1}, Write: []uint32{1, 2}},
	} {
		c.Check(e.IsZero(), check.Equals, false, check.Commentf("%#v", e))
>>>>>>> 3a05f702
	}
}

func (s *epochSuite) TestCanRead(c *check.C) {
	tests := []struct {
		a, b   snap.Epoch
		ab, ba bool
	}{
		{ab: true, ba: true},                 // test for empty epoch
		{a: snap.E("0"), ab: true, ba: true}, // hybrid empty / zero
		{a: snap.E("0"), b: snap.E("1"), ab: false, ba: false},
		{a: snap.E("0"), b: snap.E("1*"), ab: false, ba: true},
		{a: snap.E("0"), b: snap.E("2*"), ab: false, ba: false},

		{
			a:  snap.Epoch{Read: []uint32{1, 2, 3}, Write: []uint32{2}},
			b:  snap.Epoch{Read: []uint32{1, 3, 4}, Write: []uint32{4}},
			ab: false,
			ba: false,
		},
		{
			a:  snap.Epoch{Read: []uint32{1, 2, 3}, Write: []uint32{3}},
			b:  snap.Epoch{Read: []uint32{1, 2, 3}, Write: []uint32{2}},
			ab: true,
			ba: true,
		},
	}
	for i, test := range tests {
		c.Assert(test.a.CanRead(test.b), check.Equals, test.ab, check.Commentf("ab/%d", i))
		c.Assert(test.b.CanRead(test.a), check.Equals, test.ba, check.Commentf("ba/%d", i))
	}
}<|MERGE_RESOLUTION|>--- conflicted
+++ resolved
@@ -305,19 +305,6 @@
 	}
 }
 
-<<<<<<< HEAD
-func (s *epochSuite) TestUnset(c *check.C) {
-	for _, e := range []*snap.Epoch{nil, {}} {
-		c.Check(e.Unset(), check.Equals, true, check.Commentf("%#v", e))
-	}
-	for _, e := range []*snap.Epoch{
-		{Read: []uint32{0}, Write: []uint32{0}},
-		{Read: []uint32{}, Write: []uint32{}}, // invalid
-		{Read: []uint32{0}},                   // invalid
-		{Write: []uint32{0}},                  // invalid
-	} {
-		c.Check(e.Unset(), check.Equals, false, check.Commentf("%#v", e))
-=======
 func (s *epochSuite) TestIsZero(c *check.C) {
 	for _, e := range []*snap.Epoch{
 		nil,
@@ -335,7 +322,6 @@
 		{Read: []uint32{1}, Write: []uint32{1, 2}},
 	} {
 		c.Check(e.IsZero(), check.Equals, false, check.Commentf("%#v", e))
->>>>>>> 3a05f702
 	}
 }
 
