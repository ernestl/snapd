# spec file for package snapd
#
# Copyright (c) 2017 Zygmunt Krynicki <zygmunt.krynicki@canonical.com>
#
# All modifications and additions to the file contributed by third parties
# remain the property of their copyright owners, unless otherwise agreed
# upon. The license for this file, and modifications and additions to the
# file, is the same license as for the pristine package itself (unless the
# license for the pristine package is not an Open Source License, in which
# case the license is the MIT License). An "Open Source License" is a
# license that conforms to the Open Source Definition (Version 1.9)
# published by the Open Source Initiative.

# Please submit bugfixes or comments via http://bugs.opensuse.org/

%bcond_with testkeys

%global provider        github
%global provider_tld    com
%global project         snapcore
%global repo            snapd
%global provider_prefix %{provider}.%{provider_tld}/%{project}/%{repo}
%global import_path     %{provider_prefix}

%global with_test_keys  0

%if %{with testkeys}
%global with_test_keys 1
%else
%global with_test_keys 0
%endif

%define systemd_services_list snapd.refresh.timer snapd.refresh.service snapd.socket snapd.service snapd.autoimport.service snapd.system-shutdown.service
Name:           snapd
<<<<<<< HEAD
Version:        2.27.5
=======
Version:        2.27.4
>>>>>>> 14cc68d1
Release:        1
Summary:        Tools enabling systems to work with .snap files
License:        GPL-3.0
Group:          System/Packages
Url:            https://%{import_path}
Source0:        https://github.com/snapcore/snapd/releases/download/%{version}/%{name}_%{version}.vendor.tar.xz
Source1:        snapd-rpmlintrc
# TODO: make this enabled only on Leap 42.2+
# BuildRequires:  ShellCheck
BuildRequires:  autoconf
BuildRequires:  automake
BuildRequires:  glib2-devel
BuildRequires:  glibc-devel-static
BuildRequires:  golang-packaging
BuildRequires:  gpg2
BuildRequires:  indent
BuildRequires:  libcap-devel
BuildRequires:  libseccomp-devel
BuildRequires:  libtool
BuildRequires:  libudev-devel
BuildRequires:  libuuid-devel
BuildRequires:  make
BuildRequires:  pkg-config
BuildRequires:  python-docutils
BuildRequires:  python3-docutils
BuildRequires:  squashfs
BuildRequires:  openssh
BuildRequires:  timezone
BuildRequires:  udev
BuildRequires:  xfsprogs-devel
BuildRequires:  xz

# Make sure we are on Leap 42.2/SLE 12 SP2 or higher
%if 0%{?sle_version} >= 120200
BuildRequires: systemd-rpm-macros
%endif

PreReq:         permissions

Requires(post): permissions
Requires:       gpg2
Requires:       openssh
Requires:       squashfs

%systemd_requires

BuildRoot:      %{_tmppath}/%{name}-%{version}-build

# TODO strip the C executables but don't strip the go executables
# as that breaks the world in some ways.
# reenable {go_nostrip}
%{go_provides}

%description
This package contains that snapd daemon and the snap command line tool.
Together they can be used to install, refresh (update), remove and configure
snap packages on a system. Snap packages are a novel format based on simple
principles. Bundle your dependencies, run in a predictable environment, use
moder kernel features for setting up the execution environment and security.
The same binary snap package can be installed and used on many diverse systems
such as Debian, Fedora and OpenSUSE as well as their multiple derivatives.
.
This package contains the official build, endorsed by snapd developers. It is
updated as soon as new upstream releases are made and is designed to live in
the system:snappy repository.

%prep
%setup -q -n %{name}-%{version}

# Set the version that is compiled into the various executables
./mkversion.sh %{version}-%{release}

# Generate autotools build system files
cd cmd && autoreconf -i -f

# Enable hardening; We can't use -pie here as this conflicts with
# our build of static binaries for snap-confine. Also see
# https://bugzilla.redhat.com/show_bug.cgi?id=1343892
CFLAGS="$RPM_OPT_FLAGS -fPIC -Wl,-z,relro -Wl,-z,now"
CXXFLAGS="$RPM_OPT_FLAGS -fPIC -Wl,-z,relro -Wl,-z,now"
export CFLAGS
export CXXFLAGS

# NOTE: until snapd and snap-confine have the improved communication mechanism
# we need to disable apparmor as snapd doesn't yet support the version of
# apparmor kernel available in SUSE and Debian. The generated apparmor profiles
# cannot be loaded into a vanilla kernel. As a temporary measure we just switch
# it all off.
%configure --disable-apparmor --libexecdir=%{_libexecdir}/snapd

%build
# Build golang executables
%goprep %{import_path}

%if 0%{?with_test_keys}
# The %gobuild macro doesn't allow us to pass any additional parameters
# so we we have to invoke `go install` here manually.
export GOPATH=%{_builddir}/go:%{_libdir}/go/contrib
export GOBIN=%{_builddir}/go/bin
# Options used are the same as the %gobuild macro does but as it
# doesn't allow us to amend new flags we have to repeat them here:
# -s: tell long running tests to shorten their build time
# -v: be verbose
# -p 4: allow parallel execution of tests
# -x: print commands
go install -s -v -p 4 -x -tags withtestkeys github.com/snapcore/snapd/cmd/snapd
%else
%gobuild cmd/snapd
%endif

%gobuild cmd/snap
%gobuild cmd/snap-exec
%gobuild cmd/snapctl
%gobuild cmd/snap-update-ns

# This is ok because snap-seccomp only requires static linking when it runs from the core-snap via re-exec.
sed -e "s/-Bstatic -lseccomp/-Bstatic/g" -i %{_builddir}/go/src/%{provider_prefix}/cmd/snap-seccomp/main.go
# build snap-seccomp
%gobuild cmd/snap-seccomp

# Build C executables
make %{?_smp_mflags} -C cmd

%check
%{gotest} %{import_path}/...
make %{?_smp_mflags} -C cmd check

%install
# Install all the go stuff
%goinstall
# TODO: instead of removing it move this to a dedicated golang package
rm -rf %{buildroot}%{_libexecdir}64/go
rm -rf %{buildroot}%{_libexecdir}/go
find %{buildroot}
# Move snapd, snap-exec, snap-seccomp and snap-update-ns into %{_libexecdir}/snapd
install -m 755 -d %{buildroot}%{_libexecdir}/snapd
mv %{buildroot}/usr/bin/snapd %{buildroot}%{_libexecdir}/snapd/snapd
mv %{buildroot}/usr/bin/snap-exec %{buildroot}%{_libexecdir}/snapd/snap-exec
mv %{buildroot}/usr/bin/snap-update-ns %{buildroot}%{_libexecdir}/snapd/snap-update-ns
mv %{buildroot}/usr/bin/snap-seccomp %{buildroot}%{_libexecdir}/snapd/snap-seccomp
# Install profile.d-based PATH integration for /snap/bin
#   and XDG_DATA_DIRS for /var/lib/snapd/desktop
make -C data/env install DESTDIR=%{buildroot}

# Generate and install man page for snap command
install -m 755 -d %{buildroot}%{_mandir}/man1
%{buildroot}/usr/bin/snap help --man >  %{buildroot}%{_mandir}/man1/snap.1

# TODO: enable gosrc
# TODO: enable gofilelist

# Install all the C executables
%{make_install} -C cmd
# Undo special permissions of the void directory
chmod 755 %{?buildroot}/var/lib/snapd/void
# Remove traces of ubuntu-core-launcher. It is a phased-out executable that is
# still partially present in the tree but should be removed in the subsequent
# release.
rm -f %{?buildroot}/usr/bin/ubuntu-core-launcher
# NOTE: we don't want to ship system-shutdown helper, it is just a helper on
# ubuntu-core systems that exclusively use snaps. It is used during the
# shutdown process and thus can be left out of the distribution package.
rm -f %{?buildroot}%{_libexecdir}/snapd/system-shutdown
# Install the directories that snapd creates by itself so that they can be a part of the package
install -d %buildroot/var/lib/snapd/{assertions,desktop/applications,device,hostfs,mount,apparmor/profiles,seccomp/bpf,snaps}
install -d %buildroot/snap/bin
# Install local permissions policy for snap-confine. This should be removed
# once snap-confine is added to the permissions package. This is done following
# the recommendations on
# https://en.opensuse.org/openSUSE:Package_security_guidelines
install -m 644 -D packaging/opensuse-42.2/permissions %buildroot/%{_sysconfdir}/permissions.d/snapd
install -m 644 -D packaging/opensuse-42.2/permissions.paranoid %buildroot/%{_sysconfdir}/permissions.d/snapd.paranoid
# Install the systemd units
make -C data install DESTDIR=%{buildroot} SYSTEMDSYSTEMUNITDIR=%{_unitdir}
for s in snapd.autoimport.service snapd.system-shutdown.service snap-repair.timer snap-repair.service snapd.core-fixup.service; do
    rm -f %buildroot/%{_unitdir}/$s
done
# Remove snappy core specific scripts
rm -f %buildroot%{_libexecdir}/snapd/snapd.core-fixup.sh

# See https://en.opensuse.org/openSUSE:Packaging_checks#suse-missing-rclink for details
install -d %{buildroot}/usr/sbin
ln -sf %{_sbindir}/service %{buildroot}/%{_sbindir}/rcsnapd
ln -sf %{_sbindir}/service %{buildroot}/%{_sbindir}/rcsnapd.refresh
# Install the "info" data file with snapd version
install -m 644 -D data/info %{buildroot}%{_libexecdir}/snapd/info
# Install bash completion for "snap"
install -m 644 -D data/completion/snap %{buildroot}/usr/share/bash-completion/completions/snap
install -m 644 -D data/completion/complete.sh %{buildroot}%{_libexecdir}/snapd
install -m 644 -D data/completion/etelpmoc.sh %{buildroot}%{_libexecdir}/snapd

%verifyscript
%verify_permissions -e %{_libexecdir}/snapd/snap-confine

%pre
%service_add_pre %{systemd_services_list}

%post
%set_permissions %{_libexecdir}/snapd/snap-confine
%service_add_post %{systemd_services_list}
case ":$PATH:" in
    *:/snap/bin:*)
        ;;
    *)
        echo "Please reboot, logout/login or source /etc/profile to have /snap/bin added to PATH."
        ;;
esac

%preun
%service_del_preun %{systemd_services_list}

%postun
%service_del_postun %{systemd_services_list}

%files
%defattr(-,root,root)
%config %{_sysconfdir}/permissions.d/snapd
%config %{_sysconfdir}/permissions.d/snapd.paranoid
%config %{_sysconfdir}/profile.d/snapd.sh
%dir %attr(0000,root,root) /var/lib/snapd/void
%dir /snap
%dir /snap/bin
%dir %{_libexecdir}/snapd
%dir /var/lib/snapd
%dir /var/lib/snapd/apparmor
%dir /var/lib/snapd/apparmor/profiles
%dir /var/lib/snapd/assertions
%dir /var/lib/snapd/desktop
%dir /var/lib/snapd/desktop/applications
%dir /var/lib/snapd/device
%dir /var/lib/snapd/hostfs
%dir /var/lib/snapd/mount
%dir /var/lib/snapd/seccomp
%dir /var/lib/snapd/seccomp/bpf
%dir /var/lib/snapd/snaps
%verify(not user group mode) %attr(04755,root,root) %{_libexecdir}/snapd/snap-confine
%{_mandir}/man5/snap-confine.5.gz
%{_mandir}/man5/snap-discard-ns.5.gz
%{_udevrulesdir}/80-snappy-assign.rules
%{_unitdir}/snapd.refresh.service
%{_unitdir}/snapd.refresh.timer
%{_unitdir}/snapd.service
%{_unitdir}/snapd.socket
/usr/bin/snap
/usr/bin/snapctl
/usr/sbin/rcsnapd
/usr/sbin/rcsnapd.refresh
%{_libexecdir}/snapd/info
%{_libexecdir}/snapd/snap-discard-ns
%{_libexecdir}/snapd/snap-update-ns
%{_libexecdir}/snapd/snap-exec
%{_libexecdir}/snapd/snap-seccomp
%{_libexecdir}/snapd/snapd
%{_libexecdir}/udev/snappy-app-dev
/usr/share/bash-completion/completions/snap
%{_libexecdir}/snapd/complete.sh
%{_libexecdir}/snapd/etelpmoc.sh
%{_mandir}/man1/snap.1.gz
/usr/share/dbus-1/services/io.snapcraft.Launcher.service

%changelog
<|MERGE_RESOLUTION|>--- conflicted
+++ resolved
@@ -32,11 +32,7 @@
 
 %define systemd_services_list snapd.refresh.timer snapd.refresh.service snapd.socket snapd.service snapd.autoimport.service snapd.system-shutdown.service
 Name:           snapd
-<<<<<<< HEAD
 Version:        2.27.5
-=======
-Version:        2.27.4
->>>>>>> 14cc68d1
 Release:        1
 Summary:        Tools enabling systems to work with .snap files
 License:        GPL-3.0
