--- conflicted
+++ resolved
@@ -85,13 +85,8 @@
 	SnapMetaDir = filepath.Join(rootdir, snappyDir, "meta")
 	SnapLockFile = filepath.Join(rootdir, "/run/snappy.lock")
 	SnapBlobDir = filepath.Join(rootdir, snappyDir, "snaps")
-<<<<<<< HEAD
-	SnapDesktopFilesDir = filepath.Join(rootdir, snappyDir, "desktop")
-	// keep in sync with the debian/snapd.snapd.socket file:
-=======
 	SnapDesktopFilesDir = filepath.Join(rootdir, snappyDir, "desktop", "applications")
 	// keep in sync with the debian/ubuntu-snappy.snapd.socket file:
->>>>>>> 94e5066c
 	SnapdSocket = filepath.Join(rootdir, "/run/snapd.socket")
 
 	SnapAssertsDBDir = filepath.Join(rootdir, snappyDir, "assertions")
