// -*- Mode: Go; indent-tabs-mode: t -*-

/*
 * Copyright (C) 2016 Canonical Ltd
 *
 * This program is free software: you can redistribute it and/or modify
 * it under the terms of the GNU General Public License version 3 as
 * published by the Free Software Foundation.
 *
 * This program is distributed in the hope that it will be useful,
 * but WITHOUT ANY WARRANTY; without even the implied warranty of
 * MERCHANTABILITY or FITNESS FOR A PARTICULAR PURPOSE.  See the
 * GNU General Public License for more details.
 *
 * You should have received a copy of the GNU General Public License
 * along with this program.  If not, see <http://www.gnu.org/licenses/>.
 *
 */

package skills_test

import (
	"fmt"

	. "gopkg.in/check.v1"

	. "github.com/ubuntu-core/snappy/skills"
)

type RepositorySuite struct {
	t         Type
	skill     *Skill
	slot      *Slot
	emptyRepo *Repository
	// Repository pre-populated with s.t
	testRepo *Repository
}

var _ = Suite(&RepositorySuite{
	t: &TestType{
		TypeName: "type",
	},
	skill: &Skill{
		Snap:  "provider-snap",
		Name:  "name",
		Type:  "type",
		Label: "label",
		Attrs: map[string]interface{}{"attr": "value"},
<<<<<<< HEAD
=======
		Label: "label",
>>>>>>> 462bd31a
		Apps:  []string{"app"},
	},
	slot: &Slot{
		Snap:  "consumer-snap",
		Name:  "name",
		Type:  "type",
		Label: "label",
		Attrs: map[string]interface{}{"attr": "value"},
		Apps:  []string{"app"},
	},
})

func (s *RepositorySuite) SetUpTest(c *C) {
	s.emptyRepo = NewRepository()
	s.testRepo = NewRepository()
	err := s.testRepo.AddType(s.t)
	c.Assert(err, IsNil)
}

// Tests for Repository.AddType()

func (s *RepositorySuite) TestAddType(c *C) {
	// Adding a valid type works
	err := s.emptyRepo.AddType(s.t)
	c.Assert(err, IsNil)
	c.Assert(s.emptyRepo.Type(s.t.Name()), Equals, s.t)
}

func (s *RepositorySuite) TestAddTypeClash(c *C) {
	t1 := &TestType{TypeName: "type"}
	t2 := &TestType{TypeName: "type"}
	err := s.emptyRepo.AddType(t1)
	c.Assert(err, IsNil)
	// Adding a type with the same name as another type is not allowed
	err = s.emptyRepo.AddType(t2)
	c.Assert(err, ErrorMatches, `cannot add skill type: "type", type name is in use`)
	c.Assert(s.emptyRepo.Type(t1.Name()), Equals, t1)
}

func (s *RepositorySuite) TestAddTypeInvalidName(c *C) {
	t := &TestType{TypeName: "bad-name-"}
	// Adding a type with invalid name is not allowed
	err := s.emptyRepo.AddType(t)
	c.Assert(err, ErrorMatches, `invalid skill name: "bad-name-"`)
	c.Assert(s.emptyRepo.Type(t.Name()), IsNil)
}

// Tests for Repository.Type()

func (s *RepositorySuite) TestType(c *C) {
	// Type returns nil when it cannot be found
	t := s.emptyRepo.Type(s.t.Name())
	c.Assert(t, IsNil)
	c.Assert(s.emptyRepo.Type(s.t.Name()), IsNil)
	err := s.emptyRepo.AddType(s.t)
	c.Assert(err, IsNil)
	// Type returns the found type
	t = s.emptyRepo.Type(s.t.Name())
	c.Assert(t, Equals, s.t)
}

func (s *RepositorySuite) TestTypeSearch(c *C) {
	ta := &TestType{TypeName: "a"}
	tb := &TestType{TypeName: "b"}
	tc := &TestType{TypeName: "c"}
	err := s.emptyRepo.AddType(ta)
	c.Assert(err, IsNil)
	err = s.emptyRepo.AddType(tb)
	c.Assert(err, IsNil)
	err = s.emptyRepo.AddType(tc)
	c.Assert(err, IsNil)
	// Type correctly finds types
	c.Assert(s.emptyRepo.Type("a"), Equals, ta)
	c.Assert(s.emptyRepo.Type("b"), Equals, tb)
	c.Assert(s.emptyRepo.Type("c"), Equals, tc)
}

// Tests for Repository.AddSkill()

func (s *RepositorySuite) TestAddSkill(c *C) {
	c.Assert(s.testRepo.AllSkills(""), HasLen, 0)
<<<<<<< HEAD
	err := s.testRepo.AddSkill(s.skill.Snap, s.skill.Name, s.skill.Type, s.skill.Label, s.skill.Attrs, s.skill.Apps)
=======
	err := s.testRepo.AddSkill(s.skill)
>>>>>>> 462bd31a
	c.Assert(err, IsNil)
	c.Assert(s.testRepo.AllSkills(""), HasLen, 1)
	c.Assert(s.testRepo.Skill(s.skill.Snap, s.skill.Name), DeepEquals, s.skill)
}

func (s *RepositorySuite) TestAddSkillClash(c *C) {
<<<<<<< HEAD
	err := s.testRepo.AddSkill(s.skill.Snap, s.skill.Name, s.skill.Type, s.skill.Label, s.skill.Attrs, s.skill.Apps)
	c.Assert(err, IsNil)
	err = s.testRepo.AddSkill(s.skill.Snap, s.skill.Name, s.skill.Type, s.skill.Label, s.skill.Attrs, s.skill.Apps)
	c.Assert(err, Equals, ErrDuplicateSkill)
=======
	err := s.testRepo.AddSkill(s.skill)
	c.Assert(err, IsNil)
	err = s.testRepo.AddSkill(s.skill)
	c.Assert(err, ErrorMatches, `cannot add skill, skill name "name" is in use`)
>>>>>>> 462bd31a
	c.Assert(s.testRepo.AllSkills(""), HasLen, 1)
	c.Assert(s.testRepo.Skill(s.skill.Snap, s.skill.Name), DeepEquals, s.skill)
}

func (s *RepositorySuite) TestAddSkillFailsWithInvalidSnapName(c *C) {
<<<<<<< HEAD
	err := s.testRepo.AddSkill("bad-snap-", "name", "type", "label", nil, nil)
	c.Assert(err, ErrorMatches, `invalid skill name: "bad-snap-"`)
=======
	skill := &Skill{
		Snap: "bad-snap-",
		Name: "name",
		Type: "type",
	}
	err := s.testRepo.AddSkill(skill)
	c.Assert(err, ErrorMatches, `invalid snap name: "bad-snap-"`)
>>>>>>> 462bd31a
	c.Assert(s.testRepo.AllSkills(""), HasLen, 0)
}

func (s *RepositorySuite) TestAddSkillFailsWithInvalidSkillName(c *C) {
<<<<<<< HEAD
	err := s.testRepo.AddSkill("snap", "bad-name-", "type", "label", nil, nil)
=======
	skill := &Skill{
		Snap: "snap",
		Name: "bad-name-",
		Type: "type",
	}
	err := s.testRepo.AddSkill(skill)
>>>>>>> 462bd31a
	c.Assert(err, ErrorMatches, `invalid skill name: "bad-name-"`)
	c.Assert(s.testRepo.AllSkills(""), HasLen, 0)
}

func (s *RepositorySuite) TestAddSkillFailsWithUnknownType(c *C) {
<<<<<<< HEAD
	err := s.emptyRepo.AddSkill(s.skill.Snap, s.skill.Name, s.skill.Type, s.skill.Label, s.skill.Attrs, s.skill.Apps)
	c.Assert(err, Equals, ErrTypeNotFound)
=======
	err := s.emptyRepo.AddSkill(s.skill)
	c.Assert(err, ErrorMatches, `cannot add skill, skill type "type" is not known`)
>>>>>>> 462bd31a
	c.Assert(s.testRepo.AllSkills(""), HasLen, 0)
}

func (s *RepositorySuite) TestAddSkillFailsWithUnsanitizedSkill(c *C) {
<<<<<<< HEAD
	dirty := &TestType{
		TypeName: "dirty",
		SanitizeSkillCallback: func(skill *Skill) error {
=======
	t := &TestType{
		TypeName: "type",
		SanitizeCallback: func(skill *Skill) error {
>>>>>>> 462bd31a
			return fmt.Errorf("skill is dirty")
		},
	}
	err := s.emptyRepo.AddType(t)
	c.Assert(err, IsNil)
<<<<<<< HEAD
	err = s.emptyRepo.AddSkill(s.skill.Snap, s.skill.Name, "dirty", s.skill.Label, s.skill.Attrs, s.skill.Apps)
=======
	err = s.emptyRepo.AddSkill(s.skill)
>>>>>>> 462bd31a
	c.Assert(err, ErrorMatches, "skill is dirty")
	c.Assert(s.testRepo.AllSkills(""), HasLen, 0)
}

// Tests for Repository.Skill()

func (s *RepositorySuite) TestSkill(c *C) {
<<<<<<< HEAD
	err := s.testRepo.AddSkill(s.skill.Snap, s.skill.Name, s.skill.Type, s.skill.Label, s.skill.Attrs, s.skill.Apps)
=======
	err := s.testRepo.AddSkill(s.skill)
>>>>>>> 462bd31a
	c.Assert(err, IsNil)
	c.Assert(s.emptyRepo.Skill(s.skill.Snap, s.skill.Name), IsNil)
	c.Assert(s.testRepo.Skill(s.skill.Snap, s.skill.Name), DeepEquals, s.skill)
}

func (s *RepositorySuite) TestSkillSearch(c *C) {
<<<<<<< HEAD
	err := s.testRepo.AddSkill("x", "a", s.skill.Type, s.skill.Label, s.skill.Attrs, s.skill.Apps)
	c.Assert(err, IsNil)
	err = s.testRepo.AddSkill("x", "b", s.skill.Type, s.skill.Label, s.skill.Attrs, s.skill.Apps)
	c.Assert(err, IsNil)
	err = s.testRepo.AddSkill("x", "c", s.skill.Type, s.skill.Label, s.skill.Attrs, s.skill.Apps)
	c.Assert(err, IsNil)
	err = s.testRepo.AddSkill("y", "a", s.skill.Type, s.skill.Label, s.skill.Attrs, s.skill.Apps)
	c.Assert(err, IsNil)
	err = s.testRepo.AddSkill("y", "b", s.skill.Type, s.skill.Label, s.skill.Attrs, s.skill.Apps)
	c.Assert(err, IsNil)
	err = s.testRepo.AddSkill("y", "c", s.skill.Type, s.skill.Label, s.skill.Attrs, s.skill.Apps)
=======
	err := s.testRepo.AddSkill(&Skill{
		Snap: "x",
		Name: "a",
		Type: s.skill.Type,
	})
	c.Assert(err, IsNil)
	err = s.testRepo.AddSkill(&Skill{
		Snap: "x",
		Name: "b",
		Type: s.skill.Type,
	})
	c.Assert(err, IsNil)
	err = s.testRepo.AddSkill(&Skill{
		Snap: "x",
		Name: "c",
		Type: s.skill.Type,
	})
	c.Assert(err, IsNil)
	err = s.testRepo.AddSkill(&Skill{
		Snap: "y",
		Name: "a",
		Type: s.skill.Type,
	})
	c.Assert(err, IsNil)
	err = s.testRepo.AddSkill(&Skill{
		Snap: "y",
		Name: "b",
		Type: s.skill.Type,
	})
	c.Assert(err, IsNil)
	err = s.testRepo.AddSkill(&Skill{
		Snap: "y",
		Name: "c",
		Type: s.skill.Type,
	})
>>>>>>> 462bd31a
	c.Assert(err, IsNil)
	// Skill() correctly finds skills
	c.Assert(s.testRepo.Skill("x", "a"), Not(IsNil))
	c.Assert(s.testRepo.Skill("x", "b"), Not(IsNil))
	c.Assert(s.testRepo.Skill("x", "c"), Not(IsNil))
	c.Assert(s.testRepo.Skill("y", "a"), Not(IsNil))
	c.Assert(s.testRepo.Skill("y", "b"), Not(IsNil))
	c.Assert(s.testRepo.Skill("y", "c"), Not(IsNil))
}

// Tests for Repository.RemoveSkill()

func (s *RepositorySuite) TestRemoveSkillSucceedsWhenSkillExistsAndIdle(c *C) {
<<<<<<< HEAD
	err := s.testRepo.AddSkill(s.skill.Snap, s.skill.Name, s.skill.Type, s.skill.Label, s.skill.Attrs, s.skill.Apps)
=======
	err := s.testRepo.AddSkill(s.skill)
>>>>>>> 462bd31a
	c.Assert(err, IsNil)
	err = s.testRepo.RemoveSkill(s.skill.Snap, s.skill.Name)
	c.Assert(err, IsNil)
	c.Assert(s.testRepo.AllSkills(""), HasLen, 0)
}

func (s *RepositorySuite) TestRemoveSkillFailsWhenSlikkDoesntExist(c *C) {
	err := s.emptyRepo.RemoveSkill(s.skill.Snap, s.skill.Name)
	c.Assert(err, ErrorMatches, `cannot remove skill, skill "provider-snap":"name" does not exist`)
}

func (s *RepositorySuite) TestRemoveSkillFailsWhenSkillIsUsed(c *C) {
<<<<<<< HEAD
	err := s.testRepo.AddSkill(s.skill.Snap, s.skill.Name, s.skill.Type, s.skill.Label, s.skill.Attrs, s.skill.Apps)
=======
	err := s.testRepo.AddSkill(s.skill)
>>>>>>> 462bd31a
	c.Assert(err, IsNil)
	err = s.testRepo.AddSlot(s.slot)
	c.Assert(err, IsNil)
	err = s.testRepo.Grant(s.skill.Snap, s.skill.Name, s.slot.Snap, s.slot.Name)
	c.Assert(err, IsNil)
	// Removing a skill used by a slot returns an appropriate error
	err = s.testRepo.RemoveSkill(s.skill.Snap, s.skill.Name)
	c.Assert(err, ErrorMatches, `cannot remove skill, skill "provider-snap":"name" is used by at least one slot`)
	// The skill is still there
	slot := s.testRepo.Skill(s.skill.Snap, s.skill.Name)
	c.Assert(slot, Not(IsNil))
}

// Tests for Repository.AllSkills()

func (s *RepositorySuite) TestAllSkillsWithoutTypeName(c *C) {
	// Note added in non-sorted order
<<<<<<< HEAD
	err := s.testRepo.AddSkill("snap-b", "name-a", "type", "label", nil, nil)
	c.Assert(err, IsNil)
	err = s.testRepo.AddSkill("snap-b", "name-c", "type", "label", nil, nil)
	c.Assert(err, IsNil)
	err = s.testRepo.AddSkill("snap-b", "name-b", "type", "label", nil, nil)
	c.Assert(err, IsNil)
	err = s.testRepo.AddSkill("snap-a", "name-a", "type", "label", nil, nil)
=======
	err := s.testRepo.AddSkill(&Skill{
		Snap: "snap-b",
		Name: "name-a",
		Type: "type",
	})
	c.Assert(err, IsNil)
	err = s.testRepo.AddSkill(&Skill{
		Snap: "snap-b",
		Name: "name-c",
		Type: "type",
	})
	c.Assert(err, IsNil)
	err = s.testRepo.AddSkill(&Skill{
		Snap: "snap-b",
		Name: "name-b",
		Type: "type",
	})
	c.Assert(err, IsNil)
	err = s.testRepo.AddSkill(&Skill{
		Snap: "snap-a",
		Name: "name-a",
		Type: "type",
	})
>>>>>>> 462bd31a
	c.Assert(err, IsNil)
	// The result is sorted by snap and name
	c.Assert(s.testRepo.AllSkills(""), DeepEquals, []*Skill{
		&Skill{
			Snap: "snap-a",
			Name: "name-a",
			Type: "type",
		},
		&Skill{
			Snap: "snap-b",
			Name: "name-a",
			Type: "type",
		},
		&Skill{
			Snap: "snap-b",
			Name: "name-b",
			Type: "type",
		},
		&Skill{
			Snap: "snap-b",
			Name: "name-c",
			Type: "type",
		},
	})
}

func (s *RepositorySuite) TestAllSkillsWithTypeName(c *C) {
	// Add another type so that we can look for it
	err := s.testRepo.AddType(&TestType{TypeName: "other-type"})
	c.Assert(err, IsNil)
<<<<<<< HEAD
	err = s.testRepo.AddSkill("snap", "name-a", "type", "label", nil, nil)
	c.Assert(err, IsNil)
	err = s.testRepo.AddSkill("snap", "name-b", "other-type", "label", nil, nil)
=======
	err = s.testRepo.AddSkill(&Skill{
		Snap: "snap",
		Name: "name-a",
		Type: "type",
	})
	c.Assert(err, IsNil)
	err = s.testRepo.AddSkill(&Skill{
		Snap: "snap",
		Name: "name-b",
		Type: "other-type",
	})
>>>>>>> 462bd31a
	c.Assert(err, IsNil)
	// The result is sorted by snap and name
	c.Assert(s.testRepo.AllSkills("other-type"), DeepEquals, []*Skill{
		&Skill{
			Snap: "snap",
			Name: "name-b",
			Type: "other-type",
		},
	})
}

// Tests for Repository.Skills()

func (s *RepositorySuite) TestSkills(c *C) {
	// Note added in non-sorted order
<<<<<<< HEAD
	err := s.testRepo.AddSkill("snap-b", "name-a", "type", "label", nil, nil)
	c.Assert(err, IsNil)
	err = s.testRepo.AddSkill("snap-b", "name-c", "type", "label", nil, nil)
	c.Assert(err, IsNil)
	err = s.testRepo.AddSkill("snap-b", "name-b", "type", "label", nil, nil)
	c.Assert(err, IsNil)
	err = s.testRepo.AddSkill("snap-a", "name-a", "type", "label", nil, nil)
=======
	err := s.testRepo.AddSkill(&Skill{
		Snap: "snap-b",
		Name: "name-a",
		Type: "type",
	})
	c.Assert(err, IsNil)
	err = s.testRepo.AddSkill(&Skill{
		Snap: "snap-b",
		Name: "name-c",
		Type: "type",
	})
	c.Assert(err, IsNil)
	err = s.testRepo.AddSkill(&Skill{
		Snap: "snap-b",
		Name: "name-b",
		Type: "type",
	})
	c.Assert(err, IsNil)
	err = s.testRepo.AddSkill(&Skill{
		Snap: "snap-a",
		Name: "name-a",
		Type: "type",
	})
>>>>>>> 462bd31a
	c.Assert(err, IsNil)
	// The result is sorted by snap and name
	c.Assert(s.testRepo.Skills("snap-b"), DeepEquals, []*Skill{
		&Skill{
			Snap: "snap-b",
			Name: "name-a",
			Type: "type",
		},
		&Skill{
			Snap: "snap-b",
			Name: "name-b",
			Type: "type",
		},
		&Skill{
			Snap: "snap-b",
			Name: "name-c",
			Type: "type",
		},
	})
	// The result is empty if the snap is not known
	c.Assert(s.testRepo.Skills("snap-x"), HasLen, 0)
}

// Tests for Repository.AllSlots()

func (s *RepositorySuite) TestAllSlots(c *C) {
	err := s.testRepo.AddType(&TestType{TypeName: "other-type"})
	c.Assert(err, IsNil)
	// Add some slots
	err = s.testRepo.AddSlot(&Slot{Snap: "snap-a", Name: "slot-b", Type: "type"})
	c.Assert(err, IsNil)
	err = s.testRepo.AddSlot(&Slot{Snap: "snap-b", Name: "slot-a", Type: "other-type"})
	c.Assert(err, IsNil)
	err = s.testRepo.AddSlot(&Slot{Snap: "snap-a", Name: "slot-a", Type: "type"})
	c.Assert(err, IsNil)
	// AllSlots("") returns all slots, sorted by snap and slot name
	c.Assert(s.testRepo.AllSlots(""), DeepEquals, []*Slot{
		&Slot{Snap: "snap-a", Name: "slot-a", Type: "type"},
		&Slot{Snap: "snap-a", Name: "slot-b", Type: "type"},
		&Slot{Snap: "snap-b", Name: "slot-a", Type: "other-type"},
	})
	// AllSlots("") returns all slots, sorted by snap and slot name
	c.Assert(s.testRepo.AllSlots("other-type"), DeepEquals, []*Slot{
		&Slot{Snap: "snap-b", Name: "slot-a", Type: "other-type"},
	})
}

// Tests for Repository.Slots()

func (s *RepositorySuite) TestSlots(c *C) {
	// Add some slots
	err := s.testRepo.AddSlot(&Slot{Snap: "snap-a", Name: "slot-b", Type: "type"})
	c.Assert(err, IsNil)
	err = s.testRepo.AddSlot(&Slot{Snap: "snap-b", Name: "slot-a", Type: "type"})
	c.Assert(err, IsNil)
	err = s.testRepo.AddSlot(&Slot{Snap: "snap-a", Name: "slot-a", Type: "type"})
	c.Assert(err, IsNil)
	// Slots("snap-a") returns slots present in that snap
	c.Assert(s.testRepo.Slots("snap-a"), DeepEquals, []*Slot{
		&Slot{Snap: "snap-a", Name: "slot-a", Type: "type"},
		&Slot{Snap: "snap-a", Name: "slot-b", Type: "type"},
	})
	// Slots("snap-b") returns slots present in that snap
	c.Assert(s.testRepo.Slots("snap-b"), DeepEquals, []*Slot{
		&Slot{Snap: "snap-b", Name: "slot-a", Type: "type"},
	})
	// Slots("snap-c") returns no slots (because that snap doesn't exist)
	c.Assert(s.testRepo.Slots("snap-c"), HasLen, 0)
	// Slots("") returns no slots
	c.Assert(s.testRepo.Slots(""), HasLen, 0)
}

// Tests for Repository.Slot()

func (s *RepositorySuite) TestSlotSucceedsWhenSlotExists(c *C) {
	err := s.testRepo.AddSlot(s.slot)
	c.Assert(err, IsNil)
	slot := s.testRepo.Slot(s.slot.Snap, s.slot.Name)
	c.Assert(slot, DeepEquals, s.slot)
}

func (s *RepositorySuite) TestSlotFailsWhenSlotDoesntExist(c *C) {
	slot := s.testRepo.Slot(s.slot.Snap, s.slot.Name)
	c.Assert(slot, IsNil)
}

// Tests for Repository.AddSlot()

func (s *RepositorySuite) TestAddSlotFailsWhenTypeIsUnknown(c *C) {
	err := s.emptyRepo.AddSlot(s.slot)
	c.Assert(err, ErrorMatches, `cannot add slot, skill type "type" is not known`)
}

func (s *RepositorySuite) TestAddSlotFailsWhenSlotNameIsInvalid(c *C) {
	err := s.emptyRepo.AddSlot(&Slot{Snap: s.slot.Snap, Name: "bad-name-", Type: s.slot.Type})
	c.Assert(err, ErrorMatches, `invalid skill name: "bad-name-"`)
}

func (s *RepositorySuite) TestAddSlotFailsForDuplicates(c *C) {
	// Adding the first slot succeeds
	err := s.testRepo.AddSlot(s.slot)
	c.Assert(err, IsNil)
	// Adding the slot again fails with appropriate error
	err = s.testRepo.AddSlot(s.slot)
	c.Assert(err, ErrorMatches, `cannot add slot, slot name "name" is in use`)
}

func (s *RepositorySuite) TestAddSlotFailsWithUnsanitizedSlot(c *C) {
	dirty := &TestType{
		TypeName: "dirty",
		SanitizeSlotCallback: func(slot *Slot) error {
			return fmt.Errorf("slot is dirty")
		},
	}
	err := s.emptyRepo.AddType(dirty)
	c.Assert(err, IsNil)
	err = s.emptyRepo.AddSlot(s.slot.Snap, s.slot.Name, "dirty", s.slot.Label, s.slot.Attrs, s.slot.Apps)
	c.Assert(err, ErrorMatches, "slot is dirty")
	c.Assert(s.testRepo.AllSlots(""), HasLen, 0)
}

func (s *RepositorySuite) TestAddSlotStoresCorrectData(c *C) {
	err := s.testRepo.AddSlot(s.slot)
	c.Assert(err, IsNil)
	slot := s.testRepo.Slot(s.slot.Snap, s.slot.Name)
	// The added slot has the same data
	c.Assert(slot, DeepEquals, s.slot)
}

// Tests for Repository.RemoveSlot()

func (s *RepositorySuite) TestRemoveSlotSuccedsWhenSlotExistsAndVacant(c *C) {
	err := s.testRepo.AddSlot(s.slot)
	c.Assert(err, IsNil)
	// Removing a vacant slot simply works
	err = s.testRepo.RemoveSlot(s.slot.Snap, s.slot.Name)
	c.Assert(err, IsNil)
	// The slot is gone now
	slot := s.testRepo.Slot(s.slot.Snap, s.slot.Name)
	c.Assert(slot, IsNil)
}

func (s *RepositorySuite) TestRemoveSlotFailsWhenSlotDoesntExist(c *C) {
	// Removing a slot that doesn't exist returns an appropriate error
	err := s.testRepo.RemoveSlot(s.slot.Snap, s.slot.Name)
	c.Assert(err, Not(IsNil))
	c.Assert(err, ErrorMatches, `cannot remove slot, slot "consumer-snap":"name" does not exist`)
}

func (s *RepositorySuite) TestRemoveSlotFailsWhenSlotIsBusy(c *C) {
<<<<<<< HEAD
	err := s.testRepo.AddSkill(s.skill.Snap, s.skill.Name, s.skill.Type, s.skill.Label, s.skill.Attrs, s.skill.Apps)
=======
	err := s.testRepo.AddSkill(s.skill)
>>>>>>> 462bd31a
	c.Assert(err, IsNil)
	err = s.testRepo.AddSlot(s.slot)
	c.Assert(err, IsNil)
	err = s.testRepo.Grant(s.skill.Snap, s.skill.Name, s.slot.Snap, s.slot.Name)
	c.Assert(err, IsNil)
	// Removing a slot occupied by a skill returns an appropriate error
	err = s.testRepo.RemoveSlot(s.slot.Snap, s.slot.Name)
	c.Assert(err, ErrorMatches, `cannot remove slot, slot "consumer-snap":"name" uses at least one skill`)
	// The slot is still there
	slot := s.testRepo.Slot(s.slot.Snap, s.slot.Name)
	c.Assert(slot, Not(IsNil))
}

// Tests for Repository.Grant()

func (s *RepositorySuite) TestGrantFailsWhenSkillDoesNotExist(c *C) {
	err := s.testRepo.AddSlot(s.slot)
	c.Assert(err, IsNil)
	// Granting an unknown skill returns an appropriate error
	err = s.testRepo.Grant(s.skill.Snap, s.skill.Name, s.slot.Snap, s.slot.Name)
	c.Assert(err, ErrorMatches, `cannot grant skill, no such skill "provider-snap":"name"`)
}

func (s *RepositorySuite) TestGrantFailsWhenSlotDoesNotExist(c *C) {
<<<<<<< HEAD
	err := s.testRepo.AddSkill(s.skill.Snap, s.skill.Name, s.skill.Type, s.skill.Label, s.skill.Attrs, s.skill.Apps)
=======
	err := s.testRepo.AddSkill(s.skill)
>>>>>>> 462bd31a
	c.Assert(err, IsNil)
	// Granting to an unknown slot returns an error
	err = s.testRepo.Grant(s.skill.Snap, s.skill.Name, s.slot.Snap, s.slot.Name)
	c.Assert(err, ErrorMatches, `cannot grant skill, no such slot "consumer-snap":"name"`)
}

func (s *RepositorySuite) TestGrantFailsWhenIdenticalGrantExists(c *C) {
<<<<<<< HEAD
	err := s.testRepo.AddSkill(s.skill.Snap, s.skill.Name, s.skill.Type, s.skill.Label, s.skill.Attrs, s.skill.Apps)
=======
	err := s.testRepo.AddSkill(s.skill)
>>>>>>> 462bd31a
	c.Assert(err, IsNil)
	err = s.testRepo.AddSlot(s.slot)
	c.Assert(err, IsNil)
	err = s.testRepo.Grant(s.skill.Snap, s.skill.Name, s.slot.Snap, s.slot.Name)
	c.Assert(err, IsNil)
	// Granting exactly the same thing twice fails with an appropriate error
	err = s.testRepo.Grant(s.skill.Snap, s.skill.Name, s.slot.Snap, s.slot.Name)
	c.Assert(err, ErrorMatches, `cannot grant skill, skill "provider-snap":"name" is already used by slot "consumer-snap":"name"`)
}

func (s *RepositorySuite) TestGrantFailsWhenSlotAndSkillAreIncompatible(c *C) {
	otherType := &TestType{TypeName: "other-type"}
	err := s.testRepo.AddType(otherType)
	c.Assert(err, IsNil)
<<<<<<< HEAD
	err = s.testRepo.AddSkill(s.skill.Snap, s.skill.Name, s.skill.Type, s.skill.Label, s.skill.Attrs, s.skill.Apps)
=======
	err = s.testRepo.AddSkill(&Skill{Snap: s.skill.Snap, Name: s.skill.Name, Type: "other-type"})
>>>>>>> 462bd31a
	c.Assert(err, IsNil)
	err = s.testRepo.AddSlot(s.slot)
	c.Assert(err, IsNil)
	// Granting a skill to an incompatible slot fails with an appropriate error
	err = s.testRepo.Grant(s.skill.Snap, s.skill.Name, s.slot.Snap, s.slot.Name)
	c.Assert(err, ErrorMatches, `cannot grant skill, skill type "other-type" doesn't match slot type "type"`)
}

func (s *RepositorySuite) TestGrantSucceeds(c *C) {
<<<<<<< HEAD
	err := s.testRepo.AddSkill(s.skill.Snap, s.skill.Name, s.skill.Type, s.skill.Label, s.skill.Attrs, s.skill.Apps)
=======
	err := s.testRepo.AddSkill(s.skill)
>>>>>>> 462bd31a
	c.Assert(err, IsNil)
	err = s.testRepo.AddSlot(s.slot)
	c.Assert(err, IsNil)
	// Granting a skill works okay
	err = s.testRepo.Grant(s.skill.Snap, s.skill.Name, s.slot.Snap, s.slot.Name)
	c.Assert(err, IsNil)
}

// Tests for Repository.Revoke()

func (s *RepositorySuite) TestRevokeFailsWhenSkillDoesNotExist(c *C) {
	err := s.testRepo.AddSlot(s.slot)
	c.Assert(err, IsNil)
	// Revoking an unknown skill returns and appropriate error
	err = s.testRepo.Revoke(s.skill.Snap, s.skill.Name, s.slot.Snap, s.slot.Name)
	c.Assert(err, ErrorMatches, `cannot revoke skill, no such skill "provider-snap":"name"`)
}

func (s *RepositorySuite) TestRevokeFailsWhenSlotDoesNotExist(c *C) {
<<<<<<< HEAD
	err := s.testRepo.AddSkill(s.skill.Snap, s.skill.Name, s.skill.Type, s.skill.Label, s.skill.Attrs, s.skill.Apps)
=======
	err := s.testRepo.AddSkill(s.skill)
>>>>>>> 462bd31a
	c.Assert(err, IsNil)
	// Revoking to an unknown slot returns an appropriate error
	err = s.testRepo.Revoke(s.skill.Snap, s.skill.Name, s.slot.Snap, s.slot.Name)
	c.Assert(err, ErrorMatches, `cannot revoke skill, no such slot "consumer-snap":"name"`)
}

func (s *RepositorySuite) TestRevokeFailsWhenNotGranted(c *C) {
<<<<<<< HEAD
	err := s.testRepo.AddSkill(s.skill.Snap, s.skill.Name, s.skill.Type, s.skill.Label, s.skill.Attrs, s.skill.Apps)
=======
	err := s.testRepo.AddSkill(s.skill)
>>>>>>> 462bd31a
	c.Assert(err, IsNil)
	err = s.testRepo.AddSlot(s.slot)
	c.Assert(err, IsNil)
	// Revoking a skill that is not granted returns an appropriate error
	err = s.testRepo.Revoke(s.skill.Snap, s.skill.Name, s.slot.Snap, s.slot.Name)
	c.Assert(err, ErrorMatches, `cannot revoke skill, skill "provider-snap":"name" is not used by slot "consumer-snap":"name"`)
}

func (s *RepositorySuite) TestRevokeSucceeds(c *C) {
<<<<<<< HEAD
	err := s.testRepo.AddSkill(s.skill.Snap, s.skill.Name, s.skill.Type, s.skill.Label, s.skill.Attrs, s.skill.Apps)
=======
	err := s.testRepo.AddSkill(s.skill)
>>>>>>> 462bd31a
	c.Assert(err, IsNil)
	err = s.testRepo.AddSlot(s.slot)
	c.Assert(err, IsNil)
	err = s.testRepo.Grant(s.skill.Snap, s.skill.Name, s.slot.Snap, s.slot.Name)
	c.Assert(err, IsNil)
	// Revoking a granted skill works okay
	err = s.testRepo.Revoke(s.skill.Snap, s.skill.Name, s.slot.Snap, s.slot.Name)
	c.Assert(err, IsNil)
}

// Test for Repository.GrantedTo()

func (s *RepositorySuite) TestGrantedReturnsNothingForUnknownSnaps(c *C) {
	// Asking about unknown snaps just returns nothing
	c.Assert(s.testRepo.GrantedTo("unknown"), HasLen, 0)
}

func (s *RepositorySuite) TestGrantedReturnsNothingForEmptyString(c *C) {
	// Asking about the empty string just returns nothing
	c.Assert(s.testRepo.GrantedTo(""), HasLen, 0)
}

func (s *RepositorySuite) TestGrantedToReturnsCorrectData(c *C) {
<<<<<<< HEAD
	err := s.testRepo.AddSkill(s.skill.Snap, s.skill.Name, s.skill.Type, s.skill.Label, s.skill.Attrs, s.skill.Apps)
=======
	err := s.testRepo.AddSkill(s.skill)
>>>>>>> 462bd31a
	c.Assert(err, IsNil)
	err = s.testRepo.AddSlot(s.slot)
	c.Assert(err, IsNil)
	// After granting the result is as expected
	err = s.testRepo.Grant(s.skill.Snap, s.skill.Name, s.slot.Snap, s.slot.Name)
	c.Assert(err, IsNil)
	c.Assert(s.testRepo.GrantedTo(s.slot.Snap), DeepEquals, map[*Slot][]*Skill{
		s.slot: []*Skill{s.skill},
	})
	// After revoking the result is empty again
	err = s.testRepo.Revoke(s.skill.Snap, s.skill.Name, s.slot.Snap, s.slot.Name)
	c.Assert(err, IsNil)
	c.Assert(s.testRepo.GrantedTo(s.slot.Snap), HasLen, 0)
}

// Tests for Repository.GrantedBy()

func (s *RepositorySuite) TestGrantedByReturnsNothingForUnknownSnaps(c *C) {
	// Asking about unknown snaps just returns an empty map
	c.Assert(s.testRepo.GrantedBy("unknown"), HasLen, 0)
}

func (s *RepositorySuite) TestGrantedByReturnsNothingForEmptyString(c *C) {
	// Asking about the empty string just returns an empty map
	c.Assert(s.testRepo.GrantedBy(""), HasLen, 0)
}

func (s *RepositorySuite) TestGrantedByReturnsCorrectData(c *C) {
<<<<<<< HEAD
	err := s.testRepo.AddSkill(s.skill.Snap, s.skill.Name, s.skill.Type, s.skill.Label, s.skill.Attrs, s.skill.Apps)
=======
	err := s.testRepo.AddSkill(s.skill)
>>>>>>> 462bd31a
	c.Assert(err, IsNil)
	err = s.testRepo.AddSlot(s.slot)
	c.Assert(err, IsNil)
	// After granting the result is as expected
	err = s.testRepo.Grant(s.skill.Snap, s.skill.Name, s.slot.Snap, s.slot.Name)
	c.Assert(err, IsNil)
	grants := s.testRepo.GrantedBy(s.skill.Snap)
	c.Assert(grants, DeepEquals, map[*Skill][]*Slot{
		s.skill: []*Slot{s.slot},
	})
	// After revoking the result is empty again
	err = s.testRepo.Revoke(s.skill.Snap, s.skill.Name, s.slot.Snap, s.slot.Name)
	c.Assert(err, IsNil)
	c.Assert(s.testRepo.GrantedBy(s.skill.Snap), HasLen, 0)
}

// Tests for LoadBuiltInTypes()

func (s *RepositorySuite) TestLoadBuiltInTypes(c *C) {
	err := LoadBuiltInTypes(s.emptyRepo)
	c.Assert(err, IsNil)
}

// Tests for Repository.UsersOf()

func (s *RepositorySuite) TestUsersOfReturnsNothingForUnknownSkills(c *C) {
	// Asking about unknown snaps just returns an empty list
	c.Assert(s.testRepo.UsersOf("unknown", "unknown"), HasLen, 0)
}

func (s *RepositorySuite) TestUsersOfReturnsNothingForEmptyString(c *C) {
	// Asking about the empty string just returns an empty list
	c.Assert(s.testRepo.UsersOf("", ""), HasLen, 0)
}

func (s *RepositorySuite) TestUsersOfReturnsCorrectData(c *C) {
	err := s.testRepo.AddSkill(s.skill.Snap, s.skill.Name, s.skill.Type, s.skill.Label, s.skill.Attrs, s.skill.Apps)
	c.Assert(err, IsNil)
	err = s.testRepo.AddSlot(s.slot.Snap, s.slot.Name, s.slot.Type, s.slot.Label, s.slot.Attrs, s.slot.Apps)
	c.Assert(err, IsNil)
	// After granting the result is as expected
	err = s.testRepo.Grant(s.skill.Snap, s.skill.Name, s.slot.Snap, s.slot.Name)
	c.Assert(err, IsNil)
	// NOTE: the return value has pointers to internal structures so we cannot
	// use s.slot here as it is a different pointer to an identical structure.
	users := s.testRepo.UsersOf(s.skill.Snap, s.skill.Name)
	slot := s.testRepo.Slot(s.slot.Snap, s.slot.Name)
	c.Assert(users, DeepEquals, []*Slot{slot})
	// After revoking the result is empty again
	err = s.testRepo.Revoke(s.skill.Snap, s.skill.Name, s.slot.Snap, s.slot.Name)
	c.Assert(err, IsNil)
	c.Assert(s.testRepo.UsersOf(s.skill.Snap, s.skill.Name), HasLen, 0)
}<|MERGE_RESOLUTION|>--- conflicted
+++ resolved
@@ -46,10 +46,6 @@
 		Type:  "type",
 		Label: "label",
 		Attrs: map[string]interface{}{"attr": "value"},
-<<<<<<< HEAD
-=======
-		Label: "label",
->>>>>>> 462bd31a
 		Apps:  []string{"app"},
 	},
 	slot: &Slot{
@@ -131,37 +127,22 @@
 
 func (s *RepositorySuite) TestAddSkill(c *C) {
 	c.Assert(s.testRepo.AllSkills(""), HasLen, 0)
-<<<<<<< HEAD
-	err := s.testRepo.AddSkill(s.skill.Snap, s.skill.Name, s.skill.Type, s.skill.Label, s.skill.Attrs, s.skill.Apps)
-=======
-	err := s.testRepo.AddSkill(s.skill)
->>>>>>> 462bd31a
+	err := s.testRepo.AddSkill(s.skill)
 	c.Assert(err, IsNil)
 	c.Assert(s.testRepo.AllSkills(""), HasLen, 1)
 	c.Assert(s.testRepo.Skill(s.skill.Snap, s.skill.Name), DeepEquals, s.skill)
 }
 
 func (s *RepositorySuite) TestAddSkillClash(c *C) {
-<<<<<<< HEAD
-	err := s.testRepo.AddSkill(s.skill.Snap, s.skill.Name, s.skill.Type, s.skill.Label, s.skill.Attrs, s.skill.Apps)
-	c.Assert(err, IsNil)
-	err = s.testRepo.AddSkill(s.skill.Snap, s.skill.Name, s.skill.Type, s.skill.Label, s.skill.Attrs, s.skill.Apps)
-	c.Assert(err, Equals, ErrDuplicateSkill)
-=======
 	err := s.testRepo.AddSkill(s.skill)
 	c.Assert(err, IsNil)
 	err = s.testRepo.AddSkill(s.skill)
 	c.Assert(err, ErrorMatches, `cannot add skill, skill name "name" is in use`)
->>>>>>> 462bd31a
 	c.Assert(s.testRepo.AllSkills(""), HasLen, 1)
 	c.Assert(s.testRepo.Skill(s.skill.Snap, s.skill.Name), DeepEquals, s.skill)
 }
 
 func (s *RepositorySuite) TestAddSkillFailsWithInvalidSnapName(c *C) {
-<<<<<<< HEAD
-	err := s.testRepo.AddSkill("bad-snap-", "name", "type", "label", nil, nil)
-	c.Assert(err, ErrorMatches, `invalid skill name: "bad-snap-"`)
-=======
 	skill := &Skill{
 		Snap: "bad-snap-",
 		Name: "name",
@@ -169,87 +150,50 @@
 	}
 	err := s.testRepo.AddSkill(skill)
 	c.Assert(err, ErrorMatches, `invalid snap name: "bad-snap-"`)
->>>>>>> 462bd31a
 	c.Assert(s.testRepo.AllSkills(""), HasLen, 0)
 }
 
 func (s *RepositorySuite) TestAddSkillFailsWithInvalidSkillName(c *C) {
-<<<<<<< HEAD
-	err := s.testRepo.AddSkill("snap", "bad-name-", "type", "label", nil, nil)
-=======
 	skill := &Skill{
 		Snap: "snap",
 		Name: "bad-name-",
 		Type: "type",
 	}
 	err := s.testRepo.AddSkill(skill)
->>>>>>> 462bd31a
 	c.Assert(err, ErrorMatches, `invalid skill name: "bad-name-"`)
 	c.Assert(s.testRepo.AllSkills(""), HasLen, 0)
 }
 
 func (s *RepositorySuite) TestAddSkillFailsWithUnknownType(c *C) {
-<<<<<<< HEAD
-	err := s.emptyRepo.AddSkill(s.skill.Snap, s.skill.Name, s.skill.Type, s.skill.Label, s.skill.Attrs, s.skill.Apps)
-	c.Assert(err, Equals, ErrTypeNotFound)
-=======
 	err := s.emptyRepo.AddSkill(s.skill)
 	c.Assert(err, ErrorMatches, `cannot add skill, skill type "type" is not known`)
->>>>>>> 462bd31a
-	c.Assert(s.testRepo.AllSkills(""), HasLen, 0)
+	c.Assert(s.emptyRepo.AllSkills(""), HasLen, 0)
 }
 
 func (s *RepositorySuite) TestAddSkillFailsWithUnsanitizedSkill(c *C) {
-<<<<<<< HEAD
-	dirty := &TestType{
-		TypeName: "dirty",
-		SanitizeSkillCallback: func(skill *Skill) error {
-=======
 	t := &TestType{
 		TypeName: "type",
-		SanitizeCallback: func(skill *Skill) error {
->>>>>>> 462bd31a
+		SanitizeSkillCallback: func(skill *Skill) error {
 			return fmt.Errorf("skill is dirty")
 		},
 	}
 	err := s.emptyRepo.AddType(t)
 	c.Assert(err, IsNil)
-<<<<<<< HEAD
-	err = s.emptyRepo.AddSkill(s.skill.Snap, s.skill.Name, "dirty", s.skill.Label, s.skill.Attrs, s.skill.Apps)
-=======
 	err = s.emptyRepo.AddSkill(s.skill)
->>>>>>> 462bd31a
 	c.Assert(err, ErrorMatches, "skill is dirty")
-	c.Assert(s.testRepo.AllSkills(""), HasLen, 0)
+	c.Assert(s.emptyRepo.AllSkills(""), HasLen, 0)
 }
 
 // Tests for Repository.Skill()
 
 func (s *RepositorySuite) TestSkill(c *C) {
-<<<<<<< HEAD
-	err := s.testRepo.AddSkill(s.skill.Snap, s.skill.Name, s.skill.Type, s.skill.Label, s.skill.Attrs, s.skill.Apps)
-=======
-	err := s.testRepo.AddSkill(s.skill)
->>>>>>> 462bd31a
+	err := s.testRepo.AddSkill(s.skill)
 	c.Assert(err, IsNil)
 	c.Assert(s.emptyRepo.Skill(s.skill.Snap, s.skill.Name), IsNil)
 	c.Assert(s.testRepo.Skill(s.skill.Snap, s.skill.Name), DeepEquals, s.skill)
 }
 
 func (s *RepositorySuite) TestSkillSearch(c *C) {
-<<<<<<< HEAD
-	err := s.testRepo.AddSkill("x", "a", s.skill.Type, s.skill.Label, s.skill.Attrs, s.skill.Apps)
-	c.Assert(err, IsNil)
-	err = s.testRepo.AddSkill("x", "b", s.skill.Type, s.skill.Label, s.skill.Attrs, s.skill.Apps)
-	c.Assert(err, IsNil)
-	err = s.testRepo.AddSkill("x", "c", s.skill.Type, s.skill.Label, s.skill.Attrs, s.skill.Apps)
-	c.Assert(err, IsNil)
-	err = s.testRepo.AddSkill("y", "a", s.skill.Type, s.skill.Label, s.skill.Attrs, s.skill.Apps)
-	c.Assert(err, IsNil)
-	err = s.testRepo.AddSkill("y", "b", s.skill.Type, s.skill.Label, s.skill.Attrs, s.skill.Apps)
-	c.Assert(err, IsNil)
-	err = s.testRepo.AddSkill("y", "c", s.skill.Type, s.skill.Label, s.skill.Attrs, s.skill.Apps)
-=======
 	err := s.testRepo.AddSkill(&Skill{
 		Snap: "x",
 		Name: "a",
@@ -285,7 +229,6 @@
 		Name: "c",
 		Type: s.skill.Type,
 	})
->>>>>>> 462bd31a
 	c.Assert(err, IsNil)
 	// Skill() correctly finds skills
 	c.Assert(s.testRepo.Skill("x", "a"), Not(IsNil))
@@ -299,11 +242,7 @@
 // Tests for Repository.RemoveSkill()
 
 func (s *RepositorySuite) TestRemoveSkillSucceedsWhenSkillExistsAndIdle(c *C) {
-<<<<<<< HEAD
-	err := s.testRepo.AddSkill(s.skill.Snap, s.skill.Name, s.skill.Type, s.skill.Label, s.skill.Attrs, s.skill.Apps)
-=======
-	err := s.testRepo.AddSkill(s.skill)
->>>>>>> 462bd31a
+	err := s.testRepo.AddSkill(s.skill)
 	c.Assert(err, IsNil)
 	err = s.testRepo.RemoveSkill(s.skill.Snap, s.skill.Name)
 	c.Assert(err, IsNil)
@@ -316,11 +255,7 @@
 }
 
 func (s *RepositorySuite) TestRemoveSkillFailsWhenSkillIsUsed(c *C) {
-<<<<<<< HEAD
-	err := s.testRepo.AddSkill(s.skill.Snap, s.skill.Name, s.skill.Type, s.skill.Label, s.skill.Attrs, s.skill.Apps)
-=======
-	err := s.testRepo.AddSkill(s.skill)
->>>>>>> 462bd31a
+	err := s.testRepo.AddSkill(s.skill)
 	c.Assert(err, IsNil)
 	err = s.testRepo.AddSlot(s.slot)
 	c.Assert(err, IsNil)
@@ -338,15 +273,6 @@
 
 func (s *RepositorySuite) TestAllSkillsWithoutTypeName(c *C) {
 	// Note added in non-sorted order
-<<<<<<< HEAD
-	err := s.testRepo.AddSkill("snap-b", "name-a", "type", "label", nil, nil)
-	c.Assert(err, IsNil)
-	err = s.testRepo.AddSkill("snap-b", "name-c", "type", "label", nil, nil)
-	c.Assert(err, IsNil)
-	err = s.testRepo.AddSkill("snap-b", "name-b", "type", "label", nil, nil)
-	c.Assert(err, IsNil)
-	err = s.testRepo.AddSkill("snap-a", "name-a", "type", "label", nil, nil)
-=======
 	err := s.testRepo.AddSkill(&Skill{
 		Snap: "snap-b",
 		Name: "name-a",
@@ -370,7 +296,6 @@
 		Name: "name-a",
 		Type: "type",
 	})
->>>>>>> 462bd31a
 	c.Assert(err, IsNil)
 	// The result is sorted by snap and name
 	c.Assert(s.testRepo.AllSkills(""), DeepEquals, []*Skill{
@@ -401,11 +326,6 @@
 	// Add another type so that we can look for it
 	err := s.testRepo.AddType(&TestType{TypeName: "other-type"})
 	c.Assert(err, IsNil)
-<<<<<<< HEAD
-	err = s.testRepo.AddSkill("snap", "name-a", "type", "label", nil, nil)
-	c.Assert(err, IsNil)
-	err = s.testRepo.AddSkill("snap", "name-b", "other-type", "label", nil, nil)
-=======
 	err = s.testRepo.AddSkill(&Skill{
 		Snap: "snap",
 		Name: "name-a",
@@ -417,7 +337,6 @@
 		Name: "name-b",
 		Type: "other-type",
 	})
->>>>>>> 462bd31a
 	c.Assert(err, IsNil)
 	// The result is sorted by snap and name
 	c.Assert(s.testRepo.AllSkills("other-type"), DeepEquals, []*Skill{
@@ -433,15 +352,6 @@
 
 func (s *RepositorySuite) TestSkills(c *C) {
 	// Note added in non-sorted order
-<<<<<<< HEAD
-	err := s.testRepo.AddSkill("snap-b", "name-a", "type", "label", nil, nil)
-	c.Assert(err, IsNil)
-	err = s.testRepo.AddSkill("snap-b", "name-c", "type", "label", nil, nil)
-	c.Assert(err, IsNil)
-	err = s.testRepo.AddSkill("snap-b", "name-b", "type", "label", nil, nil)
-	c.Assert(err, IsNil)
-	err = s.testRepo.AddSkill("snap-a", "name-a", "type", "label", nil, nil)
-=======
 	err := s.testRepo.AddSkill(&Skill{
 		Snap: "snap-b",
 		Name: "name-a",
@@ -465,7 +375,6 @@
 		Name: "name-a",
 		Type: "type",
 	})
->>>>>>> 462bd31a
 	c.Assert(err, IsNil)
 	// The result is sorted by snap and name
 	c.Assert(s.testRepo.Skills("snap-b"), DeepEquals, []*Skill{
@@ -574,17 +483,17 @@
 }
 
 func (s *RepositorySuite) TestAddSlotFailsWithUnsanitizedSlot(c *C) {
-	dirty := &TestType{
-		TypeName: "dirty",
+	t := &TestType{
+		TypeName: "type",
 		SanitizeSlotCallback: func(slot *Slot) error {
 			return fmt.Errorf("slot is dirty")
 		},
 	}
-	err := s.emptyRepo.AddType(dirty)
-	c.Assert(err, IsNil)
-	err = s.emptyRepo.AddSlot(s.slot.Snap, s.slot.Name, "dirty", s.slot.Label, s.slot.Attrs, s.slot.Apps)
+	err := s.emptyRepo.AddType(t)
+	c.Assert(err, IsNil)
+	err = s.emptyRepo.AddSlot(s.slot)
 	c.Assert(err, ErrorMatches, "slot is dirty")
-	c.Assert(s.testRepo.AllSlots(""), HasLen, 0)
+	c.Assert(s.emptyRepo.AllSlots(""), HasLen, 0)
 }
 
 func (s *RepositorySuite) TestAddSlotStoresCorrectData(c *C) {
@@ -616,11 +525,7 @@
 }
 
 func (s *RepositorySuite) TestRemoveSlotFailsWhenSlotIsBusy(c *C) {
-<<<<<<< HEAD
-	err := s.testRepo.AddSkill(s.skill.Snap, s.skill.Name, s.skill.Type, s.skill.Label, s.skill.Attrs, s.skill.Apps)
-=======
-	err := s.testRepo.AddSkill(s.skill)
->>>>>>> 462bd31a
+	err := s.testRepo.AddSkill(s.skill)
 	c.Assert(err, IsNil)
 	err = s.testRepo.AddSlot(s.slot)
 	c.Assert(err, IsNil)
@@ -645,11 +550,7 @@
 }
 
 func (s *RepositorySuite) TestGrantFailsWhenSlotDoesNotExist(c *C) {
-<<<<<<< HEAD
-	err := s.testRepo.AddSkill(s.skill.Snap, s.skill.Name, s.skill.Type, s.skill.Label, s.skill.Attrs, s.skill.Apps)
-=======
-	err := s.testRepo.AddSkill(s.skill)
->>>>>>> 462bd31a
+	err := s.testRepo.AddSkill(s.skill)
 	c.Assert(err, IsNil)
 	// Granting to an unknown slot returns an error
 	err = s.testRepo.Grant(s.skill.Snap, s.skill.Name, s.slot.Snap, s.slot.Name)
@@ -657,11 +558,7 @@
 }
 
 func (s *RepositorySuite) TestGrantFailsWhenIdenticalGrantExists(c *C) {
-<<<<<<< HEAD
-	err := s.testRepo.AddSkill(s.skill.Snap, s.skill.Name, s.skill.Type, s.skill.Label, s.skill.Attrs, s.skill.Apps)
-=======
-	err := s.testRepo.AddSkill(s.skill)
->>>>>>> 462bd31a
+	err := s.testRepo.AddSkill(s.skill)
 	c.Assert(err, IsNil)
 	err = s.testRepo.AddSlot(s.slot)
 	c.Assert(err, IsNil)
@@ -676,11 +573,7 @@
 	otherType := &TestType{TypeName: "other-type"}
 	err := s.testRepo.AddType(otherType)
 	c.Assert(err, IsNil)
-<<<<<<< HEAD
-	err = s.testRepo.AddSkill(s.skill.Snap, s.skill.Name, s.skill.Type, s.skill.Label, s.skill.Attrs, s.skill.Apps)
-=======
 	err = s.testRepo.AddSkill(&Skill{Snap: s.skill.Snap, Name: s.skill.Name, Type: "other-type"})
->>>>>>> 462bd31a
 	c.Assert(err, IsNil)
 	err = s.testRepo.AddSlot(s.slot)
 	c.Assert(err, IsNil)
@@ -690,11 +583,7 @@
 }
 
 func (s *RepositorySuite) TestGrantSucceeds(c *C) {
-<<<<<<< HEAD
-	err := s.testRepo.AddSkill(s.skill.Snap, s.skill.Name, s.skill.Type, s.skill.Label, s.skill.Attrs, s.skill.Apps)
-=======
-	err := s.testRepo.AddSkill(s.skill)
->>>>>>> 462bd31a
+	err := s.testRepo.AddSkill(s.skill)
 	c.Assert(err, IsNil)
 	err = s.testRepo.AddSlot(s.slot)
 	c.Assert(err, IsNil)
@@ -714,11 +603,7 @@
 }
 
 func (s *RepositorySuite) TestRevokeFailsWhenSlotDoesNotExist(c *C) {
-<<<<<<< HEAD
-	err := s.testRepo.AddSkill(s.skill.Snap, s.skill.Name, s.skill.Type, s.skill.Label, s.skill.Attrs, s.skill.Apps)
-=======
-	err := s.testRepo.AddSkill(s.skill)
->>>>>>> 462bd31a
+	err := s.testRepo.AddSkill(s.skill)
 	c.Assert(err, IsNil)
 	// Revoking to an unknown slot returns an appropriate error
 	err = s.testRepo.Revoke(s.skill.Snap, s.skill.Name, s.slot.Snap, s.slot.Name)
@@ -726,11 +611,7 @@
 }
 
 func (s *RepositorySuite) TestRevokeFailsWhenNotGranted(c *C) {
-<<<<<<< HEAD
-	err := s.testRepo.AddSkill(s.skill.Snap, s.skill.Name, s.skill.Type, s.skill.Label, s.skill.Attrs, s.skill.Apps)
-=======
-	err := s.testRepo.AddSkill(s.skill)
->>>>>>> 462bd31a
+	err := s.testRepo.AddSkill(s.skill)
 	c.Assert(err, IsNil)
 	err = s.testRepo.AddSlot(s.slot)
 	c.Assert(err, IsNil)
@@ -740,11 +621,7 @@
 }
 
 func (s *RepositorySuite) TestRevokeSucceeds(c *C) {
-<<<<<<< HEAD
-	err := s.testRepo.AddSkill(s.skill.Snap, s.skill.Name, s.skill.Type, s.skill.Label, s.skill.Attrs, s.skill.Apps)
-=======
-	err := s.testRepo.AddSkill(s.skill)
->>>>>>> 462bd31a
+	err := s.testRepo.AddSkill(s.skill)
 	c.Assert(err, IsNil)
 	err = s.testRepo.AddSlot(s.slot)
 	c.Assert(err, IsNil)
@@ -768,11 +645,7 @@
 }
 
 func (s *RepositorySuite) TestGrantedToReturnsCorrectData(c *C) {
-<<<<<<< HEAD
-	err := s.testRepo.AddSkill(s.skill.Snap, s.skill.Name, s.skill.Type, s.skill.Label, s.skill.Attrs, s.skill.Apps)
-=======
-	err := s.testRepo.AddSkill(s.skill)
->>>>>>> 462bd31a
+	err := s.testRepo.AddSkill(s.skill)
 	c.Assert(err, IsNil)
 	err = s.testRepo.AddSlot(s.slot)
 	c.Assert(err, IsNil)
@@ -801,11 +674,7 @@
 }
 
 func (s *RepositorySuite) TestGrantedByReturnsCorrectData(c *C) {
-<<<<<<< HEAD
-	err := s.testRepo.AddSkill(s.skill.Snap, s.skill.Name, s.skill.Type, s.skill.Label, s.skill.Attrs, s.skill.Apps)
-=======
-	err := s.testRepo.AddSkill(s.skill)
->>>>>>> 462bd31a
+	err := s.testRepo.AddSkill(s.skill)
 	c.Assert(err, IsNil)
 	err = s.testRepo.AddSlot(s.slot)
 	c.Assert(err, IsNil)
@@ -842,18 +711,15 @@
 }
 
 func (s *RepositorySuite) TestUsersOfReturnsCorrectData(c *C) {
-	err := s.testRepo.AddSkill(s.skill.Snap, s.skill.Name, s.skill.Type, s.skill.Label, s.skill.Attrs, s.skill.Apps)
-	c.Assert(err, IsNil)
-	err = s.testRepo.AddSlot(s.slot.Snap, s.slot.Name, s.slot.Type, s.slot.Label, s.slot.Attrs, s.slot.Apps)
+	err := s.testRepo.AddSkill(s.skill)
+	c.Assert(err, IsNil)
+	err = s.testRepo.AddSlot(s.slot)
 	c.Assert(err, IsNil)
 	// After granting the result is as expected
 	err = s.testRepo.Grant(s.skill.Snap, s.skill.Name, s.slot.Snap, s.slot.Name)
 	c.Assert(err, IsNil)
-	// NOTE: the return value has pointers to internal structures so we cannot
-	// use s.slot here as it is a different pointer to an identical structure.
 	users := s.testRepo.UsersOf(s.skill.Snap, s.skill.Name)
-	slot := s.testRepo.Slot(s.slot.Snap, s.slot.Name)
-	c.Assert(users, DeepEquals, []*Slot{slot})
+	c.Assert(users, DeepEquals, []*Slot{s.slot})
 	// After revoking the result is empty again
 	err = s.testRepo.Revoke(s.skill.Snap, s.skill.Name, s.slot.Snap, s.slot.Name)
 	c.Assert(err, IsNil)
