--- conflicted
+++ resolved
@@ -95,12 +95,6 @@
 		// moving backwards
 		{"11:00-09:00", nil, `cannot parse "11:00-09:00": time in an interval cannot go backwards`},
 		{"23:00-01:00", nil, `cannot parse "23:00-01:00": time in an interval cannot go backwards`},
-<<<<<<< HEAD
-		// FIXME: error message sucks
-		{"9:00-mon@11:00", nil, `cannot parse "9:00-mon", want "mon", "tue", etc`},
-		{"foo@9:00-11:00", nil, `cannot parse "foo", want "mon", "tue", etc`},
-=======
->>>>>>> fb0ba936
 
 		// valid
 		{"9:00-11:00", []*timeutil.Schedule{{Start: timeutil.TimeOfDay{Hour: 9}, End: timeutil.TimeOfDay{Hour: 11}}}, ""},
