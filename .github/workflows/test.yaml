name: Tests
on:
  pull_request:
    branches: [ "master", "release/**" ]
  push:
    # we trigger runs on master branch, but we do not run spread on master 
    # branch, the master branch runs are just for unit tests + codecov.io
    branches: [ "master","release/**" ]

concurrency:
  group: ${{ github.head_ref || github.run_id }}
  cancel-in-progress: true

jobs:
  snap-builds:
    runs-on: ubuntu-20.04
    # only build the snap for pull requests, it's not needed on release branches
    # or on master since we have launchpad build recipes which do this already
    if: ${{ github.event_name == 'pull_request' }}
    steps:
    - name: Checkout code
      uses: actions/checkout@v3

    - name: Build snapd snap
      uses: snapcore/action-build@v1
      with:
        snapcraft-channel: 4.x/candidate

    - name: Check built artifact
      run: |
        unsquashfs snapd*.snap meta/snap.yaml usr/lib/snapd/
        if cat squashfs-root/meta/snap.yaml | grep -q "version:.*dirty.*"; then
          echo "PR produces dirty snapd snap version"
          cat squashfs-root/usr/lib/snapd/dirty-git-tree-info.txt
          exit 1
        elif cat squashfs-root/usr/lib/snapd/info | grep -q "VERSION=.*dirty.*"; then
          echo "PR produces dirty internal snapd info version"
          cat squashfs-root/usr/lib/snapd/info
          cat squashfs-root/usr/lib/snapd/dirty-git-tree-info.txt
          exit 1
        fi

    - name: Uploading snapd snap artifact
      uses: actions/upload-artifact@v3
      with:
        name: snap-files
        path: "*.snap"

  cache-build-deps:
    runs-on: ubuntu-20.04
    steps:
    - name: Checkout code
      uses: actions/checkout@v3
      with:
        # needed for git commit history
        fetch-depth: 0
        # NOTE: checkout the code in a fixed location, even for forks, as this
        # is relevant for go's import system.
        path: ./src/github.com/snapcore/snapd

    # Fetch base ref, needed for golangci-lint
    - name: Fetching base ref ${{ github.base_ref }}
      run: |
        cd ${{ github.workspace }}/src/github.com/snapcore/snapd
        git fetch origin ${{ github.base_ref }}:${{ github.base_ref }}
        # golang latest ensures things work on the edge

    - name: Download Debian dependencies
      run: |
          sudo apt clean
          sudo apt update
          sudo apt build-dep -d -y ${{ github.workspace }}/src/github.com/snapcore/snapd

    - name: Copy dependencies
      run: |
        sudo tar cvf cached-apt.tar /var/cache/apt

    - name: upload Debian dependencies
      uses: actions/upload-artifact@v3
      with:
        name: debian-dependencies
        path: ./cached-apt.tar

  static-checks:
    runs-on: ubuntu-20.04
    needs: [cache-build-deps]
    env:
      GOPATH: ${{ github.workspace }}
      # Set PATH to ignore the load of magic binaries from /usr/local/bin And
      # to use the go snap automatically. Note that we install go from the
      # snap in a step below. Without this we get the GitHub-controlled latest
      # version of go.
      PATH: /snap/bin:/usr/sbin:/usr/bin:/sbin:/bin:/usr/games:${{ github.workspace }}/bin
      GOROOT: ""
      GITHUB_PULL_REQUEST: ${{ github.event.number }}

    strategy:
      # we cache successful runs so it's fine to keep going
      fail-fast: false      
      matrix:
        gochannel:
          - 1.13
          - latest/stable

    steps:
    - name: Checkout code
      uses: actions/checkout@v3
      with:
        # needed for git commit history
        fetch-depth: 0
        # NOTE: checkout the code in a fixed location, even for forks, as this
        # is relevant for go's import system.
        path: ./src/github.com/snapcore/snapd

    # Fetch base ref, needed for golangci-lint
    - name: Fetching base ref ${{ github.base_ref }}
      run: |
        cd ${{ github.workspace }}/src/github.com/snapcore/snapd
        git fetch origin ${{ github.base_ref }}:${{ github.base_ref }}

    - name: Download Debian dependencies
      uses: actions/download-artifact@v3
      with:
        name: debian-dependencies
        path: ./debian-deps/

    - name: Copy dependencies
      run: |
        test -f ./debian-deps/cached-apt.tar
        sudo tar xvf ./debian-deps/cached-apt.tar -C /

    - name: Install Debian dependencies
      run: |
          sudo apt update
          sudo apt build-dep -y ${{ github.workspace }}/src/github.com/snapcore/snapd

    # golang latest ensures things work on the edge
    - name: Install the go snap
      run: |
          sudo snap install --classic --channel=${{ matrix.gochannel }} go

    - name: Install ShellCheck as a snap
      run: |
          sudo apt-get remove --purge shellcheck
          sudo snap install shellcheck

    - name: Get C vendoring
      run: |
        cd ${{ github.workspace }}/src/github.com/snapcore/snapd/c-vendor && ./vendor.sh

    - name: golangci-lint
      if: ${{ matrix.gochannel == 'latest/stable' }}
      uses: golangci/golangci-lint-action@v3
      with:
        # version of golangci-lint to use in form of v1.2 or v1.2.3 or `latest`
        # to use the latest version
<<<<<<< HEAD
        version: v1.50.1
=======
        version: v1.51.2
>>>>>>> 19c123f2
        working-directory: ./src/github.com/snapcore/snapd
        # show only new issues
        # use empty path prefix to make annotations work
        args: --new-from-rev=${{ github.base_ref }} --path-prefix=
        # skip all additional steps
        skip-pkg-cache: true
        skip-build-cache: true
        # XXX: does no work with working-directory
        # only-new-issues: true

    - name: Get changed files
      id: changed-files
      uses: tj-actions/changed-files@v34.5.1
      with:
        path: ./src/github.com/snapcore/snapd

    - name: Save changes files
      run: |
          CHANGED_FILES="${{ steps.changed-files.outputs.all_changed_files }}"
          echo "CHANGED_FILES=$CHANGED_FILES" >> $GITHUB_ENV
          echo "The changed files found are: $CHANGED_FILES"

    - name: Run static checks
      run: |
          cd ${{ github.workspace }}/src/github.com/snapcore/snapd || exit 1
          # run gofmt checks only with Go 1.13
          if ! echo "${{ matrix.gochannel }}" | grep -E '1\.13' ; then
              # and skip with other versions
              export SKIP_GOFMT=1
              echo "Formatting checks will be skipped due to the use of Go version ${{ matrix.gochannel }}"
          else
              # misspell and infessassign do not build with Go 1.13
              export SKIP_MISSPELL=1
              export SKIP_INEFFASSIGN=1
          fi
          sudo apt-get install -y python3-yamlordereddictloader
          ./run-checks --static

  unit-tests:
    needs: [static-checks]
    runs-on: ubuntu-22.04
    env:
      GOPATH: ${{ github.workspace }}
      # Set PATH to ignore the load of magic binaries from /usr/local/bin And
      # to use the go snap automatically. Note that we install go from the
      # snap in a step below. Without this we get the GitHub-controlled latest
      # version of go.
      PATH: /snap/bin:/usr/sbin:/usr/bin:/sbin:/bin:/usr/games:${{ github.workspace }}/bin
      GOROOT: ""
      GITHUB_PULL_REQUEST: ${{ github.event.number }}
    strategy:
      # we cache successful runs so it's fine to keep going
      fail-fast: false      
      matrix:
        gochannel:
          - 1.13
          - latest/stable
        unit-scenario:
          - normal
          - snapd_debug
          - withbootassetstesting
          - nosecboot
          - faultinject

    steps:
    - name: Checkout code
      uses: actions/checkout@v3
      with:
        # needed for git commit history
        fetch-depth: 0
        # NOTE: checkout the code in a fixed location, even for forks, as this
        # is relevant for go's import system.
        path: ./src/github.com/snapcore/snapd

    # Fetch base ref, needed for golangci-lint
    - name: Fetching base ref ${{ github.base_ref }}
      run: |
        cd ${{ github.workspace }}/src/github.com/snapcore/snapd
        git fetch origin ${{ github.base_ref }}:${{ github.base_ref }}

    - name: Download Debian dependencies
      uses: actions/download-artifact@v3
      with:
        name: debian-dependencies
        path: ./debian-deps/

    - name: Copy dependencies
      run: |
        test -f ./debian-deps/cached-apt.tar
        sudo tar xvf ./debian-deps/cached-apt.tar -C /

    - name: Install Debian dependencies
      run: |
          sudo apt update
          sudo apt build-dep -y ${{ github.workspace }}/src/github.com/snapcore/snapd

    # golang latest ensures things work on the edge
    - name: Install the go snap
      run: |
          sudo snap install --classic --channel=${{ matrix.gochannel }} go

    - name: Build C
      run: |
          cd ${{ github.workspace }}/src/github.com/snapcore/snapd/cmd/
          ./autogen.sh
          make -j$(nproc)

    - name: Get deps
      run: |
          cd ${{ github.workspace }}/src/github.com/snapcore/snapd/ && ./get-deps.sh

    - name: Build Go
      run: |
          go build github.com/snapcore/snapd/...

    - name: Test C
      run: |
          cd ${{ github.workspace }}/src/github.com/snapcore/snapd/cmd/ && make check

    - name: Reset code coverage data
      run: |
          rm -rf ${{ github.workspace }}/.coverage/

    - name: Test Go
      if: ${{ matrix.unit-scenario == 'normal' }}
      run: |
        cd ${{ github.workspace }}/src/github.com/snapcore/snapd || exit 1
        ./run-checks --unit

    - name: Test Go (SNAPD_DEBUG=1)
      if: ${{ matrix.unit-scenario == 'snapd_debug' }}
      run: |
        cd ${{ github.workspace }}/src/github.com/snapcore/snapd || exit 1
        SKIP_DIRTY_CHECK=1 SNAPD_DEBUG=1 ./run-checks --unit

    - name: Test Go (withbootassetstesting)
      if: ${{ matrix.unit-scenario == 'withbootassetstesting' }}
      run: |
        cd ${{ github.workspace }}/src/github.com/snapcore/snapd || exit 1
        SKIP_DIRTY_CHECK=1 GO_BUILD_TAGS=withbootassetstesting ./run-checks --unit

    - name: Test Go (nosecboot)
      if: ${{ matrix.unit-scenario == 'nosecboot' }}
      run: |
        cd ${{ github.workspace }}/src/github.com/snapcore/snapd || exit 1
        echo "Dropping github.com/snapcore/secboot"
        # use govendor remove so that a subsequent govendor sync does not
        # install secboot again
        # ${{ github.workspace }}/bin/govendor remove github.com/snapcore/secboot
        # ${{ github.workspace }}/bin/govendor remove +unused
        SKIP_DIRTY_CHECK=1 GO_BUILD_TAGS=nosecboot ./run-checks --unit

    - name: Test Go (faultinject)
      if: ${{ matrix.unit-scenario == 'faultinject' }}
      run: |
        cd ${{ github.workspace }}/src/github.com/snapcore/snapd || exit 1
        SKIP_DIRTY_CHECK=1 GO_BUILD_TAGS=faultinject ./run-checks --unit

    - name: Upload the coverage results
      if: ${{ matrix.gochannel != 'latest/stable' }}
      uses: actions/upload-artifact@v3
      with:
        name: coverage-files
        path: "${{ github.workspace }}/src/github.com/snapcore/snapd/.coverage/coverage*.cov"

  code-coverage:
    needs: [unit-tests]
    runs-on: ubuntu-20.04
    env:
      GOPATH: ${{ github.workspace }}
      # Set PATH to ignore the load of magic binaries from /usr/local/bin And
      # to use the go snap automatically. Note that we install go from the
      # snap in a step below. Without this we get the GitHub-controlled latest
      # version of go.
      PATH: /snap/bin:/usr/sbin:/usr/bin:/sbin:/bin:/usr/games:${{ github.workspace }}/bin
      GOROOT: ""
      GITHUB_PULL_REQUEST: ${{ github.event.number }}
    steps:
    - name: Download the coverage files
      uses: actions/download-artifact@v3
      with:
        name: coverage-files
        path: .coverage/

    - name: Merge coverage results
      run: |
        echo "List the coverage files downloaded"
        ls -l .coverage/

        echo "Install covertool and merge the results"
        go install github.com/makholm/covertool@latest
        covertool merge -o .coverage/all.cov .coverage/coverage*.cov

    - name: Upload coverage to Codecov
      uses: codecov/codecov-action@v3
      # uploading to codecov occasionally fails, so continue running the test
      # workflow regardless of the upload
      continue-on-error: true
      with:
        fail_ci_if_error: true
        flags: unittests
        name: codecov-umbrella
        files: .coverage/all.cov
        verbose: true

  spread:
    needs: [unit-tests]
    # have spread jobs run on master on PRs only, but on both PRs and pushes to
    # release branches
    if: ${{ github.event_name != 'push' || github.ref != 'refs/heads/master' }}
    runs-on: self-hosted
    strategy:
      # FIXME: enable fail-fast mode once spread can cancel an executing job.
      # Disable fail-fast mode as it doesn't function with spread. It seems
      # that cancelling tasks requires short, interruptible actions and
      # interrupting spread, notably, does not work today. As such disable
      # fail-fast while we tackle that problem upstream.
      fail-fast: false
      matrix:
        system:
        - amazon-linux-2-64
        - arch-linux-64
        - centos-7-64
        - centos-8-64
        - centos-9-64
        - debian-10-64
        - debian-11-64
        - debian-sid-64
        - fedora-36-64
        - fedora-37-64
        - opensuse-15.3-64
        - opensuse-15.4-64
        - opensuse-tumbleweed-64
        - ubuntu-14.04-64
        - ubuntu-16.04-64
        - ubuntu-18.04-32
        - ubuntu-18.04-64
        - ubuntu-20.04-64
        - ubuntu-20.04-arm-64
        - ubuntu-22.04-64
        - ubuntu-22.10-64
        - ubuntu-23.04-64
        - ubuntu-core-16-64
        - ubuntu-core-18-64
        - ubuntu-core-20-64
        - ubuntu-core-22-64
        - ubuntu-secboot-20.04-64
    steps:
    - name: Cleanup job workspace
      id: cleanup-job-workspace
      run: |
          rm -rf "${{ github.workspace }}"
          mkdir "${{ github.workspace }}"

    - name: Checkout code
      uses: actions/checkout@v3
      with:
        # spread uses tags as delta reference
        fetch-depth: 0

    - name: Cache snapd test results
      id: cache-snapd-test-results
      uses: pat-s/always-upload-cache@v3.0.11
      with:
        path: "${{ github.workspace }}/.test-results"
        key: "${{ github.run_id }}-${{ github.job }}-${{ matrix.system }}-results"

    - name: Check cached test results
      id: cached-results
      run: |
          TEST_RESULTS_DIR="${{ github.workspace }}/.test-results"
          mkdir -p "$TEST_RESULTS_DIR"
          echo "TEST_RESULTS_DIR=$TEST_RESULTS_DIR" >> $GITHUB_ENV

          # Save the var with the failed tests file
          echo "FAILED_TESTS_FILE=$TEST_RESULTS_DIR/${{ matrix.system }}-failed-tests" >> $GITHUB_ENV

    - name: Check failed tests to run
      if: "!contains(github.event.pull_request.labels.*.name, 'Run all')"
      run: |
          # Save previous failed test results in FAILED_TESTS env var
          FAILED_TESTS=""
          if [ -f "$FAILED_TESTS_FILE" ]; then
              echo "Failed tests file found"
              FAILED_TESTS="$(cat $FAILED_TESTS_FILE)"
              if [ -n "$FAILED_TESTS" ]; then
                  echo "Failed tests to run: $FAILED_TESTS"
                  echo "FAILED_TESTS=$FAILED_TESTS" >> $GITHUB_ENV
              fi
          fi

    - name: Run spread tests
      if: "!contains(github.event.pull_request.labels.*.name, 'Skip spread')"
      env:
          SPREAD_GOOGLE_KEY: ${{ secrets.SPREAD_GOOGLE_KEY }}
      run: |
          # Register a problem matcher to highlight spread failures
          echo "::add-matcher::.github/spread-problem-matcher.json"

          BACKEND=google
          SPREAD=spread
          if [[ "${{ matrix.system }}" =~ -arm- ]]; then
              BACKEND=google-arm
              SPREAD=spread-arm
          fi

          # Save previous failed test results in FAILED_TESTS env var
          RUN_TESTS="$BACKEND:${{ matrix.system }}:tests/..."
          if [ -n "$FAILED_TESTS" ]; then
              RUN_TESTS="$FAILED_TESTS"
          fi
          # Run spread tests
          # "pipefail" ensures that a non-zero status from the spread is
          # propagated; and we use a subshell as this option could trigger
          # undesired changes elsewhere
          echo "Running command: $SPREAD $RUN_TESTS"
          (set -o pipefail; $SPREAD $RUN_TESTS | tee spread.log)

    - name: Discard spread workers
      if: always()
      run: |
        shopt -s nullglob;
        for r in .spread-reuse.*.yaml; do
          spread -discard -reuse-pid="$(echo "$r" | grep -o -E '[0-9]+')";
        done

    - name: report spread errors
      if: always()
      run: |
        if [ -e spread.log ]; then
            echo "Running spread log analyzer"
            issues_metadata='{"source_url": "${{ github.server_url }}/${{ github.repository }}/actions/runs/${{ github.run_id }}"}'
            ./tests/lib/external/snapd-testing-tools/utils/log-parser spread.log --print-detail error-debug --output spread-results.json --cut 100
            while IFS= read -r line; do
                if [ ! -z "$line" ]; then
                    echo "Reporting spread error..."
                    ./tests/lib/tools/report-mongodb --db-name snapd --db-collection spread_errors --metadata "$issues_metadata" "$line"
                fi
            done <<< $(jq -cr '.[] | select( .type == "info") | select( (.info_type == "Error") or (.info_type == "Debug"))' spread-results.json)
        else
            echo "No spread log found, skipping errors reporting"
        fi

    - name: save spread results
      if: always()
      run: |
          if [ -f spread.log ]; then
              echo "Running spread log parser"
              ./tests/lib/external/snapd-testing-tools/utils/log-parser spread.log --output spread-results.json

              BACKEND=google
              if [[ "${{ matrix.system }}" =~ -arm- ]]; then
                  BACKEND=google-arm
              fi

              echo "Determining which tests were executed"
              RUN_TESTS="$BACKEND:${{ matrix.system }}:tests/..."
              if [ -n "$FAILED_TESTS" ]; then
                  RUN_TESTS="$FAILED_TESTS"
              fi

              echo "Running spread log analyzer"
              ./tests/lib/external/snapd-testing-tools/utils/log-analyzer list-reexecute-tasks "$RUN_TESTS" spread-results.json > "$FAILED_TESTS_FILE"
          else
              echo "No spread log found, saving empty list of failed tests"
              touch "$FAILED_TESTS_FILE"
          fi

  spread-nested:
    needs: [unit-tests]
    # have spread jobs run on master on PRs only, but on both PRs and pushes to
    # release branches
    if: ${{ github.event_name != 'push' || github.ref != 'refs/heads/master' }}
    runs-on: self-hosted
    strategy:
      # FIXME: enable fail-fast mode once spread can cancel an executing job.
      # Disable fail-fast mode as it doesn't function with spread. It seems
      # that cancelling tasks requires short, interruptible actions and
      # interrupting spread, notably, does not work today. As such disable
      # fail-fast while we tackle that problem upstream.
      fail-fast: false
      matrix:
        system:
        - ubuntu-16.04-64
        - ubuntu-18.04-64
        - ubuntu-20.04-64
        - ubuntu-22.04-64
    steps:
    - name: Cleanup job workspace
      id: cleanup-job-workspace
      run: |
          rm -rf "${{ github.workspace }}"
          mkdir "${{ github.workspace }}"

    - name: Checkout code
      uses: actions/checkout@v3

    - name: Cache snapd test results
      id: cache-snapd-test-results
      uses: pat-s/always-upload-cache@v3.0.11
      with:
        path: "${{ github.workspace }}/.test-results"
        key: "${{ github.run_id }}-${{ github.job }}-${{ matrix.system }}-results"

    - name: Check cached test results
      id: cached-results
      run: |
          TEST_RESULTS_DIR="${{ github.workspace }}/.test-results"
          mkdir -p "$TEST_RESULTS_DIR"
          echo "TEST_RESULTS_DIR=$TEST_RESULTS_DIR" >> $GITHUB_ENV

          # Save the var with the failed tests file
          echo "FAILED_TESTS_FILE=$TEST_RESULTS_DIR/${{ matrix.system }}-failed-tests" >> $GITHUB_ENV

    - name: Check failed tests to run
      if: "!contains(github.event.pull_request.labels.*.name, 'Run all')"
      run: |
          # Save previous failed test results in FAILED_TESTS env var
          FAILED_TESTS=""
          if [ -f "$FAILED_TESTS_FILE" ]; then
              echo "Failed tests file found"
              FAILED_TESTS="$(cat $FAILED_TESTS_FILE)"
              if [ -n "$FAILED_TESTS" ]; then
                  echo "Failed tests to run: $FAILED_TESTS"
                  echo "FAILED_TESTS=$FAILED_TESTS" >> $GITHUB_ENV
              fi
          fi

    - name: Run spread tests
      # run if the commit is pushed to the release/* branch or there is a 'Run
      # nested' label set on the PR
      if: "contains(github.event.pull_request.labels.*.name, 'Run nested') || contains(github.event.pull_request.labels.*.name, 'Run nested -auto-') || contains(github.ref, 'refs/heads/release/')"
      env:
          SPREAD_GOOGLE_KEY: ${{ secrets.SPREAD_GOOGLE_KEY }}
      run: |
          # Register a problem matcher to highlight spread failures
          echo "::add-matcher::.github/spread-problem-matcher.json"
          export NESTED_BUILD_SNAPD_FROM_CURRENT=true
          export NESTED_ENABLE_KVM=true
          RUN_TESTS="google-nested:${{ matrix.system }}:tests/nested/..."
          if [ -n "$FAILED_TESTS" ]; then
              RUN_TESTS="$FAILED_TESTS"
          fi
          # Run spread tests
          # "pipefail" ensures that a non-zero status from the spread is
          # propagated; and we use a subshell as this option could trigger
          # undesired changes elsewhere
          (set -o pipefail; spread $RUN_TESTS | tee spread.log)

    - name: Discard spread workers
      if: always()
      run: |
        shopt -s nullglob;
        for r in .spread-reuse.*.yaml; do
          spread -discard -reuse-pid="$(echo "$r" | grep -o -E '[0-9]+')";
        done

    - name: report spread errors
      if: always()
      run: |
        if [ -e spread.log ]; then
            echo "Running spread log analyzer"
            issues_metadata='{"source_url": "${{ github.server_url }}/${{ github.repository }}/actions/runs/${{ github.run_id }}"}'
            ./tests/lib/external/snapd-testing-tools/utils/log-parser spread.log --print-detail error --output spread-results.json --cut 100
            while IFS= read -r line; do
                if [ ! -z "$line" ]; then
                    echo "Reporting spread error..."
                    ./tests/lib/tools/report-mongodb --db-name snapd --db-collection spread_errors --metadata "$issues_metadata" "$line"
                fi
            done <<< $(jq -cr '.[] | select( .type == "info") | select( .info_type == "Error")' spread-results.json)
        else
            echo "No spread log found, skipping errors reporting"
        fi

    - name: save spread results
      if: always()
      run: |
          if [ -f spread.log ]; then
              echo "Running spread log parser"
              ./tests/lib/external/snapd-testing-tools/utils/log-parser spread.log --output spread-results.json
    
              echo "Determining which tests were executed"
              RUN_TESTS="google-nested:${{ matrix.system }}:tests/nested/..."
              if [ -n "$FAILED_TESTS" ]; then
                  RUN_TESTS="$FAILED_TESTS"
              fi

              echo "Running spread log analyzer"
              ./tests/lib/external/snapd-testing-tools/utils/log-analyzer list-reexecute-tasks "$RUN_TESTS" spread-results.json > "$FAILED_TESTS_FILE"
          else
              echo "No spread log found, saving empty list of failed tests"
              touch "$FAILED_TESTS_FILE"
          fi<|MERGE_RESOLUTION|>--- conflicted
+++ resolved
@@ -154,11 +154,7 @@
       with:
         # version of golangci-lint to use in form of v1.2 or v1.2.3 or `latest`
         # to use the latest version
-<<<<<<< HEAD
-        version: v1.50.1
-=======
         version: v1.51.2
->>>>>>> 19c123f2
         working-directory: ./src/github.com/snapcore/snapd
         # show only new issues
         # use empty path prefix to make annotations work
