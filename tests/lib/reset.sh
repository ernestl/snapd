#!/bin/bash

set -e -x

<<<<<<< HEAD
# purge all state
$PROJECT_PATH/debian/snapd.postrm purge
=======
systemctl stop snapd.service snapd.socket
mounts="$(systemctl list-unit-files | grep '^snap[-.].*\.mount' | cut -f1 -d ' ')"
services="$(systemctl list-unit-files | grep '^snap[-.].*\.service' | cut -f1 -d ' ')"
for unit in $services $mounts; do
    systemctl stop $unit || true
done

rm -f /tmp/ubuntu-core*
rm -rf /snap/*
rm -rf /var/lib/snapd/*
rm -f /etc/systemd/system/snap[-.]*.{mount,service}
rm -f /etc/systemd/system/multi-user.target.wants/snap[-.]*.{mount,service}
>>>>>>> f849a8b5

if [ "$1" = "--reuse-core" ]; then
	$(cd / && tar xzf $SPREAD_PATH/snapd-state.tar.gz)
	mounts="$(systemctl list-unit-files | grep '^snap[-.].*\.mount' | cut -f1 -d ' ')"
	services="$(systemctl list-unit-files | grep '^snap[-.].*\.service' | cut -f1 -d ' ')"
        systemctl daemon-reload # Workaround for http://paste.ubuntu.com/17735820/
	for unit in $mounts $services; do
	    systemctl start $unit
	done
fi
systemctl start snapd.socket

# wait for snapd listening
while ! printf "GET / HTTP/1.0\r\n\r\n" | nc -U -q 1 /run/snapd.socket; do sleep 0.5; done<|MERGE_RESOLUTION|>--- conflicted
+++ resolved
@@ -2,23 +2,12 @@
 
 set -e -x
 
-<<<<<<< HEAD
+systemctl stop snapd.service snapd.socket
+
 # purge all state
 $PROJECT_PATH/debian/snapd.postrm purge
-=======
-systemctl stop snapd.service snapd.socket
-mounts="$(systemctl list-unit-files | grep '^snap[-.].*\.mount' | cut -f1 -d ' ')"
-services="$(systemctl list-unit-files | grep '^snap[-.].*\.service' | cut -f1 -d ' ')"
-for unit in $services $mounts; do
-    systemctl stop $unit || true
-done
 
 rm -f /tmp/ubuntu-core*
-rm -rf /snap/*
-rm -rf /var/lib/snapd/*
-rm -f /etc/systemd/system/snap[-.]*.{mount,service}
-rm -f /etc/systemd/system/multi-user.target.wants/snap[-.]*.{mount,service}
->>>>>>> f849a8b5
 
 if [ "$1" = "--reuse-core" ]; then
 	$(cd / && tar xzf $SPREAD_PATH/snapd-state.tar.gz)
