name: Jobs
on:
  pull_request:
    branches:
      - main
  push:
    branches:
      - main

jobs:
  unit-tests:
<<<<<<< HEAD
    runs-on: ubuntu-22.04
=======
    runs-on: ubuntu-latest
>>>>>>> 1e94558d
    steps:
    - name: Checkout code
      uses: actions/checkout@v2

    - name: Run shellCheck for tools
      run: |
          # Run shellcheck from the snap which most likely is newer than what the distro provides
          sudo apt-get remove --purge shellcheck
          sudo snap install shellcheck
          find tools utils remote -type f -exec sh -c "head -n 1 {} | egrep -a 'bin/bash|bin/sh' >/dev/null" \; -print -exec shellcheck {} \;

          # Run shellcheck from the distro
          sudo snap remove shellcheck
          sudo apt-get install -y shellcheck
          find tools utils remote -type f -exec sh -c "head -n 1 {} | egrep -a 'bin/bash|bin/sh' >/dev/null" \; -print -exec shellcheck {} \;

    - name: Run codespell tool
      run: |
          sudo apt install python3-pip
          pip3 install codespell
          codespell

    - name: Run Python unit tests
      run: |
          python3 -m unittest discover -s utils

  test:
    needs: [unit-tests]
    runs-on: [self-hosted, spread-enabled]
    steps:
    - name: Checkout code
      uses: actions/checkout@v2

    - name: Get previous attempt
      id: get-previous-attempt
      run: |
        echo "previous_attempt=$(( ${{ github.run_attempt }} - 1 ))" >> $GITHUB_OUTPUT
      shell: bash

    - name: Get previous cache
      uses: actions/cache@v3
      with:
        path: "${{ github.workspace }}/.test-results"
        key: "${{ github.job }}-results-${{ github.run_id }}-${{ steps.get-previous-attempt.outputs.previous_attempt }}"

    - name: Prepare test results env and vars
      id: prepare-test-results-env
      run: |
          # Create test results directories and save vars
          TEST_RESULTS_DIR="${{ github.workspace }}/.test-results"
          echo "TEST_RESULTS_DIR=$TEST_RESULTS_DIR" >> $GITHUB_ENV

          # Save the var with the failed tests file
          echo "FAILED_TESTS_FILE=$TEST_RESULTS_DIR/failed-tests" >> $GITHUB_ENV

          # Make sure the test results dirs are created
          # This step has to be after the cache is restored
          mkdir -p "$TEST_RESULTS_DIR"

    - name: Check failed tests to run
      if: "!contains(github.event.pull_request.labels.*.name, 'Run all')"
      run: |
          # Save previous failed test results in FAILED_TESTS env var
          FAILED_TESTS=""
          if [ -f "$FAILED_TESTS_FILE" ]; then
              echo "Failed tests file found"
              FAILED_TESTS="$(cat $FAILED_TESTS_FILE)"
              if [ -n "$FAILED_TESTS" ]; then
                  echo "Failed tests to run: $FAILED_TESTS"
                  echo "FAILED_TESTS=$FAILED_TESTS" >> $GITHUB_ENV
              fi
          fi

    - name: Run test
      run: |
          RUN_TESTS="google:tests/ google-nested:tests/ openstack:tests/"
          if [ -n "$FAILED_TESTS" ]; then
              RUN_TESTS="$FAILED_TESTS"
          fi
          CHANGE_ID="${{ github.event.number }}"
          if [ -z "$PR_ID" ]; then
            CHANGE_ID="main"
          fi
          CHANGE_ID="${CHANGE_ID}_n${{ github.run_attempt }}"
          # The log-filter tool is used to filter the spread logs to be stored
          FILTER_PARAMS="-o spread_$CHANGE_ID.filtered.log -e Debug -e WARNING: -f Failed=NO_LINES -f Error=NO_LINES"

          (set -o pipefail; spread $RUN_TESTS | ./utils/log-filter $FILTER_PARAMS | tee spread.log)

    - name: Discard spread workers
      if: always()
      run: |
        shopt -s nullglob;
        for r in .spread-reuse.*.yaml; do
          spread -discard -reuse-pid="$(echo "$r" | grep -o -E '[0-9]+')";
        done

    - name: analyze spread test results
      if: always()
      run: |
          if [ -f spread.log ]; then
              echo "Running spread log parser"
              ./utils/log-parser spread.log --output spread-results.json
    
              echo "Determining which tests were executed"
              RUN_TESTS="google:tests/ google-nested:tests/"
              if [ -n "$FAILED_TESTS" ]; then
                  RUN_TESTS="$FAILED_TESTS"
              fi

              echo "Running spread log analyzer"
              ./utils/log-analyzer list-reexecute-tasks "$RUN_TESTS" spread-results.json > "$FAILED_TESTS_FILE"
          else
              echo "No spread log found, saving empty list of failed tests"
              touch "$FAILED_TESTS_FILE"
          fi

    - name: save spread test results to cache
      if: always()
      uses: actions/cache/save@v3
      with:
        path: "${{ github.workspace }}/.test-results"
        key: "${{ github.job }}-results-${{ github.run_id }}-${{ github.run_attempt }}"<|MERGE_RESOLUTION|>--- conflicted
+++ resolved
@@ -9,11 +9,7 @@
 
 jobs:
   unit-tests:
-<<<<<<< HEAD
-    runs-on: ubuntu-22.04
-=======
     runs-on: ubuntu-latest
->>>>>>> 1e94558d
     steps:
     - name: Checkout code
       uses: actions/checkout@v2
