--- conflicted
+++ resolved
@@ -467,8 +467,6 @@
         exit 1
     fi
 
-<<<<<<< HEAD
-=======
     # check if there is a shutdown pending, no test should trigger this
     # and it leads to very confusing test failures
     if [ -e /run/systemd/shutdown/scheduled ]; then
@@ -477,7 +475,6 @@
         exit 1
     fi
 
->>>>>>> f7b6d059
     # Check for kernel oops during the tests
     if dmesg|grep "Oops: "; then
         echo "A kernel oops happened during the tests, test results will be unreliable"
