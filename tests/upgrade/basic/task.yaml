--- conflicted
+++ resolved
@@ -21,12 +21,9 @@
     # allow-downgrades prevents errors when new versions hit the archive, for instance,
     # trying to install 2.11ubuntu1 over 2.11+0.16.04
     if [[ "$SPREAD_SYSTEM" == ubuntu-14.04-* ]]; then
-<<<<<<< HEAD
+        # apt_install_local uses dpkg directly which happily downgrades
+        apt_install_local ${SPREAD_PATH}/../snap-confine*.deb ${SPREAD_PATH}/../ubuntu-core-launcher*.deb
         apt_install_local ${SPREAD_PATH}/../snapd*.deb
-=======
-        # apt_install_local uses dpkg directly which happily downgrades
-        apt_install_local ${SPREAD_PATH}/../snapd*.deb ${SPREAD_PATH}/../snap-confine*.deb ${SPREAD_PATH}/../ubuntu-core-launcher*.deb
->>>>>>> 8a226ad0
     else
         # not using apt_install_local here as this will not have
         # --allow-downgrades
