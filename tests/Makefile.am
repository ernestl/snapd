<<<<<<< HEAD
TESTS = \
    test_bad_seccomp_filter_args \
    test_bad_seccomp_filter_args_null \
    test_bad_seccomp_filter_args_prctl \
    test_bad_seccomp_filter_args_prio \
    test_bad_seccomp_filter_args_socket \
=======
TESTS =

if STRICT_CONFINEMENT
TESTS += \
>>>>>>> 1cff978c
    test_bad_seccomp_filter_length \
    test_bad_seccomp_filter_missing_trailing_newline \
    test_complain \
    test_complain_missed \
    test_create_user_data \
    test_noprofile \
    test_restrictions_working \
    test_restrictions_working_args \
    test_restrictions_working_args_prctl \
    test_restrictions_working_args_prio \
    test_restrictions_working_args_socket \
    test_unrestricted \
    test_unrestricted_missed \
    test_whitelist
endif

.PHONY: check-syntax
check-syntax:
	shellcheck --format=gcc $(wildcard test_*) common.sh<|MERGE_RESOLUTION|>--- conflicted
+++ resolved
@@ -1,16 +1,12 @@
-<<<<<<< HEAD
-TESTS = \
+TESTS =
+
+if STRICT_CONFINEMENT
+TESTS += \
     test_bad_seccomp_filter_args \
     test_bad_seccomp_filter_args_null \
     test_bad_seccomp_filter_args_prctl \
     test_bad_seccomp_filter_args_prio \
     test_bad_seccomp_filter_args_socket \
-=======
-TESTS =
-
-if STRICT_CONFINEMENT
-TESTS += \
->>>>>>> 1cff978c
     test_bad_seccomp_filter_length \
     test_bad_seccomp_filter_missing_trailing_newline \
     test_complain \
