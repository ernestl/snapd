summary: Ensure that the security rules for private tmp are in place.

<<<<<<< HEAD
systems: [-ubuntu-core-16]
=======
systems: [-ubuntu-core-16-64]
>>>>>>> 0122da37

environment:
    SNAP_INSTALL_DIR: $(pwd)/snap-install-dir

prepare: |
    echo "Given a basic snap is installed"
    snapbuild $TESTSLIB/snaps/test-snapd-tools .
    snap install test-snapd-tools_1.0_all.snap

    echo "And another basic snap is installed"
    mkdir -p $SNAP_INSTALL_DIR
    cp -ra $TESTSLIB/snaps/test-snapd-tools/* $SNAP_INSTALL_DIR
    sed -i 's/test-snapd-tools/not-test-snapd-tools/g' $SNAP_INSTALL_DIR/meta/snap.yaml
    snapbuild $SNAP_INSTALL_DIR .
    snap install not-test-snapd-tools_1.0_all.snap

restore: |
    rm -rf test-snapd-tools_1.0_all.snap not-test-snapd-tools_1.0_all.snap \
          $SNAP_INSTALL_DIR /tmp/foo *stat.error

execute: |
    echo "When a temporary file is created by one snap"
    expect -f tmp-create.exp

    echo "Then that file is not accessible from other calls of commands from the same snap"
    if test-snapd-tools.cmd stat /tmp/foo 2>same-stat.error; then
        echo "Expected error not present"
        exit 1
    fi
    grep -q "stat: cannot stat '/tmp/foo': No such file or directory" same-stat.error

    echo "And that file is not accessible by other snaps"
    if not-test-snapd-tools.cmd stat /tmp/foo 2>other-stat.error; then
        echo "Expected error not present"
        exit 1
    fi
    grep -q "stat: cannot stat '/tmp/foo': No such file or directory" other-stat.error<|MERGE_RESOLUTION|>--- conflicted
+++ resolved
@@ -1,10 +1,6 @@
 summary: Ensure that the security rules for private tmp are in place.
 
-<<<<<<< HEAD
-systems: [-ubuntu-core-16]
-=======
 systems: [-ubuntu-core-16-64]
->>>>>>> 0122da37
 
 environment:
     SNAP_INSTALL_DIR: $(pwd)/snap-install-dir
