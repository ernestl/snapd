summary: Ensure that the device cgroup works properly for serial-port.

# We don't run the native kernel on these distributions yet so we can't
# load kernel modules coming from distribution packages yet.
systems: [-fedora-*, -opensuse-*, -debian-*]

prepare: |
    # create serial devices if they don't exist
    if [ ! -e /dev/ttyS4 ]; then
        mknod /dev/ttyS4 c 4 68
        touch /dev/ttyS4.spread
    fi

restore: |
    if [ -e /dev/ttyS4.spread ]; then
        rm -f /dev/ttyS4 /dev/ttyS4.spread
    fi

    udevadm control --reload-rules
    udevadm trigger

execute: |
    echo "Given a snap is installed"
    #shellcheck source=tests/lib/snaps.sh
    . "$TESTSLIB"/snaps.sh
    install_local test-snapd-sh

    echo "Then the device is not assigned to that snap"
    if udevadm info /dev/ttyS4 > info.txt; then
        not MATCH "E: TAGS=.*snap_test-snapd-sh_sh" < info.txt
    else
        echo "No hardware for node /dev/ttyS4"
        exit 0
    fi

    echo "And the device is not shown in the snap device list"
    # FIXME: this is, apparently, a layered can of worms. Zyga says he needs to fix it.
    if [ -e /sys/fs/cgroup/devices/snap.test-snapd-sh.sh/devices.list ]; then
<<<<<<< HEAD
        MATCH -v "c 4:68 rwm" < /sys/fs/cgroup/devices/snap.test-snapd-sh.sh/devices.list
=======
        not MATCH "c 4:68 rwm" < /sys/fs/cgroup/devices/snap.test-snapd-sh.sh/devices.list
>>>>>>> e09d27c1
    fi

    echo "When a udev rule assigning the device to the snap is added"
    content="SUBSYSTEM==\"tty\", KERNEL==\"ttyS4\", TAG+=\"snap_test-snapd-sh_sh\""
    echo "$content" > /etc/udev/rules.d/70-snap.test-snapd-sh.rules
    udevadm control --reload-rules
    udevadm settle
    udevadm trigger
    udevadm settle

    echo "Then the device is shown as assigned to the snap"
    udevadm info /dev/ttyS4 | MATCH "E: TAGS=.*snap_test-snapd-sh_sh"

    echo "When a snap command is called"
    test-snapd-sh.sh -c 'true'

    echo "Then the device is shown in the snap device list"
    MATCH "c 4:68 rwm" < /sys/fs/cgroup/devices/snap.test-snapd-sh.sh/devices.list<|MERGE_RESOLUTION|>--- conflicted
+++ resolved
@@ -36,11 +36,7 @@
     echo "And the device is not shown in the snap device list"
     # FIXME: this is, apparently, a layered can of worms. Zyga says he needs to fix it.
     if [ -e /sys/fs/cgroup/devices/snap.test-snapd-sh.sh/devices.list ]; then
-<<<<<<< HEAD
-        MATCH -v "c 4:68 rwm" < /sys/fs/cgroup/devices/snap.test-snapd-sh.sh/devices.list
-=======
         not MATCH "c 4:68 rwm" < /sys/fs/cgroup/devices/snap.test-snapd-sh.sh/devices.list
->>>>>>> e09d27c1
     fi
 
     echo "When a udev rule assigning the device to the snap is added"
