--- conflicted
+++ resolved
@@ -38,16 +38,6 @@
   lxd.lxc delete ubuntu || true
   snap remove --purge lxd
 
-<<<<<<< HEAD
-=======
-  # Remove manually the snap.lxd.workaround.service systemd unit. This unit is needed to
-  # avoid systemd wiping lxd cgroups when snapd disables all lxd units during refresh
-  # TODO: remove this when lxd removes automatically the service
-  if systemctl is-active snap.lxd.workaround.service; then
-    systemctl stop snap.lxd.workaround.service
-  fi
-  
->>>>>>> 2391e69b
 execute: |
   lxd.lxc exec ubuntu -- snap try /root/test-snapd-tools
   lxd.lxc exec ubuntu -- snap list | MATCH '^test-snapd-tools .* try'