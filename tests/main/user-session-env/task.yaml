summary: verify that user environment settings are added

description: |
    User environment variables are added via /etc/profile.d/snapd.sh (bash/sh
    specific) or via /lib/environment.d/ helpers. Make sure that at least one of
    the mechanisms works and XDG_DATA_DIRS and PATH are updated accordingly
    inside the user session, no matter the shell they use.

systems:
   - -ubuntu-core-*  # cannot install zsh
   - -ubuntu-14.04-* # cannot use systemd

environment:
    TEST_ZSH_USER: test-zsh

prepare: |
    echo "Create a user with a different shell"
    useradd --create-home --user-group -s /bin/zsh "$TEST_ZSH_USER"
    session-tool --prepare -u test,test-zsh

restore: |
<<<<<<< HEAD
    if [ -e has-sessions ]; then
        for uid in $(id -u test) $(id -u "$TEST_ZSH_USER"); do
            systemctl stop "user@$uid.service"
            # The user-runtime-dir@.service unit did not exist before
            # Systemd 239, so ignore errors.
            systemctl stop "user-runtime-dir@$uid.service" || true

            # Ensure runtime dir is cleaned up on older systems
            if [ -d "/run/user/$uid" ]; then
                rm -rf "/run/user/$uid"/* "/run/user/$uid"/.[!.]*
            fi
        done
    fi
    rm -f ./has-sessions

=======
    session-tool --restore -u test,test-zsh
>>>>>>> 6edf77d7
    userdel -f -r "$TEST_ZSH_USER"
    rm -f test-profile-env test-profile-zsh-env test-session-env test-zsh-session-env

execute: |
    #shellcheck source=tests/lib/dirs.sh
    . "$TESTSLIB/dirs.sh"

    for user in test "$TEST_ZSH_USER"; do
        # Dump the environment set up by the user session manager
        if session-tool -u "$user" --has-systemd-and-dbus; then
            session-tool -u "$user" systemctl --user show-environment > "${user}-session-env"
        fi
        session-tool -u "$user" env > "${user}-profile-env"
    done

    for user in test "$TEST_ZSH_USER"; do
        if [ -e "${user}-session-env" ]; then
            # Even though there's user session support, systemd may be too old and
            # not support user-environment-generators (specifically systemd versions
            # earlier than 233).
            if [ -d /usr/lib/systemd/user-environment-generators ]; then
                MATCH 'XDG_DATA_DIRS=.*[:]?/var/lib/snapd/desktop[:]?.*' < "${user}-session-env"
                MATCH "PATH=.*[:]?${SNAP_MOUNT_DIR}/bin[:]?.*" < "${user}-session-env"
            fi
        fi
        # Profile should also be correctly set up
        case "$user:$SPREAD_SYSTEM" in
            test-zsh:ubuntu-*|test-zsh:debian-*)
                # Due to https://bugs.launchpad.net/ubuntu/+source/zsh/+bug/1640514
                not MATCH 'XDG_DATA_DIRS=.*[:]?/var/lib/snapd/desktop[:]?.*' < "${user}-profile-env"
                not MATCH "PATH=.*[:]?${SNAP_MOUNT_DIR}/bin[:]?.*" < "${user}-profile-env"
                ;;
            *)
                MATCH 'XDG_DATA_DIRS=.*[:]?/var/lib/snapd/desktop[:]?.*' < "${user}-profile-env"
                MATCH "PATH=.*[:]?${SNAP_MOUNT_DIR}/bin[:]?.*" < "${user}-profile-env"
                ;;
        esac
    done<|MERGE_RESOLUTION|>--- conflicted
+++ resolved
@@ -19,25 +19,7 @@
     session-tool --prepare -u test,test-zsh
 
 restore: |
-<<<<<<< HEAD
-    if [ -e has-sessions ]; then
-        for uid in $(id -u test) $(id -u "$TEST_ZSH_USER"); do
-            systemctl stop "user@$uid.service"
-            # The user-runtime-dir@.service unit did not exist before
-            # Systemd 239, so ignore errors.
-            systemctl stop "user-runtime-dir@$uid.service" || true
-
-            # Ensure runtime dir is cleaned up on older systems
-            if [ -d "/run/user/$uid" ]; then
-                rm -rf "/run/user/$uid"/* "/run/user/$uid"/.[!.]*
-            fi
-        done
-    fi
-    rm -f ./has-sessions
-
-=======
     session-tool --restore -u test,test-zsh
->>>>>>> 6edf77d7
     userdel -f -r "$TEST_ZSH_USER"
     rm -f test-profile-env test-profile-zsh-env test-session-env test-zsh-session-env
 
