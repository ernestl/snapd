--- conflicted
+++ resolved
@@ -1,11 +1,6 @@
 summary: Check that alias symlinks work correctly
 
-<<<<<<< HEAD
-# Disabled for Fedora and openSUSE until test case is properly ported
-systems: [-ubuntu-core-16-*, -fedora-*, -opensuse-*]
-=======
 systems: [-ubuntu-core-16-*]
->>>>>>> cbc5c63f
 
 prepare: |
     echo Ensure we have a os snap with snap run
