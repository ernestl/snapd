--- conflicted
+++ resolved
@@ -70,9 +70,8 @@
     # my-nesting-ubuntu nesting container
 
     . /etc/os-release
-<<<<<<< HEAD
-    lxd.lxc launch "ubuntu:${VERSION_ID}" my-ubuntu
-    lxd.lxc launch "ubuntu:${VERSION_ID}" my-nesting-ubuntu -c security.nesting=true
+    lxd.lxc launch --quiet "ubuntu:${VERSION_ID}" my-ubuntu
+    lxd.lxc launch --quiet "ubuntu:${VERSION_ID}" my-nesting-ubuntu -c security.nesting=true
 
     for cont_name in my-ubuntu my-nesting-ubuntu; do
         echo "Ensure we can run things inside"
@@ -86,7 +85,7 @@
 
         echo "Install snapd"
         lxd.lxc exec $cont_name -- mkdir -p "$GOHOME"
-        lxd.lxc file push "$GOHOME"/snapd_*.deb "$cont_name/$GOHOME/"
+        lxd.lxc file push --quiet "$GOHOME"/snapd_*.deb "$cont_name/$GOHOME/"
         lxd.lxc exec $cont_name -- apt install -y "$GOHOME"/snapd_*.deb
 
         echo "Setting up proxy *inside* the container"
@@ -101,35 +100,6 @@
         lxd.lxc exec $cont_name -- snap wait system seed.loaded
         lxd.lxc exec $cont_name -- cat /etc/environment
     done
-=======
-    lxd.lxc launch --quiet "ubuntu:${VERSION_ID}" my-ubuntu
-
-    echo "Ensure we can run things inside"
-    lxd.lxc exec my-ubuntu echo hello | MATCH hello
-
-    echo "Cleanup container"
-    lxd.lxc exec my-ubuntu -- apt autoremove --purge -y snapd ubuntu-core-launcher
-
-    echo "Ensure apt is up-to-date"
-    lxd.lxc exec my-ubuntu -- apt update
-
-    echo "Install snapd"
-    lxd.lxc exec my-ubuntu -- mkdir -p "$GOHOME"
-    lxd.lxc file push --quiet "$GOHOME"/snapd_*.deb "my-ubuntu/$GOHOME/"
-    lxd.lxc exec my-ubuntu -- apt install -y "$GOHOME"/snapd_*.deb
-
-    echo "Setting up proxy *inside* the container"
-    if [ -n "${http_proxy:-}" ]; then
-        lxd.lxc exec my-ubuntu -- sh -c "echo http_proxy=$http_proxy >> /etc/environment"
-    fi
-    if [ -n "${https_proxy:-}" ]; then
-        lxd.lxc exec my-ubuntu -- sh -c "echo https_proxy=$https_proxy >> /etc/environment"
-    fi
-    lxd.lxc exec my-ubuntu -- systemctl daemon-reload
-    lxd.lxc exec my-ubuntu -- systemctl restart snapd.service
-    lxd.lxc exec my-ubuntu -- snap wait system seed.loaded
-    lxd.lxc exec my-ubuntu -- cat /etc/environment
->>>>>>> 2f476929
 
     # FIXME: ensure that the kernel running is recent enough, this
     #        will only work with an up-to-date xenial kernel (4.4.0-78+)
