--- conflicted
+++ resolved
@@ -30,11 +30,7 @@
     # inert, as a way to provide content, but it does not execute and does not
     # need a namespace namespace.
 
-<<<<<<< HEAD
-    # Check that update doesn't error if there is no namespace yet.
-=======
     # Check that update tool doesn't fail if there is no namespace yet.
->>>>>>> f7a0d66a
     /usr/lib/snapd/snap-update-ns $PLUG_SNAP
 
     # Run a trivial command to build and preserve a mount namespace.
@@ -46,27 +42,6 @@
     # Run snap-update-ns to see that setns part worked and we got did nothing at all.
     # We did nothing at all because the namespace is exactly as it needs to be already
     # because snap-confine just constructed it according to the desired description.
-<<<<<<< HEAD
-    echo "Check that snap-update-ns does nothing, on 1st call, after installing two snaps."
-    /usr/lib/snapd/snap-update-ns $PLUG_SNAP | MATCH '^$'
-
-    # Connect the plug to the slot.
-    #
-    # NOTE: when the feature is complete the need to use update-ns manually
-    # will go away and we can instead observe the side-effects.
-    snap connect $PLUG_SNAP:shared-content-plug $SLOT_SNAP:shared-content-slot
-
-    # Run the update tool manually to update the namespace after the connect.
-    echo "Check that snap-update-ns does mount, on 1st call, after connecting the content interface"
-    /usr/lib/snapd/snap-update-ns $PLUG_SNAP | MATCH "mount \(/snap/$SLOT_SNAP/x1 /snap/$PLUG_SNAP/x1/import none bind,ro 0 0\)"
-    # Check that desired and current profile are the same.
-    diff -Nu /var/lib/snapd/mount/snap.$PLUG_SNAP.fstab /run/snapd/ns/snap.$PLUG_SNAP.fstab
-
-    # Run the update tool again to see that it is idempotent.
-    echo "Check that snap-update-ns does nothing, on 2nd call, after connecting the content interface" 
-    /usr/lib/snapd/snap-update-ns $PLUG_SNAP | MATCH '^$'
-    # Check that desired and current profile are (still) the same.
-=======
     diff -Nu /var/lib/snapd/mount/snap.$PLUG_SNAP.fstab /run/snapd/ns/snap.$PLUG_SNAP.fstab
     /usr/lib/snapd/snap-update-ns $PLUG_SNAP
     diff -Nu /var/lib/snapd/mount/snap.$PLUG_SNAP.fstab /run/snapd/ns/snap.$PLUG_SNAP.fstab
@@ -77,7 +52,6 @@
     # Run the update tool manually to see that it is idempotent.
     diff -Nu /var/lib/snapd/mount/snap.$PLUG_SNAP.fstab /run/snapd/ns/snap.$PLUG_SNAP.fstab
     /usr/lib/snapd/snap-update-ns $PLUG_SNAP
->>>>>>> f7a0d66a
     diff -Nu /var/lib/snapd/mount/snap.$PLUG_SNAP.fstab /run/snapd/ns/snap.$PLUG_SNAP.fstab
 
     # Check that the shared content is mounted.
@@ -86,32 +60,14 @@
     # Disconnect the plug from the slot so that we can test the other way.
     snap disconnect $PLUG_SNAP:shared-content-plug $SLOT_SNAP:shared-content-slot
 
-<<<<<<< HEAD
-    # Run the update tool manually to update the namespace after the disconnect.
-    echo "Check that snap-update-ns does unmount, on 1st call, after disconnecting the content interface" 
-    /usr/lib/snapd/snap-update-ns $PLUG_SNAP | MATCH "unmount \(/snap/$SLOT_SNAP/x1 /snap/$PLUG_SNAP/x1/import none bind,ro 0 0\)"
-    # Check that desired and current profile are (still) the same.
-    diff -uN /var/lib/snapd/mount/snap.$PLUG_SNAP.fstab /run/snapd/ns/snap.$PLUG_SNAP.fstab
-
-    # Run the update tool again to see that it is idempotent.
-    echo "Check that snap-update-ns does nothing, on 2nd call, after disconnecting the content interface" 
-    /usr/lib/snapd/snap-update-ns $PLUG_SNAP | MATCH '^$'
-    # Check that desired and current profile are (still) the same.
-=======
     # Run the update tool manually to see that it is idempotent.
     diff -uN /var/lib/snapd/mount/snap.$PLUG_SNAP.fstab /run/snapd/ns/snap.$PLUG_SNAP.fstab
     /usr/lib/snapd/snap-update-ns $PLUG_SNAP
->>>>>>> f7a0d66a
     diff -uN /var/lib/snapd/mount/snap.$PLUG_SNAP.fstab /run/snapd/ns/snap.$PLUG_SNAP.fstab
 
     # Check that the shared content is not mounted.
     snap run --shell $PLUG_SNAP.content-plug -c 'test ! -e $SNAP/import/shared-content'
 
     # Discard the namespace so that update has nothing useful to do.
-<<<<<<< HEAD
-    /usr/lib/snapd/snap-discard-ns $PLUG_SNAP | MATCH '^$'
-    echo "Check that snap-update-ns silently does nothing after discarding the mount namespace"
-=======
     /usr/lib/snapd/snap-discard-ns $PLUG_SNAP
->>>>>>> f7a0d66a
     /usr/lib/snapd/snap-update-ns $PLUG_SNAP