--- conflicted
+++ resolved
@@ -213,11 +213,8 @@
 
 func (iface *upowerObserveInterface) MetaData() interfaces.MetaData {
 	return interfaces.MetaData{
-<<<<<<< HEAD
+		Summary:           upowerObserveSummary,
 		ImplicitOnClassic: true,
-=======
-		Summary: upowerObserveSummary,
->>>>>>> d455a619
 	}
 }
 
