--- conflicted
+++ resolved
@@ -45,14 +45,7 @@
 # device those things will be stored inside the snap directory.
 /etc/pulse/ r,
 /etc/pulse/* r,
-<<<<<<< HEAD
-/{run,dev}/shm/pulse-shm-* rwk,
-owner /{,var/}run/user/*/pulse/ r,
-owner /{,var/}run/user/*/pulse/native rwk,
-`
-=======
 `)
->>>>>>> 9cb1488f
 
 var pulseaudioConnectedPlugSecComp = []byte(`
 setsockopt
