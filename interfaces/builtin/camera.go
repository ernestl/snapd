--- conflicted
+++ resolved
@@ -35,12 +35,9 @@
 func init() {
 	registerIface(&commonInterface{
 		name:                  "camera",
-<<<<<<< HEAD
+		summary:               cameraSummary,
 		implicitOnCore:        true,
 		implicitOnClassic:     true,
-=======
-		summary:               cameraSummary,
->>>>>>> d455a619
 		connectedPlugAppArmor: cameraConnectedPlugAppArmor,
 		reservedForOS:         true,
 	})
