// -*- Mode: Go; indent-tabs-mode: t -*-

/*
 * Copyright (C) 2016 Canonical Ltd
 *
 * This program is free software: you can redistribute it and/or modify
 * it under the terms of the GNU General Public License version 3 as
 * published by the Free Software Foundation.
 *
 * This program is distributed in the hope that it will be useful,
 * but WITHOUT ANY WARRANTY; without even the implied warranty of
 * MERCHANTABILITY or FITNESS FOR A PARTICULAR PURPOSE.  See the
 * GNU General Public License for more details.
 *
 * You should have received a copy of the GNU General Public License
 * along with this program.  If not, see <http://www.gnu.org/licenses/>.
 *
 */

package builtin

const networkSummary = `allows access to the network`

<<<<<<< HEAD
const networkDescription = "" +
	"The network interface allows connected plugs to access the network as a\n" +
	"client. The core snap provides the slot that is used by all the snaps."
=======
const networkBaseDeclarationSlots = `
  network:
    allow-installation:
      slot-snap-type:
        - core
`

const networkDescription = `
The network interface allows connected plugs to access the network as a client.

The core snap provides the slot that is shared by all the snaps.
`
>>>>>>> b68317c4

// http://bazaar.launchpad.net/~ubuntu-security/ubuntu-core-security/trunk/view/head:/data/apparmor/policygroups/ubuntu-core/16.04/network
const networkConnectedPlugAppArmor = `
# Description: Can access the network as a client.
#include <abstractions/nameservice>
#include <abstractions/ssl_certs>

@{PROC}/sys/net/core/somaxconn r,
@{PROC}/sys/net/ipv4/tcp_fastopen r,
`

// http://bazaar.launchpad.net/~ubuntu-security/ubuntu-core-security/trunk/view/head:/data/seccomp/policygroups/ubuntu-core/16.04/network
const networkConnectedPlugSecComp = `
# Description: Can access the network as a client.
bind
shutdown

# FIXME: some kernels require this with common functions in go's 'net' library.
# While this should remain in network-bind, network-control and
# network-observe, for series 16 also have it here to not break existing snaps.
# Future snapd series may remove this in the future. LP: #1689536
socket AF_NETLINK - NETLINK_ROUTE
`

func init() {
	registerIface(&commonInterface{
		name:                  "network",
		summary:               networkSummary,
		description:           networkDescription,
		implicitOnCore:        true,
		implicitOnClassic:     true,
		baseDeclarationSlots:  networkBaseDeclarationSlots,
		connectedPlugAppArmor: networkConnectedPlugAppArmor,
		connectedPlugSecComp:  networkConnectedPlugSecComp,
		reservedForOS:         true,
	})
}<|MERGE_RESOLUTION|>--- conflicted
+++ resolved
@@ -21,24 +21,16 @@
 
 const networkSummary = `allows access to the network`
 
-<<<<<<< HEAD
 const networkDescription = "" +
 	"The network interface allows connected plugs to access the network as a\n" +
 	"client. The core snap provides the slot that is used by all the snaps."
-=======
+
 const networkBaseDeclarationSlots = `
   network:
     allow-installation:
       slot-snap-type:
         - core
 `
-
-const networkDescription = `
-The network interface allows connected plugs to access the network as a client.
-
-The core snap provides the slot that is shared by all the snaps.
-`
->>>>>>> b68317c4
 
 // http://bazaar.launchpad.net/~ubuntu-security/ubuntu-core-security/trunk/view/head:/data/apparmor/policygroups/ubuntu-core/16.04/network
 const networkConnectedPlugAppArmor = `
