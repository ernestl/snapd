// -*- Mode: Go; indent-tabs-mode: t -*-

/*
 * Copyright (C) 2016-2017 Canonical Ltd
 *
 * This program is free software: you can redistribute it and/or modify
 * it under the terms of the GNU General Public License version 3 as
 * published by the Free Software Foundation.
 *
 * This program is distributed in the hope that it will be useful,
 * but WITHOUT ANY WARRANTY; without even the implied warranty of
 * MERCHANTABILITY or FITNESS FOR A PARTICULAR PURPOSE.  See the
 * GNU General Public License for more details.
 *
 * You should have received a copy of the GNU General Public License
 * along with this program.  If not, see <http://www.gnu.org/licenses/>.
 *
 */

package builtin

import (
	"github.com/snapcore/snapd/interfaces"
)

const coreSupportConnectedPlugAppArmor = `
# Description: Can control all aspects of systemd via the systemctl command,
# update rsyslog configuration, update systemd-timesyncd configuration and
# update/apply sysctl configuration. The interface allows execution of the
# systemctl binary unconfined and modifying all sysctl configuration. As such,
# this gives device ownership to the snap.

/bin/systemctl Uxr,

# Allow modifying rsyslog configuration for such things as remote logging. For
# now, only allow modifying NN-snap*.conf and snap*.conf files.
/etc/rsyslog.d/{,*}                     r,
/etc/rsyslog.d/{,[0-9][0-9]-}snap*.conf w,

# Allow modifying /etc/systemd/timesyncd.conf for adjusting systemd-timesyncd's
# timeservers
/etc/systemd/timesyncd.conf rw,

# Allow modifying sysctl configuration and applying the changes. For now, allow
# reading all sysctl files but only allow modifying NN-snap*.conf and
# snap*.conf files in /etc/sysctl.d.
/etc/sysctl.conf                       r,
/etc/sysctl.d/{,*}                     r,
/etc/sysctl.d/{,[0-9][0-9]-}snap*.conf w,
/{,usr/}{,s}bin/sysctl                 ixr,
@{PROC}/sys/{,**}                      r,
@{PROC}/sys/**                         w,

# Allow modifying logind configuration. For now, allow reading all logind
# configuration but only allow modifying NN-snap*.conf and snap*.conf files
# in /etc/systemd/logind.conf.d.
/etc/systemd/logind.conf                            r,
/etc/systemd/logind.conf.d/{,*}                     r,
/etc/systemd/logind.conf.d/{,[0-9][0-9]-}snap*.conf w,

<<<<<<< HEAD
# Allow modifying swapfile configuration for swapfile.service shipped in
# the core snap, general mgmt of the service is handled via systemctl
/etc/default/swapfile                            rw,
=======
# Allow managing the hostname with a core config option
/etc/hostname                         rw,
/{,usr/}{,s}bin/hostnamectl           ixr,
>>>>>>> cae8c6e4
`

const coreSupportConnectedPlugSecComp = `
sendmsg
recvmsg
sendto
recvfrom
`

// NewShutdownInterface returns a new "shutdown" interface.
func NewCoreSupportInterface() interfaces.Interface {
	return &commonInterface{
		name: "core-support",
		connectedPlugAppArmor: coreSupportConnectedPlugAppArmor,
		connectedPlugSecComp:  coreSupportConnectedPlugSecComp,
		reservedForOS:         true,
	}
}<|MERGE_RESOLUTION|>--- conflicted
+++ resolved
@@ -58,15 +58,13 @@
 /etc/systemd/logind.conf.d/{,*}                     r,
 /etc/systemd/logind.conf.d/{,[0-9][0-9]-}snap*.conf w,
 
-<<<<<<< HEAD
-# Allow modifying swapfile configuration for swapfile.service shipped in
-# the core snap, general mgmt of the service is handled via systemctl
-/etc/default/swapfile                            rw,
-=======
 # Allow managing the hostname with a core config option
 /etc/hostname                         rw,
 /{,usr/}{,s}bin/hostnamectl           ixr,
->>>>>>> cae8c6e4
+
+# Allow modifying swapfile configuration for swapfile.service shipped in
+# the core snap, general mgmt of the service is handled via systemctl
+/etc/default/swapfile rw,
 `
 
 const coreSupportConnectedPlugSecComp = `
