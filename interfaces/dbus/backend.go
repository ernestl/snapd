// -*- Mode: Go; indent-tabs-mode: t -*-

/*
 * Copyright (C) 2016 Canonical Ltd
 *
 * This program is free software: you can redistribute it and/or modify
 * it under the terms of the GNU General Public License version 3 as
 * published by the Free Software Foundation.
 *
 * This program is distributed in the hope that it will be useful,
 * but WITHOUT ANY WARRANTY; without even the implied warranty of
 * MERCHANTABILITY or FITNESS FOR A PARTICULAR PURPOSE.  See the
 * GNU General Public License for more details.
 *
 * You should have received a copy of the GNU General Public License
 * along with this program.  If not, see <http://www.gnu.org/licenses/>.
 *
 */

// Package dbus implements interaction between snappy and dbus.
//
// Snappy creates dbus configuration files that describe how various
// services on the system bus can communicate with other peers.
//
// Each configuration is an XML file containing <busconfig>...</busconfig>.
// Particular security snippets define whole <policy>...</policy> entires.
// This is explained in detail in https://dbus.freedesktop.org/doc/dbus-daemon.1.html
package dbus

import (
	"bytes"
	"fmt"
	"os"
	"path/filepath"

	"github.com/snapcore/snapd/dirs"
	"github.com/snapcore/snapd/interfaces"
	"github.com/snapcore/snapd/logger"
	"github.com/snapcore/snapd/osutil"
	"github.com/snapcore/snapd/release"
	"github.com/snapcore/snapd/snap"
	"github.com/snapcore/snapd/timings"
	"github.com/snapcore/snapd/wrappers"
)

// Backend is responsible for maintaining DBus policy files.
type Backend struct{}

// Initialize does nothing.
func (b *Backend) Initialize(*interfaces.SecurityBackendOptions) error {
	return nil
}

// Name returns the name of the backend.
func (b *Backend) Name() interfaces.SecuritySystem {
	return "dbus"
}

// setupDbusServiceForUserd will setup the service file for the new
// `snap userd` instance on re-exec
func setupDbusServiceForUserd(snapInfo *snap.Info) error {
	coreOrSnapdRoot := snapInfo.MountDir()

	for _, srv := range []string{
		"io.snapcraft.Launcher.service",
		"io.snapcraft.Settings.service",
	} {
		dst := filepath.Join("/usr/share/dbus-1/services/", srv)
		src := filepath.Join(coreOrSnapdRoot, dst)

		// we only need the GlobalRootDir for testing
		dst = filepath.Join(dirs.GlobalRootDir, dst)
		if !osutil.FilesAreEqual(src, dst) {
			if err := osutil.CopyFile(src, dst, osutil.CopyFlagPreserveAll); err != nil {
				return err
			}
		}
	}
	return nil
}

func setupHostDBusConf(snapInfo *snap.Info) error {
	sessionContent, systemContent, err := wrappers.DeriveSnapdDBusConfig(snapInfo)
	if err != nil {
		return err
	}

	dest := filepath.Join(dirs.GlobalRootDir, "/usr/share/dbus-1/session.d")
	if err = os.MkdirAll(dest, 0755); err != nil {
		return err
	}
	_, _, err = osutil.EnsureDirState(dest, "snapd.*.conf", sessionContent)
	if err != nil {
		return err
	}

	dest = filepath.Join(dirs.GlobalRootDir, "/usr/share/dbus-1/system.d")
	if err = os.MkdirAll(dest, 0755); err != nil {
		return err
	}
	_, _, err = osutil.EnsureDirState(dest, "snapd.*.conf", systemContent)
	if err != nil {
		return err
	}

	return nil
}

// Setup creates dbus configuration files specific to a given snap.
//
// DBus has no concept of a complain mode so confinment type is ignored.
func (b *Backend) Setup(snapInfo *snap.Info, opts interfaces.ConfinementOptions, repo *interfaces.Repository, tm timings.Measurer) error {
	snapName := snapInfo.InstanceName()
	// Get the snippets that apply to this snap
	spec, err := repo.SnapSpecification(b.Name(), snapName)
	if err != nil {
		return fmt.Errorf("cannot obtain dbus specification for snap %q: %s", snapName, err)
	}

	// core/snapd on classic are special
<<<<<<< HEAD
	if (snapInfo.GetType() == snap.TypeOS || snapInfo.GetType() == snap.TypeSnapd) && release.OnClassic {
		// fugly - but we need to make sure that the content of the
		// "snapd" snap wins
		//
		// TODO: this is also racy but the content of the files in core and
		// snapd is identical cleanup after link-snap and
		// setup-profiles are unified
		if !(snapInfo.InstanceName() == "core" && osutil.FileExists(filepath.Join(snapInfo.MountDir(), "../..", "snapd/current"))) {
			if err := setupDbusServiceForUserd(snapInfo); err != nil {
				logger.Noticef("cannot create host `snap userd` dbus service file: %s", err)
			}
			if err := setupHostDBusConf(snapInfo); err != nil {
				logger.Noticef("cannot create host dbus config: %s", err)
			}
=======
	if (snapInfo.Type() == snap.TypeOS || snapInfo.Type() == snap.TypeSnapd) && release.OnClassic {
		if err := setupDbusServiceForUserd(snapInfo); err != nil {
			logger.Noticef("cannot create host `snap userd` dbus service file: %s", err)
>>>>>>> f500958d
		}
	}

	// Get the files that this snap should have
	content, err := b.deriveContent(spec.(*Specification), snapInfo)
	if err != nil {
		return fmt.Errorf("cannot obtain expected DBus configuration files for snap %q: %s", snapName, err)
	}
	glob := fmt.Sprintf("%s.conf", interfaces.SecurityTagGlob(snapName))
	dir := dirs.SnapDBusSystemPolicyDir
	if err := os.MkdirAll(dir, 0755); err != nil {
		return fmt.Errorf("cannot create directory for DBus configuration files %q: %s", dir, err)
	}
	_, _, err = osutil.EnsureDirState(dir, glob, content)
	if err != nil {
		return fmt.Errorf("cannot synchronize DBus configuration files for snap %q: %s", snapName, err)
	}
	return nil
}

// Remove removes dbus configuration files of a given snap.
//
// This method should be called after removing a snap.
func (b *Backend) Remove(snapName string) error {
	glob := fmt.Sprintf("%s.conf", interfaces.SecurityTagGlob(snapName))
	_, _, err := osutil.EnsureDirState(dirs.SnapDBusSystemPolicyDir, glob, nil)
	if err != nil {
		return fmt.Errorf("cannot synchronize DBus configuration files for snap %q: %s", snapName, err)
	}
	return nil
}

// deriveContent combines security snippets collected from all the interfaces
// affecting a given snap into a content map applicable to EnsureDirState.
func (b *Backend) deriveContent(spec *Specification, snapInfo *snap.Info) (content map[string]osutil.FileState, err error) {
	for _, appInfo := range snapInfo.Apps {
		securityTag := appInfo.SecurityTag()
		appSnippets := spec.SnippetForTag(securityTag)
		if appSnippets == "" {
			continue
		}
		if content == nil {
			content = make(map[string]osutil.FileState)
		}

		addContent(securityTag, appSnippets, content)
	}

	for _, hookInfo := range snapInfo.Hooks {
		securityTag := hookInfo.SecurityTag()
		hookSnippets := spec.SnippetForTag(securityTag)
		if hookSnippets == "" {
			continue
		}
		if content == nil {
			content = make(map[string]osutil.FileState)
		}

		addContent(securityTag, hookSnippets, content)
	}

	return content, nil
}

func addContent(securityTag string, snippet string, content map[string]osutil.FileState) {
	var buffer bytes.Buffer
	buffer.Write(xmlHeader)
	buffer.WriteString(snippet)
	buffer.Write(xmlFooter)

	content[fmt.Sprintf("%s.conf", securityTag)] = &osutil.MemoryFileState{
		Content: buffer.Bytes(),
		Mode:    0644,
	}
}

func (b *Backend) NewSpecification() interfaces.Specification {
	return &Specification{}
}

// SandboxFeatures returns list of features supported by snapd for dbus communication.
func (b *Backend) SandboxFeatures() []string {
	return []string{"mediated-bus-access"}
}<|MERGE_RESOLUTION|>--- conflicted
+++ resolved
@@ -118,8 +118,7 @@
 	}
 
 	// core/snapd on classic are special
-<<<<<<< HEAD
-	if (snapInfo.GetType() == snap.TypeOS || snapInfo.GetType() == snap.TypeSnapd) && release.OnClassic {
+	if (snapInfo.Type() == snap.TypeOS || snapInfo.Type() == snap.TypeSnapd) && release.OnClassic {
 		// fugly - but we need to make sure that the content of the
 		// "snapd" snap wins
 		//
@@ -133,11 +132,6 @@
 			if err := setupHostDBusConf(snapInfo); err != nil {
 				logger.Noticef("cannot create host dbus config: %s", err)
 			}
-=======
-	if (snapInfo.Type() == snap.TypeOS || snapInfo.Type() == snap.TypeSnapd) && release.OnClassic {
-		if err := setupDbusServiceForUserd(snapInfo); err != nil {
-			logger.Noticef("cannot create host `snap userd` dbus service file: %s", err)
->>>>>>> f500958d
 		}
 	}
 
