--- conflicted
+++ resolved
@@ -20,11 +20,8 @@
 package seccomp_test
 
 import (
-<<<<<<< HEAD
 	"bytes"
-=======
 	"errors"
->>>>>>> 8caabb98
 	"io/ioutil"
 	"os"
 	"path/filepath"
@@ -607,7 +604,6 @@
 	}
 }
 
-<<<<<<< HEAD
 func (s *backendSuite) TestRebuildsWithVersionInfoWhenNeeded(c *C) {
 	restore := release.MockForcedDevmode(false)
 	defer restore()
@@ -711,16 +707,14 @@
 	sb, ok := s.Backend.(*seccomp.Backend)
 	c.Assert(ok, Equals, true)
 	c.Check(sb.VersionInfo(), Equals, "2345cdef 2.3.4 2345cdef")
-=======
+}
+
 func (s *backendSuite) TestCompilerInitUnhappy(c *C) {
 	restore := seccomp.MockSeccompCompilerLookup(func(name string) (string, error) {
 		c.Check(name, Equals, "snap-seccomp")
 		return "", errors.New("failed")
 	})
 	defer restore()
-	snapInfo := snaptest.MockInfo(c, ifacetest.SambaYamlV1, nil)
-	// NOTE: we don't call seccomp.MockTemplate()
-	err := s.Backend.Setup(snapInfo, interfaces.ConfinementOptions{}, s.Repo)
+	err := s.Backend.Initialize()
 	c.Assert(err, ErrorMatches, "cannot initialize seccomp profile compiler: failed")
->>>>>>> 8caabb98
 }