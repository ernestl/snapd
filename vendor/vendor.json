--- conflicted
+++ resolved
@@ -43,12 +43,12 @@
 			"revisionTime": "2017-07-20T12:40:56Z"
 		},
 		{
-<<<<<<< HEAD
 			"checksumSHA1": "dqtKfXGotqkiYaS328PpWeusig8=",
 			"path": "github.com/juju/ratelimit",
 			"revision": "59fac5042749a5afb9af70e813da1dd5474f0167",
 			"revisionTime": "2017-10-26T09:04:26Z"
-=======
+		},
+		{
 			"checksumSHA1": "3ohk4dFYrERZ6WTdKkIwnTA0HSI=",
 			"path": "github.com/kr/pretty",
 			"revision": "73f6ac0b30a98e433b289500d779f50c1a6f0712",
@@ -59,7 +59,6 @@
 			"path": "github.com/kr/text",
 			"revision": "e2ffdb16a802fe2bb95e2e35ff34f0e53aeef34f",
 			"revisionTime": "2018-05-06T08:24:08Z"
->>>>>>> 368b9579
 		},
 		{
 			"checksumSHA1": "bzUdFxQ29mPK0lwgFVcF0GFN74Q=",
