// -*- Mode: Go; indent-tabs-mode: t -*-

/*
 * Copyright (C) 2018 Canonical Ltd
 *
 * This program is free software: you can redistribute it and/or modify
 * it under the terms of the GNU General Public License version 3 as
 * published by the Free Software Foundation.
 *
 * This program is distributed in the hope that it will be useful,
 * but WITHOUT ANY WARRANTY; without even the implied warranty of
 * MERCHANTABILITY or FITNESS FOR A PARTICULAR PURPOSE.  See the
 * GNU General Public License for more details.
 *
 * You should have received a copy of the GNU General Public License
 * along with this program.  If not, see <http://www.gnu.org/licenses/>.
 *
 */

package disks

import (
	"github.com/snapcore/snapd/osutil"
)

// DiskFromDeviceName is not implemented on darwin
func DiskFromDeviceName(deviceName string) (Disk, error) {
	return nil, osutil.ErrDarwin
}

var diskFromDeviceName = func(deviceName string) (Disk, error) {
	return nil, osutil.ErrDarwin
}

// DiskFromPartitionDeviceNode is not implemented on darwin
func DiskFromPartitionDeviceNode(node string) (Disk, error) {
	return nil, osutil.ErrDarwin
}

// DiskFromDevicePath is not implemented on darwin
func DiskFromDevicePath(devicePath string) (Disk, error) {
	return nil, osutil.ErrDarwin
}

var diskFromDevicePath = func(devicePath string) (Disk, error) {
	return nil, osutil.ErrDarwin
}

// DiskFromMountPoint is not implemented on darwin
func DiskFromMountPoint(mountpoint string, opts *Options) (Disk, error) {
	return nil, osutil.ErrDarwin
}

func AllPhysicalDisks() ([]Disk, error) {
	return nil, osutil.ErrDarwin
}

var diskFromMountPoint = func(mountpoint string, opts *Options) (Disk, error) {
	return nil, osutil.ErrDarwin
}

var mountPointsForPartitionRoot = func(p Partition, opts map[string]string) ([]string, error) {
	return nil, osutil.ErrDarwin
}

var diskFromPartitionDeviceNode = func(node string) (Disk, error) {
	return nil, osutil.ErrDarwin
}

<<<<<<< HEAD
func PartitionUUID(node string) (string, error) {
=======
func PartitionUUIDFromMountPoint(mountpoint string, opts *Options) (string, error) {
>>>>>>> d2ae3d4c
	return "", osutil.ErrDarwin
}<|MERGE_RESOLUTION|>--- conflicted
+++ resolved
@@ -67,10 +67,10 @@
 	return nil, osutil.ErrDarwin
 }
 
-<<<<<<< HEAD
+func PartitionUUIDFromMountPoint(mountpoint string, opts *Options) (string, error) {
+	return "", osutil.ErrDarwin
+}
+
 func PartitionUUID(node string) (string, error) {
-=======
-func PartitionUUIDFromMountPoint(mountpoint string, opts *Options) (string, error) {
->>>>>>> d2ae3d4c
 	return "", osutil.ErrDarwin
 }