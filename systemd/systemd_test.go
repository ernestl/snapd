--- conflicted
+++ resolved
@@ -26,13 +26,9 @@
 	"testing"
 	"time"
 
-<<<<<<< HEAD
-	. "launchpad.net/gocheck"
+	. "gopkg.in/check.v1"
 
 	"launchpad.net/snappy/helpers"
-=======
-	. "gopkg.in/check.v1"
->>>>>>> bfa00e5e
 )
 
 type testreporter struct {
