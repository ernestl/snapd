--- conflicted
+++ resolved
@@ -143,7 +143,6 @@
 	c.Assert(target, Equals, "/etc/systemd/system/foo")
 }
 
-<<<<<<< HEAD
 const expectedService = `[Unit]
 Description=descr
 After=ubuntu-snappy.run-hooks.service
@@ -173,17 +172,12 @@
 		Start:       "bin/start",
 		Stop:        "bin/stop",
 		PostStop:    "bin/stop --post",
-		StopTimeout: "10",
+		StopTimeout: time.Duration(10 * time.Second),
 		AaProfile:   "aa-profile",
 	}
 
 	generated := New("", nil).GenServiceFile(desc)
 	c.Assert(generated, Equals, expectedService)
-=======
-func (s *SystemdTestSuite) TestErrorRun(c *C) {
-	SystemctlCmd = s.errorRun
-	err := New("xyzzy", s.rep).Enable("foo")
-	c.Assert(err.Error(), Equals, "[--root xyzzy enable foo] failed with exit status 1: error on error")
 }
 
 func (s *SystemdTestSuite) TestRestart(c *C) {
@@ -199,5 +193,4 @@
 	c.Check(s.argses[0], DeepEquals, []string{"stop", "foo"})
 	c.Check(s.argses[1], DeepEquals, []string{"show", "--property=ActiveState", "foo"})
 	c.Check(s.argses[2], DeepEquals, []string{"start", "foo"})
->>>>>>> d0074bc7
 }