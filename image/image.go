--- conflicted
+++ resolved
@@ -93,11 +93,7 @@
 			if err != nil {
 				return nil, err
 			}
-<<<<<<< HEAD
-			// local snap gets sideloaded revision
-=======
 			// local snap gets local revision
->>>>>>> 6d722582
 			info.Revision = snap.R(-1)
 			nameToPath[info.Name()] = snapName
 			local[snapName] = info
@@ -180,11 +176,7 @@
 
 func acquireSnap(sto Store, name string, dlOpts *downloadOptions, local *localInfos) (downloadedSnap string, info *snap.Info, err error) {
 	if info := local.Info(name); info != nil {
-<<<<<<< HEAD
-		// local snap to sideload
-=======
 		// local snap to install (unasserted only for now)
->>>>>>> 6d722582
 		p := local.Path(name)
 		dst, err := copyLocalSnapFile(p, dlOpts.TargetDir, info)
 		if err != nil {
@@ -200,23 +192,10 @@
 	addedRefs []*asserts.Ref
 }
 
-// TODO: share this
-type assertionNotFoundError struct {
-	ref *asserts.Ref
-}
-
-func (e *assertionNotFoundError) Error() string {
-	return fmt.Sprintf("%v not found", e.ref)
-}
-
 func makeFetcher(sto Store, db *asserts.Database) *addingFetcher {
 	var f addingFetcher
 	retrieve := func(ref *asserts.Ref) (asserts.Assertion, error) {
-		a, err := sto.Assertion(ref.Type, ref.PrimaryKey, nil)
-		if err == store.ErrAssertionNotFound {
-			return nil, &assertionNotFoundError{ref}
-		}
-		return a, err
+		return sto.Assertion(ref.Type, ref.PrimaryKey, nil)
 	}
 	save := func(a asserts.Assertion) error {
 		// for checking
@@ -325,7 +304,6 @@
 		if seen[name] {
 			fmt.Fprintf(Stdout, "%s already prepared, skipping\n", name)
 			continue
-<<<<<<< HEAD
 		}
 
 		if name != snapName {
@@ -334,16 +312,6 @@
 			fmt.Fprintf(Stdout, "Fetching %s\n", snapName)
 		}
 
-=======
-		}
-
-		if name != snapName {
-			fmt.Fprintf(Stdout, "Copying %q (%s)\n", snapName, name)
-		} else {
-			fmt.Fprintf(Stdout, "Fetching %s\n", snapName)
-		}
-
->>>>>>> 6d722582
 		fn, info, err := acquireSnap(sto, name, dlOpts, local)
 		if err != nil {
 			return err
@@ -352,11 +320,8 @@
 		seen[name] = true
 
 		// if it comes from the store fetch the snap assertions too
-<<<<<<< HEAD
-=======
 		// TODO: support somehow including available assertions
 		// also for local snaps
->>>>>>> 6d722582
 		if info.SnapID != "" {
 			err = fetchSnapAssertions(fn, info, f, db)
 			if err != nil {
@@ -378,20 +343,12 @@
 
 		// set seed.yaml
 		seedYaml.Snaps = append(seedYaml.Snaps, &snap.SeedSnap{
-<<<<<<< HEAD
-			Name:       info.Name(),
-			SnapID:     info.SnapID,
-			Channel:    info.Channel,
-			File:       filepath.Base(fn),
-			Sideloaded: info.SnapID == "",
-=======
 			Name:    info.Name(),
 			SnapID:  info.SnapID, // cross-ref
 			Channel: info.Channel,
 			File:    filepath.Base(fn),
 			// no assertions for this snap were put in the seed
 			Unasserted: info.SnapID == "",
->>>>>>> 6d722582
 		})
 	}
 
