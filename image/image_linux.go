// -*- Mode: Go; indent-tabs-mode: t -*-

/*
 * Copyright (C) 2014-2021 Canonical Ltd
 *
 * This program is free software: you can redistribute it and/or modify
 * it under the terms of the GNU General Public License version 3 as
 * published by the Free Software Foundation.
 *
 * This program is distributed in the hope that it will be useful,
 * but WITHOUT ANY WARRANTY; without even the implied warranty of
 * MERCHANTABILITY or FITNESS FOR A PARTICULAR PURPOSE.  See the
 * GNU General Public License for more details.
 *
 * You should have received a copy of the GNU General Public License
 * along with this program.  If not, see <http://www.gnu.org/licenses/>.
 *
 */

package image

import (
	"fmt"
	"io"
	"io/ioutil"
	"os"
	"path/filepath"
	"strings"
	"syscall"
	"time"

	"github.com/snapcore/snapd/asserts"
	"github.com/snapcore/snapd/asserts/sysdb"
	"github.com/snapcore/snapd/boot"
	"github.com/snapcore/snapd/dirs"
	"github.com/snapcore/snapd/gadget"
	"github.com/snapcore/snapd/store/tooling"

	// to set sysconfig.ApplyFilesystemOnlyDefaults hook
	"github.com/snapcore/snapd/image/preseed"
	"github.com/snapcore/snapd/osutil"
	_ "github.com/snapcore/snapd/overlord/configstate/configcore"
	"github.com/snapcore/snapd/release"
	"github.com/snapcore/snapd/seed/seedwriter"
	"github.com/snapcore/snapd/snap"
	"github.com/snapcore/snapd/snap/snapfile"
	"github.com/snapcore/snapd/snap/squashfs"
	"github.com/snapcore/snapd/strutil"
	"github.com/snapcore/snapd/sysconfig"
)

var (
	Stdout io.Writer = os.Stdout
	Stderr io.Writer = os.Stderr

	preseedCore20 = preseed.Core20
)

func init() {
	preseed.SaveAssertion = saveAssertion
}

func (custo *Customizations) validate(model *asserts.Model) error {
	core20 := model.Grade() != asserts.ModelGradeUnset
	var unsupported []string
	unsupportedConsoleConfDisable := func() {
		if custo.ConsoleConf == "disabled" {
			unsupported = append(unsupported, "console-conf disable")
		}
	}
	unsupportedBootFlags := func() {
		if len(custo.BootFlags) != 0 {
			unsupported = append(unsupported, fmt.Sprintf("boot flags (%s)", strings.Join(custo.BootFlags, " ")))
		}
	}

	kind := "UC16/18"
	switch {
	case core20:
		kind = "UC20"
		// TODO:UC20: consider supporting these with grade dangerous?
		unsupportedConsoleConfDisable()
		if custo.CloudInitUserData != "" {
			unsupported = append(unsupported, "cloud-init user-data")
		}
	case model.Classic():
		kind = "classic"
		unsupportedConsoleConfDisable()
		unsupportedBootFlags()
	default:
		// UC16/18
		unsupportedBootFlags()
	}
	if len(unsupported) != 0 {
		return fmt.Errorf("cannot support with %s model requested customizations: %s", kind, strings.Join(unsupported, ", "))
	}
	return nil
}

// classicHasSnaps returns whether the model or options specify any snaps for the classic case
func classicHasSnaps(model *asserts.Model, opts *Options) bool {
	return model.Gadget() != "" || len(model.RequiredNoEssentialSnaps()) != 0 || len(opts.Snaps) != 0
}

var newToolingStoreFromModel = tooling.NewToolingStoreFromModel

func Prepare(opts *Options) error {
	var model *asserts.Model
	var err error
	if opts.Classic && opts.ModelFile == "" {
		// ubuntu-image has a use case for preseeding snaps in an arbitrary rootfs
		// using its --filesystem flag. This rootfs may or may not already have
		// snaps preseeded in it. In the case where the provided rootfs has no
		// snaps seeded image.Prepare will be called with no model assertion,
		// and we then use the GenericClassicModel.
		model = sysdb.GenericClassicModel()
	} else {
		model, err = decodeModelAssertion(opts)
		if err != nil {
			return err
		}
	}

	if model.Architecture() != "" && opts.Architecture != "" && model.Architecture() != opts.Architecture {
		return fmt.Errorf("cannot override model architecture: %s", model.Architecture())
	}

	if !opts.Classic {
		if model.Classic() {
			return fmt.Errorf("--classic mode is required to prepare the image for a classic model")
		}
	} else {
		if !model.Classic() {
			return fmt.Errorf("cannot prepare the image for a core model with --classic mode specified")
		}
		if model.Architecture() == "" && classicHasSnaps(model, opts) && opts.Architecture == "" {
			return fmt.Errorf("cannot have snaps for a classic image without an architecture in the model or from --arch")
		}
	}

	tsto, err := newToolingStoreFromModel(model, opts.Architecture)
	if err != nil {
		return err
	}

	// FIXME: limitation until we can pass series parametrized much more
	if model.Series() != release.Series {
		return fmt.Errorf("model with series %q != %q unsupported", model.Series(), release.Series)
	}

	if err := opts.Customizations.validate(model); err != nil {
		return err
	}

	if err := setupSeed(tsto, model, opts); err != nil {
		return err
	}

	if opts.Preseed {
		// TODO: support UC22
		if model.Classic() {
			return fmt.Errorf("cannot preseed the image for a classic model")
		}
		if model.Base() != "core20" {
			return fmt.Errorf("cannot preseed the image for a model other than core20")
		}
		return preseedCore20(opts.PrepareDir, opts.PreseedSignKey)
	}

	return nil
}

// these are postponed, not implemented or abandoned, not finalized,
// don't let them sneak in into a used model assertion
var reserved = []string{"core", "os", "class", "allowed-modes"}

func decodeModelAssertion(opts *Options) (*asserts.Model, error) {
	fn := opts.ModelFile

	rawAssert, err := ioutil.ReadFile(fn)
	if err != nil {
		return nil, fmt.Errorf("cannot read model assertion: %s", err)
	}

	ass, err := asserts.Decode(rawAssert)
	if err != nil {
		return nil, fmt.Errorf("cannot decode model assertion %q: %s", fn, err)
	}
	modela, ok := ass.(*asserts.Model)
	if !ok {
		return nil, fmt.Errorf("assertion in %q is not a model assertion", fn)
	}

	for _, rsvd := range reserved {
		if modela.Header(rsvd) != nil {
			return nil, fmt.Errorf("model assertion cannot have reserved/unsupported header %q set", rsvd)
		}
	}

	return modela, nil
}

func unpackSnap(gadgetFname, gadgetUnpackDir string) error {
	// FIXME: jumping through layers here, we need to make
	//        unpack part of the container interface (again)
	snap := squashfs.New(gadgetFname)
	return snap.Unpack("*", gadgetUnpackDir)
}

func installCloudConfig(rootDir, gadgetDir string) error {
	cloudConfig := filepath.Join(gadgetDir, "cloud.conf")
	if !osutil.FileExists(cloudConfig) {
		return nil
	}

	cloudDir := filepath.Join(rootDir, "/etc/cloud")
	if err := os.MkdirAll(cloudDir, 0755); err != nil {
		return err
	}
	dst := filepath.Join(cloudDir, "cloud.cfg")
	return osutil.CopyFile(cloudConfig, dst, osutil.CopyFlagOverwrite)
}

func customizeImage(rootDir, defaultsDir string, custo *Customizations) error {
	// customize with cloud-init user-data
	if custo.CloudInitUserData != "" {
		// See
		// https://cloudinit.readthedocs.io/en/latest/topics/dir_layout.html
		// https://cloudinit.readthedocs.io/en/latest/topics/datasources/nocloud.html
		varCloudDir := filepath.Join(rootDir, "/var/lib/cloud/seed/nocloud-net")
		if err := os.MkdirAll(varCloudDir, 0755); err != nil {
			return err
		}
		if err := ioutil.WriteFile(filepath.Join(varCloudDir, "meta-data"), []byte("instance-id: nocloud-static\n"), 0644); err != nil {
			return err
		}
		dst := filepath.Join(varCloudDir, "user-data")
		if err := osutil.CopyFile(custo.CloudInitUserData, dst, osutil.CopyFlagOverwrite); err != nil {
			return err
		}
	}

	if custo.ConsoleConf == "disabled" {
		// TODO: maybe share code with configcore somehow
		consoleConfDisabled := filepath.Join(defaultsDir, "/var/lib/console-conf/complete")
		if err := os.MkdirAll(filepath.Dir(consoleConfDisabled), 0755); err != nil {
			return err
		}
		if err := ioutil.WriteFile(consoleConfDisabled, []byte("console-conf has been disabled by image customization\n"), 0644); err != nil {
			return err
		}
	}

	return nil
}

var trusted = sysdb.Trusted()

func MockTrusted(mockTrusted []asserts.Assertion) (restore func()) {
	prevTrusted := trusted
	trusted = mockTrusted
	return func() {
		trusted = prevTrusted
	}
}

func makeLabel(now time.Time) string {
	return now.UTC().Format("20060102")
}

<<<<<<< HEAD
func saveAssertion(db *asserts.Database, as asserts.Assertion, model *asserts.Model) error {
	tsto, err := newToolingStoreFromModel(model, "")
	if err != nil {
		return err
	}
	newFetcher := func(save func(asserts.Assertion) error) asserts.Fetcher {
		return tsto.AssertionFetcher(db, save)
	}

	f := seedwriter.MakeRefAssertsFetcher(newFetcher)
	if err := f.Save(as); err != nil {
		return err
	}
	return nil
}

var setupSeed = func(tsto *ToolingStore, model *asserts.Model, opts *Options) error {
=======
var setupSeed = func(tsto *tooling.ToolingStore, model *asserts.Model, opts *Options) error {
>>>>>>> 50015038
	if model.Classic() != opts.Classic {
		return fmt.Errorf("internal error: classic model but classic mode not set")
	}

	core20 := model.Grade() != asserts.ModelGradeUnset
	var rootDir string
	var bootRootDir string
	var seedDir string
	var label string
	if !core20 {
		if opts.Classic {
			// Classic, PrepareDir is the root dir itself
			rootDir = opts.PrepareDir
		} else {
			// Core 16/18,  writing for the writeable partition
			rootDir = filepath.Join(opts.PrepareDir, "image")
			bootRootDir = rootDir
		}
		seedDir = dirs.SnapSeedDirUnder(rootDir)

		// validity check target
		if osutil.FileExists(dirs.SnapStateFileUnder(rootDir)) {
			return fmt.Errorf("cannot prepare seed over existing system or an already booted image, detected state file %s", dirs.SnapStateFileUnder(rootDir))
		}
		if snaps, _ := filepath.Glob(filepath.Join(dirs.SnapBlobDirUnder(rootDir), "*.snap")); len(snaps) > 0 {
			return fmt.Errorf("expected empty snap dir in rootdir, got: %v", snaps)
		}

	} else {
		// Core 20, writing for the system-seed partition
		seedDir = filepath.Join(opts.PrepareDir, "system-seed")
		label = makeLabel(time.Now())
		bootRootDir = seedDir

		// validity check target
		if systems, _ := filepath.Glob(filepath.Join(seedDir, "systems", "*")); len(systems) > 0 {
			return fmt.Errorf("expected empty systems dir in system-seed, got: %v", systems)
		}
	}

	// TODO: developer database in home or use snapd (but need
	// a bit more API there, potential issues when crossing stores/series)
	db, err := asserts.OpenDatabase(&asserts.DatabaseConfig{
		Backstore: asserts.NewMemoryBackstore(),
		Trusted:   trusted,
	})
	if err != nil {
		return err
	}

	wOpts := &seedwriter.Options{
		SeedDir:        seedDir,
		Label:          label,
		DefaultChannel: opts.Channel,

		TestSkipCopyUnverifiedModel: osutil.GetenvBool("UBUNTU_IMAGE_SKIP_COPY_UNVERIFIED_MODEL"),
	}

	w, err := seedwriter.New(model, wOpts)
	if err != nil {
		return err
	}

	optSnaps := make([]*seedwriter.OptionsSnap, 0, len(opts.Snaps))
	for _, snapName := range opts.Snaps {
		var optSnap seedwriter.OptionsSnap
		if strings.HasSuffix(snapName, ".snap") {
			// local
			optSnap.Path = snapName
		} else {
			optSnap.Name = snapName
		}
		optSnap.Channel = opts.SnapChannels[snapName]
		optSnaps = append(optSnaps, &optSnap)
	}

	if err := w.SetOptionsSnaps(optSnaps); err != nil {
		return err
	}

	var gadgetUnpackDir, kernelUnpackDir string
	// create directory for later unpacking the gadget in
	if !opts.Classic {
		gadgetUnpackDir = filepath.Join(opts.PrepareDir, "gadget")
		kernelUnpackDir = filepath.Join(opts.PrepareDir, "kernel")
		for _, unpackDir := range []string{gadgetUnpackDir, kernelUnpackDir} {
			if err := os.MkdirAll(unpackDir, 0755); err != nil {
				return fmt.Errorf("cannot create unpack dir %q: %s", unpackDir, err)
			}
		}
	}

	newFetcher := func(save func(asserts.Assertion) error) asserts.Fetcher {
		return tsto.AssertionFetcher(db, save)
	}
	f, err := w.Start(db, newFetcher)
	if err != nil {
		return err
	}

	if opts.Customizations.Validation == "" && !opts.Classic {
		fmt.Fprintf(Stderr, "WARNING: proceeding to download snaps ignoring validations, this default will change in the future. For now use --validation=enforce for validations to be taken into account, pass instead --validation=ignore to preserve current behavior going forward\n")
	}
	if opts.Customizations.Validation == "" {
		opts.Customizations.Validation = "ignore"
	}

	localSnaps, err := w.LocalSnaps()
	if err != nil {
		return err
	}

	var curSnaps []*tooling.CurrentSnap
	for _, sn := range localSnaps {
		si, aRefs, err := seedwriter.DeriveSideInfo(sn.Path, f, db)
		if err != nil && !asserts.IsNotFound(err) {
			return err
		}

		snapFile, err := snapfile.Open(sn.Path)
		if err != nil {
			return err
		}
		info, err := snap.ReadInfoFromSnapFile(snapFile, si)
		if err != nil {
			return err
		}

		if err := w.SetInfo(sn, info); err != nil {
			return err
		}
		sn.ARefs = aRefs

		if info.ID() != "" {
			curSnaps = append(curSnaps, &tooling.CurrentSnap{
				SnapName: info.SnapName(),
				SnapID:   info.ID(),
				Revision: info.Revision,
				Epoch:    info.Epoch,
			})
		}
	}

	if err := w.InfoDerived(); err != nil {
		return err
	}

	for {
		toDownload, err := w.SnapsToDownload()
		if err != nil {
			return err
		}

		byName := make(map[string]*seedwriter.SeedSnap, len(toDownload))
		beforeDownload := func(info *snap.Info) (string, error) {
			sn := byName[info.SnapName()]
			if sn == nil {
				return "", fmt.Errorf("internal error: downloading unexpected snap %q", info.SnapName())
			}
			fmt.Fprintf(Stdout, "Fetching %s\n", sn.SnapName())
			if err := w.SetInfo(sn, info); err != nil {
				return "", err
			}
			return sn.Path, nil
		}
		snapToDownloadOptions := make([]tooling.SnapToDownload, len(toDownload))
		for i, sn := range toDownload {
			byName[sn.SnapName()] = sn
			snapToDownloadOptions[i].Snap = sn
			snapToDownloadOptions[i].Channel = sn.Channel
			snapToDownloadOptions[i].CohortKey = opts.WideCohortKey
		}
		downloadedSnaps, err := tsto.DownloadMany(snapToDownloadOptions, curSnaps, tooling.DownloadManyOptions{
			BeforeDownloadFunc: beforeDownload,
			EnforceValidation:  opts.Customizations.Validation == "enforce",
		})
		if err != nil {
			return err
		}

		for _, sn := range toDownload {
			dlsn := downloadedSnaps[sn.SnapName()]

			if err := w.SetRedirectChannel(sn, dlsn.RedirectChannel); err != nil {
				return err
			}

			// fetch snap assertions
			prev := len(f.Refs())
			if _, err = FetchAndCheckSnapAssertions(dlsn.Path, dlsn.Info, f, db); err != nil {
				return err
			}
			aRefs := f.Refs()[prev:]
			sn.ARefs = aRefs

			curSnaps = append(curSnaps, &tooling.CurrentSnap{
				SnapName: sn.Info.SnapName(),
				SnapID:   sn.Info.ID(),
				Revision: sn.Info.Revision,
				Epoch:    sn.Info.Epoch,
				Channel:  sn.Channel,
			})
		}

		complete, err := w.Downloaded()
		if err != nil {
			return err
		}
		if complete {
			break
		}
	}

	for _, warn := range w.Warnings() {
		fmt.Fprintf(Stderr, "WARNING: %s\n", warn)
	}

	unassertedSnaps, err := w.UnassertedSnaps()
	if err != nil {
		return err
	}
	if len(unassertedSnaps) > 0 {
		locals := make([]string, len(unassertedSnaps))
		for i, sn := range unassertedSnaps {
			locals[i] = sn.SnapName()
		}
		fmt.Fprintf(Stderr, "WARNING: %s installed from local snaps disconnected from a store cannot be refreshed subsequently!\n", strutil.Quoted(locals))
	}

	copySnap := func(name, src, dst string) error {
		fmt.Fprintf(Stdout, "Copying %q (%s)\n", src, name)
		return osutil.CopyFile(src, dst, 0)
	}
	if err := w.SeedSnaps(copySnap); err != nil {
		return err
	}

	if err := w.WriteMeta(); err != nil {
		return err
	}

	if opts.Classic {
		// TODO:UC20: consider Core 20 extended models vs classic
		seedFn := filepath.Join(seedDir, "seed.yaml")
		// warn about ownership if not root:root
		fi, err := os.Stat(seedFn)
		if err != nil {
			return fmt.Errorf("cannot stat seed.yaml: %s", err)
		}
		if st, ok := fi.Sys().(*syscall.Stat_t); ok {
			if st.Uid != 0 || st.Gid != 0 {
				fmt.Fprintf(Stderr, "WARNING: ensure that the contents under %s are owned by root:root in the (final) image", seedDir)
			}
		}
		// done already
		return nil
	}

	bootSnaps, err := w.BootSnaps()
	if err != nil {
		return err
	}

	bootWith := &boot.BootableSet{
		UnpackedGadgetDir: gadgetUnpackDir,
		Recovery:          core20,
	}
	if label != "" {
		bootWith.RecoverySystemDir = filepath.Join("/systems/", label)
		bootWith.RecoverySystemLabel = label
	}

	// find the gadget file
	// find the snap.Info/path for kernel/os/base so
	// that boot.MakeBootable can DTRT
	gadgetFname := ""
	kernelFname := ""
	for _, sn := range bootSnaps {
		switch sn.Info.Type() {
		case snap.TypeGadget:
			gadgetFname = sn.Path
		case snap.TypeOS, snap.TypeBase:
			bootWith.Base = sn.Info
			bootWith.BasePath = sn.Path
		case snap.TypeKernel:
			bootWith.Kernel = sn.Info
			bootWith.KernelPath = sn.Path
			kernelFname = sn.Path
		}
	}

	// unpacking the gadget for core models
	if err := unpackSnap(gadgetFname, gadgetUnpackDir); err != nil {
		return err
	}
	if err := unpackSnap(kernelFname, kernelUnpackDir); err != nil {
		return err
	}

	gadgetInfo, err := gadget.ReadInfoAndValidate(gadgetUnpackDir, model, nil)
	if err != nil {
		return err
	}
	// validate content against the kernel as well
	if err := gadget.ValidateContent(gadgetInfo, gadgetUnpackDir, kernelUnpackDir); err != nil {
		return err
	}

	// write resolved content to structure root
	if err := writeResolvedContent(opts.PrepareDir, gadgetInfo, gadgetUnpackDir, kernelUnpackDir); err != nil {
		return err
	}

	if err := boot.MakeBootableImage(model, bootRootDir, bootWith, opts.Customizations.BootFlags); err != nil {
		return err
	}

	// early config & cloud-init config (done at install for Core 20)
	if !core20 {
		// and the cloud-init things
		if err := installCloudConfig(rootDir, gadgetUnpackDir); err != nil {
			return err
		}

		defaultsDir := sysconfig.WritableDefaultsDir(rootDir)
		defaults := gadget.SystemDefaults(gadgetInfo.Defaults)
		if len(defaults) > 0 {
			if err := os.MkdirAll(sysconfig.WritableDefaultsDir(rootDir, "/etc"), 0755); err != nil {
				return err
			}
			return sysconfig.ApplyFilesystemOnlyDefaults(model, defaultsDir, defaults)
		}

		customizeImage(rootDir, defaultsDir, &opts.Customizations)
	}

	return nil
}<|MERGE_RESOLUTION|>--- conflicted
+++ resolved
@@ -268,7 +268,6 @@
 	return now.UTC().Format("20060102")
 }
 
-<<<<<<< HEAD
 func saveAssertion(db *asserts.Database, as asserts.Assertion, model *asserts.Model) error {
 	tsto, err := newToolingStoreFromModel(model, "")
 	if err != nil {
@@ -285,10 +284,7 @@
 	return nil
 }
 
-var setupSeed = func(tsto *ToolingStore, model *asserts.Model, opts *Options) error {
-=======
 var setupSeed = func(tsto *tooling.ToolingStore, model *asserts.Model, opts *Options) error {
->>>>>>> 50015038
 	if model.Classic() != opts.Classic {
 		return fmt.Errorf("internal error: classic model but classic mode not set")
 	}
