--- conflicted
+++ resolved
@@ -215,14 +215,11 @@
 	c.Check(cmdline, Equals, "")
 }
 
-<<<<<<< HEAD
-=======
 const gadgetSnapYaml = `name: gadget
 version: 1.0
 type: gadget
 `
 
->>>>>>> dda30e53
 func (s *kernelCommandLineSuite) TestComposeCommandLineWithGadget(c *C) {
 	model := boottest.MakeMockUC20Model()
 
@@ -360,14 +357,6 @@
 	}
 }
 
-<<<<<<< HEAD
-const gadgetSnapYaml = `name: gadget
-version: 1.0
-type: gadget
-`
-
-=======
->>>>>>> dda30e53
 func (s *kernelCommandLineSuite) TestBootVarsForGadgetCommandLine(c *C) {
 	for _, tc := range []struct {
 		errMsg       string
