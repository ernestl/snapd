project: snapd

environment:
    GOPATH: /home/gopath
    REUSE_PROJECT: "$(HOST: echo $REUSE_PROJECT)"
    PROJECT_PATH: $GOPATH/src/github.com/snapcore/snapd
    # /usr/lib/go-1.6/bin for trusty (needs to be last as we use
    # a different go in gccgo tests)
    PATH: $GOPATH/bin:/snap/bin:$PATH:/usr/lib/go-1.6/bin
    TESTSLIB: $PROJECT_PATH/tests/lib
    SNAPPY_TESTING: 1
    SNAP_REEXEC: 0
    SPREAD_STORE_USER: "$(HOST: echo $SPREAD_STORE_USER)"
    SPREAD_STORE_PASSWORD: "$(HOST: echo $SPREAD_STORE_PASSWORD)"
    LANG: "$(echo ${LANG:-C.UTF-8})"
    LANGUAGE: "$(echo ${LANGUAGE:-en})"
    # important to ensure adhoc and linode/qemu behave the same
    SUDO_USER: ""
    SUDO_UID: ""
    TRUST_TEST_KEYS: "true"
    MANAGED_DEVICE: "false"
    CORE_CHANNEL: "$(HOST: echo ${SPREAD_CORE_CHANNEL:-edge})"
    # slight abuse
<<<<<<< HEAD
    GENERATE_14_04: "$(HOST: ./generate-packaging-dir ubuntu 14.04)"
    REMOTE_STORE: "$(HOST: echo ${SPREAD_REMOTE_STORE:-production})"
    SNAPPY_USE_STAGING_STORE: "$(HOST: if [ $SPREAD_REMOTE_STORE = staging ]; then echo 1; else echo 0; fi)"
=======
    GENERATE_14_04: "$(HOST: while [ `pwd` != / ] && [ ! -f spread.yaml ]; do cd ..; done && ./generate-packaging-dir ubuntu 14.04)"
>>>>>>> 87623a99

backends:
    linode:
        key: "$(HOST: echo $SPREAD_LINODE_KEY)"
        halt-timeout: 2h
        systems:
            - ubuntu-14.04-64:
                kernel: GRUB 2
            - ubuntu-16.04-64:
                kernel: GRUB 2
                workers: 2
            - ubuntu-16.04-32:
                kernel: GRUB 2
                workers: 2
            - ubuntu-core-16-64:
                kernel: Direct Disk
                image: ubuntu-16.04-64
            # FIXME restore of ubuntu-core does not properly reset
            # boot variables and key snaps to their pristine state.
            - ubuntu-core-16-64-fixme:
                kernel: Direct Disk
                image: ubuntu-16.04-64
    qemu:
        environment:
            APT_PROXY: "$(HOST: echo $APT_PROXY)"
        systems:
            - ubuntu-14.04-32:
                username: ubuntu
                password: ubuntu
            - ubuntu-14.04-64:
                username: ubuntu
                password: ubuntu
            - ubuntu-16.04-32:
                username: ubuntu
                password: ubuntu
            - ubuntu-16.04-64:
                username: ubuntu
                password: ubuntu
            - ubuntu-core-16-64:
                image: ubuntu-16.04-64
                username: ubuntu
                password: ubuntu
            - ubuntu-16.10-64:
                username: ubuntu
                password: ubuntu
            - ubuntu-17.04-64:
                username: ubuntu
                password: ubuntu
    autopkgtest:
        type: adhoc
        allocate: |
            echo "Allocating ad-hoc $SPREAD_SYSTEM"
            if [ -z "${ADT_ARTIFACTS}" ]; then
                FATAL "adhoc only works inside autopkgtest"
                exit 1
            fi
            echo 'ubuntu ALL=(ALL) NOPASSWD:ALL' > /etc/sudoers.d/99-spread-users
            ADDRESS localhost:22
        discard: |
            echo "Discarding ad-hoc $SPREAD_SYSTEM"
        systems:
            - ubuntu-16.04-amd64:
                username: ubuntu
                password: ubuntu
            - ubuntu-16.04-i386:
                username: ubuntu
                password: ubuntu
            - ubuntu-16.04-ppc64el:
                username: ubuntu
                password: ubuntu
            - ubuntu-16.04-armhf:
                username: ubuntu
                password: ubuntu
            - ubuntu-16.10-amd64:
                username: ubuntu
                password: ubuntu
            - ubuntu-16.10-i386:
                username: ubuntu
                password: ubuntu
            - ubuntu-16.10-ppc64el:
                username: ubuntu
                password: ubuntu
            - ubuntu-16.10-armhf:
                username: ubuntu
                password: ubuntu
            - ubuntu-17.04-amd64:
                username: ubuntu
                password: ubuntu
            - ubuntu-17.04-i386:
                username: ubuntu
                password: ubuntu
            - ubuntu-17.04-ppc64el:
                username: ubuntu
                password: ubuntu
            - ubuntu-17.04-armhf:
                username: ubuntu
                password: ubuntu
    external:
        type: adhoc
        environment:
            SPREAD_EXTERNAL_ADDRESS: "$(HOST: echo ${SPREAD_EXTERNAL_ADDRESS:-localhost:8022})"
            MANAGED_DEVICE: "true"
        allocate: |
            ADDRESS $SPREAD_EXTERNAL_ADDRESS
        systems:
            - ubuntu-core-16-64:
                environment:
                    TRUST_TEST_KEYS: "false"
                username: test
                password: ubuntu
            - ubuntu-core-16-arm-64:
                username: test
                password: ubuntu
            - ubuntu-core-16-arm-32:
                username: test
                password: ubuntu

path: /home/gopath/src/github.com/snapcore/snapd

exclude:
    - .git

prepare-each: |
    # systemd on 14.04 does not know about --rotate
    # or --vacuum-time.
    # TODO: Find a way to clean out systemd logs on
    # systemd 204.
    if [[ "$SPREAD_SYSTEM" != ubuntu-14.04-* ]]; then
        journalctl --rotate
        sleep .1
        journalctl --vacuum-time=1ms
    fi
    dmesg -c > /dev/null

debug-each: |
    journalctl -u snapd
    dmesg | grep DENIED || true

prepare: |
    # this indicates that the server got reused, nothing to setup
    [ "$REUSE_PROJECT" != 1 ] || exit 0
    # check that we are not updating
    . "$TESTSLIB/boot.sh"
    if [ "$(bootenv snap_mode)" = "try" ]; then
        echo "Ongoing reboot upgrade process, please try again when finished"
        exit 1
    fi

    # Disable burst limit so resetting the state quickly doesn't create problems.
    mkdir -p /etc/systemd/system/snapd.service.d
    cat <<EOF > /etc/systemd/system/snapd.service.d/local.conf
    [Unit]
    StartLimitInterval=0
    [Service]
    Environment=SNAPD_DEBUG_HTTP=7 SNAP_REEXEC=0 SNAPPY_TESTING=1
    EOF
    mkdir -p /etc/systemd/system/snapd.socket.d
    cat <<EOF > /etc/systemd/system/snapd.socket.d/local.conf
    [Unit]
    StartLimitInterval=0
    EOF

    if [ "$SPREAD_BACKEND" = external ]; then
        # build test binaries
        if [ ! -f $GOPATH/bin/snapbuild ]; then
            mkdir -p $GOPATH/bin
            snap install --devmode --edge classic
            classic "sudo apt update && apt install -y git golang-go build-essential"
            classic "GOPATH=$GOPATH go get ../..${PROJECT_PATH}/tests/lib/snapbuild"
            snap remove classic
        fi
        # stop and disable autorefresh
        systemctl disable --now snapd.refresh.timer
        exit 0
    fi

    if [ "$SPREAD_BACKEND" = qemu ]; then
        # treat APT_PROXY as a location of apt-cacher-ng to use
        if [ -d /etc/apt/apt.conf.d ] && [ -n "${APT_PROXY:-}" ]; then
            printf 'Acquire::http::Proxy "%s";\n' "$APT_PROXY" > /etc/apt/apt.conf.d/99proxy
        fi
    fi

    # apt update is hanging on security.ubuntu.com with IPv6.
    sysctl -w net.ipv6.conf.all.disable_ipv6=1
    trap "sysctl -w net.ipv6.conf.all.disable_ipv6=0" EXIT

    apt-get update

    # XXX: This seems to be required. Otherwise package build
    # fails with unmet dependency on "build-essential:native"
    apt-get install -y build-essential

    apt-get install -y software-properties-common

    if [[ "$SPREAD_SYSTEM" == ubuntu-14.04-* ]]; then
         if [ ! -d debian-ubuntu-14.04 ]; then
             echo "no debian-ubuntu-14.04/ directory "
             echo "broken test setup"
             exit 1
         fi

         # 14.04 has its own packaging
         rm -rf debian
         mv debian-ubuntu-14.04 debian

         echo 'deb http://archive.ubuntu.com/ubuntu/ trusty-proposed main universe' >> /etc/apt/sources.list
         apt-get update

         add-apt-repository ppa:snappy-dev/image
         apt-get update
         apt-get install -y --install-recommends linux-generic-lts-xenial
         apt-get install -y --force-yes apparmor libapparmor1 seccomp libseccomp2 systemd cgroup-lite util-linux

    fi

    apt-get purge -y snapd snap-confine ubuntu-core-launcher
    apt-get update
    # utilities
    apt-get install -y curl devscripts expect gdebi-core jq rng-tools git

    # in 16.04: apt build-dep -y ./
    apt-get install -y $(gdebi --quiet --apt-line ./debian/control)

    # update vendoring
    if [ "$(which govendor)" = "" ]; then
        rm -rf $GOPATH/src/github.com/kardianos/govendor
        go get -u github.com/kardianos/govendor
    fi
    govendor sync

    # increment version so upgrade can work, use "zzz" as version
    # component to ensure that its higher than any "ubuntuN" version
    # that might also be in the archive
    dch -lzzz "testing build"

    if ! id test >& /dev/null; then
        # manually setting the UID and GID to 12345 because we need to
        # know the numbers match for when we set up the user inside
        # the all-snap, which has its own user & group database.
        # Nothing special about 12345 beyond it being high enough it's
        # unlikely to ever clash with anything, and easy to remember.
        addgroup --quiet --gid 12345 test
        adduser --quiet --uid 12345 --gid 12345 --disabled-password --gecos '' test
    fi

    owner=$( stat -c "%U:%G" /home/test )
    if [ "$owner" != "test:test" ]; then
        echo "expected /home/test to be test:test but it's $owner"
        exit 1
    fi
    unset owner

    echo 'test ALL=(ALL) NOPASSWD:ALL' >> /etc/sudoers
    chown test.test -R ..
    su -l -c "cd $PWD && DEB_BUILD_OPTIONS='nocheck testkeys' dpkg-buildpackage -tc -b -Zgzip" test
    # put our debs to a safe place
    cp ../*.deb $GOPATH

    # Build snapbuild.
    apt-get install -y git
    go get ./tests/lib/snapbuild

    # Build fakestore.
    fakestore_tags=
    if [ "$REMOTE_STORE" = staging ]; then
        fakestore_tags="-tags withstagingkeys"
    fi
    go get $fakestore_tags ./tests/lib/fakestore/cmd/fakestore
    # Build fakedevicesvc.
    go get ./tests/lib/fakedevicesvc

restore: |
    if [ "$SPREAD_BACKEND" = external ]; then
        # start and enable autorefresh
        systemctl enable --now snapd.refresh.timer
    fi

suites:
    tests/main/:
        summary: Full-system tests for snapd
        systems: [-ubuntu-core-16-64-fixme]
        prepare: |
            . $TESTSLIB/prepare.sh
            if [[ "$SPREAD_SYSTEM" == ubuntu-core-16-* ]]; then
                prepare_all_snap
            else
                prepare_classic
            fi
        restore: |
            $TESTSLIB/reset.sh --store
            if [[ "$SPREAD_SYSTEM" != ubuntu-core-16-* ]]; then
                apt-get purge -y snapd snap-confine ubuntu-core-launcher
            fi
        restore-each: |
            $TESTSLIB/reset.sh --reuse-core

    tests/regression/:
        summary: Regression tests for snapd
        systems: [-ubuntu-core-16-64-fixme]
        prepare: |
            . $TESTSLIB/prepare.sh
            if [[ "$SPREAD_SYSTEM" == ubuntu-core-16-* ]]; then
                prepare_all_snap
            else
                prepare_classic
            fi
        restore: |
            $TESTSLIB/reset.sh
            if [[ "$SPREAD_SYSTEM" != ubuntu-core-16-* ]]; then
                apt-get purge -y snapd snap-confine ubuntu-core-launcher
            fi
        restore-each: |
            $TESTSLIB/reset.sh --reuse-core

    tests/upgrade/:
        summary: Tests for snapd upgrade
        systems: [-ubuntu-core-16-64-fixme, -ubuntu-core-16-64, -ubuntu-core-16-arm-64, -ubuntu-core-16-arm-32]
        restore: |
            if [ "$REMOTE_STORE" = staging ]; then
                echo "skip upgrade tests while talking to the staging store"
                exit 0
            fi
            apt-get purge -y snapd snap-confine ubuntu-core-launcher
        restore-each: |
            if [ "$REMOTE_STORE" = staging ]; then
                echo "skip upgrade tests while talking to the staging store"
                exit 0
            fi
            $TESTSLIB/reset.sh<|MERGE_RESOLUTION|>--- conflicted
+++ resolved
@@ -21,13 +21,9 @@
     MANAGED_DEVICE: "false"
     CORE_CHANNEL: "$(HOST: echo ${SPREAD_CORE_CHANNEL:-edge})"
     # slight abuse
-<<<<<<< HEAD
-    GENERATE_14_04: "$(HOST: ./generate-packaging-dir ubuntu 14.04)"
+    GENERATE_14_04: "$(HOST: while [ `pwd` != / ] && [ ! -f spread.yaml ]; do cd ..; done && ./generate-packaging-dir ubuntu 14.04)"
     REMOTE_STORE: "$(HOST: echo ${SPREAD_REMOTE_STORE:-production})"
     SNAPPY_USE_STAGING_STORE: "$(HOST: if [ $SPREAD_REMOTE_STORE = staging ]; then echo 1; else echo 0; fi)"
-=======
-    GENERATE_14_04: "$(HOST: while [ `pwd` != / ] && [ ! -f spread.yaml ]; do cd ..; done && ./generate-packaging-dir ubuntu 14.04)"
->>>>>>> 87623a99
 
 backends:
     linode:
