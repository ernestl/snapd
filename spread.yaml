project: snap-confine

environment:
    REUSE_PROJECT: $(echo $REUSE_PROJECT)

backends:
    linode:
        key: $(echo $SPREAD_LINODE_KEY)
        systems:
            - ubuntu-16.04-64-grub
            - debian-8

path: /remote/path/

exclude:
    - .git

prepare: |
    echo "Spread is running as $(id)"
    [ "$REUSE_PROJECT" != 1 ] || exit 0
    release_ID="$( . /etc/os-release && echo "${ID:-linux}" )"
    case $release_ID in
        ubuntu)
            # apt update is hanging on security.ubuntu.com with IPv6.
            sysctl -w net.ipv6.conf.all.disable_ipv6=1
            trap "sysctl -w net.ipv6.conf.all.disable_ipv6=0" EXIT
            ;;
        debian)
            echo "deb http://ftp.de.debian.org/debian sid main" > /etc/apt/sources.list.d/snappy.list
            ;;
    esac
    case $release_ID in
        ubuntu|debian)
            apt-get update
            apt-get install --quiet -y fakeroot
            # Build a local copy of snap-confine
<<<<<<< HEAD
            apt-get install --quiet -y autoconf automake autotools-dev debhelper dh-apparmor dh-autoreconf indent libapparmor-dev libseccomp-dev libudev-dev pkg-config shellcheck udev libglib2.0-dev
=======
            apt-get install --quiet -y autoconf automake autotools-dev debhelper dh-apparmor dh-autoreconf indent libapparmor-dev libseccomp-dev libudev-dev pkg-config shellcheck udev python3-docutils
>>>>>>> 3e9f3f74
            test -d /home/test || adduser --quiet --disabled-password --gecos '' test
            chown test.test -R ..
            sudo -i -u test /bin/sh -c "cd $PWD && DEB_BUILD_OPTIONS=nocheck dpkg-buildpackage -tc -b -Zgzip"
            dpkg -i ../snap-confine_*.deb || apt-get -f install -y
            dpkg -i ../ubuntu-core-launcher_*.deb || apt-get -f install -y
            rm -f ../snap-confine_*.deb ../ubuntu-core-launcher_*.deb
            # Install snapd (testes require it)
            apt-get install -y snapd
            ;;
    esac
    # Install the core snap
    snap list | grep -q ubuntu-core || snap install ubuntu-core

suites:
    spread-tests/:
        summary: Full-system tests for snap-confine
    spread-tests/regression/:
        summary: Regression tests for past bug-fixes<|MERGE_RESOLUTION|>--- conflicted
+++ resolved
@@ -34,11 +34,7 @@
             apt-get update
             apt-get install --quiet -y fakeroot
             # Build a local copy of snap-confine
-<<<<<<< HEAD
-            apt-get install --quiet -y autoconf automake autotools-dev debhelper dh-apparmor dh-autoreconf indent libapparmor-dev libseccomp-dev libudev-dev pkg-config shellcheck udev libglib2.0-dev
-=======
-            apt-get install --quiet -y autoconf automake autotools-dev debhelper dh-apparmor dh-autoreconf indent libapparmor-dev libseccomp-dev libudev-dev pkg-config shellcheck udev python3-docutils
->>>>>>> 3e9f3f74
+            apt-get install --quiet -y autoconf automake autotools-dev debhelper dh-apparmor dh-autoreconf indent libapparmor-dev libseccomp-dev libudev-dev pkg-config shellcheck udev python3-docutils libglib2.0-dev
             test -d /home/test || adduser --quiet --disabled-password --gecos '' test
             chown test.test -R ..
             sudo -i -u test /bin/sh -c "cd $PWD && DEB_BUILD_OPTIONS=nocheck dpkg-buildpackage -tc -b -Zgzip"
