--- conflicted
+++ resolved
@@ -134,7 +134,6 @@
 	}
 }
 
-<<<<<<< HEAD
 func MockSbInitializeLUKS2Container(f func(devicePath, label string, key []byte) error) (restore func()) {
 	old := sbInitializeLUKS2Container
 	sbInitializeLUKS2Container = f
@@ -148,12 +147,13 @@
 	sbAddRecoveryKeyToLUKS2Container = f
 	return func() {
 		sbAddRecoveryKeyToLUKS2Container = old
-=======
+	}
+}
+
 func MockIsTPMEnabled(f func(tpm *sb.TPMConnection) bool) (restore func()) {
 	old := isTPMEnabled
 	isTPMEnabled = f
 	return func() {
 		isTPMEnabled = old
->>>>>>> 51c60e82
 	}
 }