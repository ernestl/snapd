# SOME DESCRIPTIVE TITLE.
# Copyright (C) YEAR THE PACKAGE'S COPYRIGHT HOLDER
# This file is distributed under the same license as the PACKAGE package.
# FIRST AUTHOR <EMAIL@ADDRESS>, YEAR.
#
#, fuzzy
msgid   ""
msgstr  "Project-Id-Version: snappy\n"
        "Report-Msgid-Bugs-To: snappy-devel@lists.ubuntu.com\n"
<<<<<<< HEAD
        "POT-Creation-Date: 2016-02-23 17:15+0100\n"
=======
        "POT-Creation-Date: 2016-02-23 17:47+0100\n"
>>>>>>> 2ac30daf
        "PO-Revision-Date: YEAR-MO-DA HO:MI+ZONE\n"
        "Last-Translator: FULL NAME <EMAIL@ADDRESS>\n"
        "Language-Team: LANGUAGE <LL@li.org>\n"
        "Language: \n"
        "MIME-Version: 1.0\n"
        "Content-Type: text/plain; charset=CHARSET\n"
        "Content-Transfer-Encoding: 8bit\n"

#. TRANSLATORS: the %s is a pkgname, the second a comma separated list of paths
#, c-format
msgid   "%s: %s\n"
msgstr  ""

#. TRANSLATORS: the first %s is a pkgname, the second %s is a path
#, c-format
msgid   "'%s' is no longer allowed to access '%s'\n"
msgstr  ""

#. TRANSLATORS: the first %s is a pkgname, the second %s is a path
#, c-format
msgid   "'%s' is now allowed to access '%s'\n"
msgstr  ""

#. TRANSLATORS: the first %s is a pkgname, the second %s is a path
#, c-format
msgid   "'%s' previously allowed access to '%s'. Skipping\n"
msgstr  ""

#. TRANSLATORS: the %s is a pkgname
#, c-format
msgid   "'%s:' is not allowed to access additional hardware\n"
msgstr  ""

msgid   "(deprecated) please use \"list\""
msgstr  ""

msgid   "2fa code: "
msgstr  ""

msgid   "A concise summary of key attributes of the snappy system, such as the release and channel.\n"
        "\n"
        "The verbose output includes the specific version information for the factory image, the running image and the image that will be run on reboot, together with a list of the available channels for this image.\n"
        "\n"
        "Providing a package name will display information about a specific installed package.\n"
        "\n"
        "The verbose version of the info command for a package will also tell you the available channels for that package, when it was installed for the first time, disk space utilization, and in the case of frameworks, which apps are able to use the framework."
msgstr  ""

msgid   "Activate a package"
msgstr  ""

msgid   "Activate a package that has previously been deactivated. If the package is already activated, do nothing."
msgstr  ""

msgid   "Activate a snap that is installed but inactive"
msgstr  ""

msgid   "Add a snap to the system"
msgstr  ""

msgid   "Adds a skill slot to the system"
msgstr  ""

msgid   "Adds a skill to the system"
msgstr  ""

msgid   "Adds an assertion to the system"
msgstr  ""

msgid   "Allows rollback of a snap to a previous installed version. Without any arguments, the previous installed version is selected. It is also possible to specify the version to rollback to as a additional argument.\n"
msgstr  ""

#, c-format
msgid   "Another snappy is running, will try again in %d seconds...\n"
        "Press ctrl-c to cancel.\n"
msgstr  ""

msgid   "Assign a hardware device to a package"
msgstr  ""

msgid   "Assign hardware to a specific installed package"
msgstr  ""

msgid   "Builds a snap package"
msgstr  ""

msgid   "Classic dimension destroyed on this snappy system."
msgstr  ""

msgid   "Classic dimension disabled on this system.\n"
        "Use \"sudo snappy enable-classic\" to enable it."
msgstr  ""

msgid   "Classic dimension enabled on this snappy system.\n"
        "Use “snappy shell classic” to enter the classic dimension."
msgstr  ""

msgid   "Classic dimension is already enabled."
msgstr  ""

msgid   "Classic dimension is not enabled."
msgstr  ""

msgid   "Configures a package. The configuration is a YAML file, provided in the specified file which can be \"-\" for stdin. Output of the command is the current configuration, so running this command with no input file provides a snapshot of the app's current config."
msgstr  ""

msgid   "Creates a snap package and if available, runs the review scripts."
msgstr  ""

msgid   "Deactivate a package"
msgstr  ""

msgid   "Deactivate a package. If the package is already deactivated, do nothing."
msgstr  ""

msgid   "Deactivate an installed active snap"
msgstr  ""

msgid   "Destroy the classic dimension."
msgstr  ""

msgid   "Destroy the ubuntu classic dimension."
msgstr  ""

msgid   "Display a summary of key attributes of the snappy system."
msgstr  ""

msgid   "Do not clean up old versions of the package."
msgstr  ""

msgid   "Enable classic dimension."
msgstr  ""

msgid   "Enable the ubuntu classic dimension."
msgstr  ""

msgid   "Ensures system is running with latest parts"
msgstr  ""

msgid   "Entering classic dimension"
msgstr  ""

msgid   "Finds packages to install"
msgstr  ""

msgid   "First boot has already run"
msgstr  ""

msgid   "Force policy generation."
msgstr  ""

msgid   "Generate the apparmor policy"
msgstr  ""

#. TRANSLATORS: the %s is a pkgname
#, c-format
msgid   "Generated '%s' snap\n"
msgstr  ""

msgid   "Grants a skill to a skill slot"
msgstr  ""

msgid   "Include information about packages from the snappy store"
msgstr  ""

msgid   "Install a snap package"
msgstr  ""

msgid   "Install snaps even if the signature can not be verified."
msgstr  ""

#. TRANSLATORS: the %s is a pkgname
#, c-format
msgid   "Installing %s\n"
msgstr  ""

msgid   "List active components installed on a snappy system"
msgstr  ""

msgid   "List assigned hardware device for a package"
msgstr  ""

msgid   "List assigned hardware for a specific installed package"
msgstr  ""

msgid   "Lists skills in the system"
msgstr  ""

msgid   "Log into the store"
msgstr  ""

msgid   "Login successful"
msgstr  ""

msgid   "Name\tDate\tVersion\t"
msgstr  ""

msgid   "Name\tDate\tVersion\tDeveloper\t"
msgstr  ""

msgid   "Name\tVersion\tSummary"
msgstr  ""

#. TRANSLATORS: the %s is a pkgname
#, c-format
msgid   "No snap: '%s' found"
msgstr  ""

msgid   "Password: "
msgstr  ""

msgid   "Provide information about a specific installed package"
msgstr  ""

msgid   "Provides a list of all active components installed on a snappy system.\n"
        "\n"
        "If requested, the command will find out if there are updates for any of the components and indicate that by appending a * to the date. This will be slower as it requires a round trip to the app store on the network.\n"
        "\n"
        "The developer information refers to non-mainline versions of a package (much like PPAs in deb-based Ubuntu). If the package is the primary version of that package in Ubuntu then the developer info is not shown. This allows one to identify packages which have custom, non-standard versions installed. As a special case, the “sideload” developer refers to packages installed manually on the system.\n"
        "\n"
        "When a verbose listing is requested, information about the channel used is displayed; which is one of alpha, beta, rc or stable, and all fields are fully expanded too. In some cases, older (inactive) versions of snappy packages will be installed, these will be shown in the verbose output and the active version indicated with a * appended to the name of the component."
msgstr  ""

msgid   "Provides more detailed information"
msgstr  ""

msgid   "Purge a snap's data from the system"
msgstr  ""

msgid   "Purge an installed package."
msgstr  ""

#. TRANSLATORS: the %s is a pkgname
#, c-format
msgid   "Purging %s\n"
msgstr  ""

msgid   "Query and modify snappy services"
msgstr  ""

msgid   "Query and modify snappy services of locally-installed packages"
msgstr  ""

msgid   "Reboot if necessary to be on the latest running system."
msgstr  ""

#. TRANSLATORS: the first %s is a pkgname the second a version
#, c-format
msgid   "Reboot to use %s version %s."
msgstr  ""

#. TRANSLATORS: the %s shows a comma separated list
#. of package names
#, c-format
msgid   "Rebooting to satisfy updates for %s\n"
msgstr  ""

msgid   "Refresh a snap in the system"
msgstr  ""

msgid   "Remove a snap from the system"
msgstr  ""

msgid   "Remove a snapp part"
msgstr  ""

msgid   "Remove all the data from the listed packages"
msgstr  ""

msgid   "Remove all the data from the listed packages. Normally this is used for packages that have been removed and attempting to purge data for an installed package will result in an error. The --installed option  overrides that and enables the administrator to purge all data for an installed package (effectively resetting the package completely)."
msgstr  ""

msgid   "Remove hardware from a specific installed package"
msgstr  ""

msgid   "Removes a skill from the system"
msgstr  ""

msgid   "Removes a skill slot from the system"
msgstr  ""

#. TRANSLATORS: the %s is a pkgname
#, c-format
msgid   "Removing %s\n"
msgstr  ""

msgid   "Revokes a skill granted to a skill slot"
msgstr  ""

msgid   "Rollback a snap to its previous known-good version"
msgstr  ""

msgid   "Rollback to a previous version of a package"
msgstr  ""

msgid   "Run snappy console interface"
msgstr  ""

msgid   "Run snappy shell interface"
msgstr  ""

msgid   "Runs unsupported experimental commands"
msgstr  ""

msgid   "Set configuration for a specific installed package"
msgstr  ""

msgid   "Set configuration for an installed package."
msgstr  ""

msgid   "Set properties of system or package"
msgstr  ""

msgid   "Set properties of system or package\n"
        "\n"
        "Supported properties are:\n"
        "  active=VERSION\n"
        "\n"
        "Example:\n"
        "  set hello-world active=1.0\n"
msgstr  ""

#. TRANSLATORS: the first %s is a pkgname, the second %s is the new version
#, c-format
msgid   "Setting %s to version %s\n"
msgstr  ""

msgid   "Show available updates (requires network)"
msgstr  ""

msgid   "Show channel information and expand all fields"
msgstr  ""

msgid   "Shows known assertions of the provided type"
msgstr  ""

msgid   "Skill\tGranted To"
msgstr  ""

msgid   "Snap\tService\tState"
msgstr  ""

#. TRANSLATORS: please keep each line under 80 characters.
#, c-format
msgid   "Snappy is updating your system in the background. This may take some minutes.\n"
        "Will try again in %d seconds...\n"
        "Press ctrl-c to cancel.\n"
msgstr  ""

#. TRANSLATORS: please keep this under 80 characters if possible
msgid   "Snappy needs to reboot to finish an update. Defer with 'sudo shutdown -c'."
msgstr  ""

msgid   "Specify an alternate output directory for the resulting package"
msgstr  ""

msgid   "The Package to install (name or path)"
msgstr  ""

msgid   "The Package to update"
msgstr  ""

msgid   "The \"versions\" command is no longer available.\n"
        "\n"
        "Please use the \"list\" command instead to see what is installed.\n"
        "The \"list -u\" (or \"list --updates\") will show you the available updates\n"
        "and \"list -v\" (or \"list --verbose\") will show all installed versions.\n"
msgstr  ""

msgid   "The configuration for the given file"
msgstr  ""

msgid   "The configuration for the given install"
msgstr  ""

msgid   "The hardware device path (e.g. /dev/ttyUSB0)"
msgstr  ""

msgid   "The package to rollback "
msgstr  ""

msgid   "The path to the snap.yaml used to generate the apparmor policy."
msgstr  ""

msgid   "The type of shell you want"
msgstr  ""

msgid   "The version to rollback to"
msgstr  ""

msgid   "This command adds access to a specific hardware device (e.g. /dev/ttyUSB0) for an installed package."
msgstr  ""

msgid   "This command is no longer available, please use the \"list\" command"
msgstr  ""

msgid   "This command list what hardware an installed package can access"
msgstr  ""

msgid   "This command logs the given username into the store"
msgstr  ""

msgid   "This command removes access of a specific hardware device (e.g. /dev/ttyUSB0) for an installed package."
msgstr  ""

msgid   "Unassign a hardware device to a package"
msgstr  ""

msgid   "Update all installed parts"
msgstr  ""

msgid   "Username for the login"
msgstr  ""

msgid   "\n"
        "The ack command tries to add an assertion to the system assertion database.\n"
        "\n"
        "The assertion may also be a newer revision of a preexisting assertion that it\n"
        "will replace.\n"
        "\n"
        "To succeed the assertion must be valid, its signature verified with a known\n"
        "public key and the assertion consistent with and its prerequisite in the\n"
        "database.\n"
msgstr  ""

msgid   "\n"
        "The activate command activates an installed but inactive snap.\n"
        "\n"
        "Snaps that are not active don't have their apps available for use.\n"
msgstr  ""

msgid   "\n"
        "The add command installs and activates the named snap in the system.\n"
msgstr  ""

msgid   "\n"
        "The add-skill command adds a new skill to the system.\n"
        "\n"
        "This command is only for experimentation with the skill system.\n"
        "It will be removed in one of the future releases.\n"
msgstr  ""

msgid   "\n"
        "The add-skill-slot command adds a new skill slot to the system.\n"
        "\n"
        "This command is only for experimentation with the skill system.\n"
        "It will be removed in one of the future releases.\n"
msgstr  ""

msgid   "\n"
<<<<<<< HEAD
        "The asserts command shows known assertions of the provided type.\n"
        "If header=value pairs are provided after the assertion type, the assertions\n"
        "shown must also have the specified headers matching the provided values.\n"
msgstr  ""

msgid   "\n"
=======
>>>>>>> 2ac30daf
        "The deactivate command deactivates an installed, active snap.\n"
        "\n"
        "Snaps that are not active don't have their apps available for use.\n"
msgstr  ""

msgid   "\n"
        "The experimental command contains a selection of additional sub-commands.\n"
        "\n"
        "Experimental commands can be removed without notice and may not work on\n"
        "non-development systems.\n"
msgstr  ""

msgid   "\n"
        "The find command queries the store for available packages.\n"
msgstr  ""

msgid   "\n"
        "The grant command assigns a skill to a snap.\n"
        "It may be called in the following ways:\n"
        "\n"
        "$ snap grant <snap>:<skill> <snap>:<skill slot>\n"
        "\n"
        "Grants the specific skill to the specific skill slot.\n"
        "\n"
        "$ snap grant <snap>:<skill> <snap>\n"
        "\n"
        "Grants the specific skill to the only skill slot in the provided snap that\n"
        "matches the granted skill type. If more than one potential slot exists, the\n"
        "command fails.\n"
        "\n"
        "$ snap grant <skill> <snap>[:<skill slot>]\n"
        "\n"
        "Without a name for the snap offering the skill, the skill name is looked at in\n"
        "the gadget snap, the kernel snap, and then the os snap, in that order. The\n"
        "first of these snaps that has a matching skill name is used and the command\n"
        "proceeds as above.\n"
msgstr  ""

msgid   "\n"
        "The known command shows known assertions of the provided type.\n"
        "If header=value pairs are provided after the assertion type, the assertions\n"
        "shown must also have the specified headers matching the provided values.\n"
msgstr  ""

msgid   "\n"
        "The purge command removes the data of the named snap from the system.\n"
msgstr  ""

msgid   "\n"
        "The refresh command refreshes (updates) the named snap.\n"
msgstr  ""

msgid   "\n"
        "The remove command removes the named snap from the system.\n"
        "\n"
        "The snap's data is currently not removed; use purge for that. This behaviour\n"
        "will change before 16.04 is final.\n"
msgstr  ""

msgid   "\n"
        "The remove-skill command removes a skill from the system.\n"
        "\n"
        "This command is only for experimentation with the skill system.\n"
        "It will be removed in one of the future releases.\n"
msgstr  ""

msgid   "\n"
        "The remove-skill-slot command removes a skill slot from the system.\n"
        "\n"
        "This command is only for experimentation with the skill system.\n"
        "It will be removed in one of the future releases.\n"
msgstr  ""

msgid   "\n"
        "The revoke command unassigns previously granted skills from a snap.\n"
        "It may be called in the following ways:\n"
        "\n"
        "$ snap revoke <snap>:<skill> <snap>:<skill slot>\n"
        "\n"
        "Revokes the specific skill from the specific skill slot.\n"
        "\n"
        "$ snap revoke <snap>:<skill slot>\n"
        "\n"
        "Revokes any previously granted skill from the provided skill slot.\n"
        "\n"
        "$ snap revoke <snap>\n"
        "\n"
        "Revokes all skills from the provided snap.\n"
msgstr  ""

msgid   "\n"
        "The rollback command reverts an installed snap to its previous revision.\n"
msgstr  ""

msgid   "\n"
        "The skills command lists skills available in the system.\n"
        "\n"
        "By default all skills, used and offered by all snaps, are displayed.\n"
        " \n"
        "$ snap skills <snap name>:<skill name>\n"
        "\n"
        "Lists only the specified skill.\n"
        "\n"
        "$ snap skills <snap name>\n"
        "\n"
        "Lists the skills offered and used by the specified snap.\n"
        "\n"
        "$ snap skills --type=<type> [<snap name>]\n"
        "\n"
        "Lists only skills of the specified type.\n"
msgstr  ""

msgid   "\n"
        "\n"
        "The home directory is shared between snappy and the classic dimension.\n"
        "Run \"exit\" to leave the classic shell.\n"
msgstr  ""

#. TRANSLATORS: the %s represents a list of installed appnames
#. (e.g. "apps: foo, bar, baz")
#, c-format
msgid   "apps: %s\n"
msgstr  ""

#. TRANSLATORS: the %s an architecture string
#, c-format
msgid   "architecture: %s\n"
msgstr  ""

#. TRANSLATORS: the %s is a size
#, c-format
msgid   "binary-size: %v\n"
msgstr  ""

#. TRANSLATORS: the %s is a channel name
#, c-format
msgid   "channel: %s\n"
msgstr  ""

#. TRANSLATORS: the %s is a size
#, c-format
msgid   "data-size: %s\n"
msgstr  ""

#. TRANSLATORS: the %s is a comma separated list of framework names
#, c-format
msgid   "frameworks: %s\n"
msgstr  ""

#. TRANSLATORS: the %s is a date
#, c-format
msgid   "installed: %s\n"
msgstr  ""

msgid   "must supply path to snap.yaml"
msgstr  ""

msgid   "package name is required"
msgstr  ""

msgid   "produces manpage"
msgstr  ""

#. TRANSLATORS: the %s release string
#, c-format
msgid   "release: %s\n"
msgstr  ""

#. TRANSLATORS: the first %s is the package name, the second is the service name; the %v is the error
#, c-format
msgid   "unable to disable %s's service %s: %v"
msgstr  ""

#. TRANSLATORS: the first %s is the package name, the second is the service name; the %v is the error
#, c-format
msgid   "unable to enable %s's service %s: %v"
msgstr  ""

#, c-format
msgid   "unable to get logs: %v"
msgstr  ""

#. TRANSLATORS: the first %s is the package name, the second is the service name; the %v is the error
#, c-format
msgid   "unable to start %s's service %s: %v"
msgstr  ""

#. TRANSLATORS: the first %s is the package name, the second is the service name; the %v is the error
#, c-format
msgid   "unable to stop %s's service %s: %v"
msgstr  ""

#, c-format
msgid   "unsupported shell %v"
msgstr  ""

#. TRANSLATORS: the %s is a date
#, c-format
msgid   "updated: %s\n"
msgstr  ""

#. TRANSLATORS: the %s is a version string
#, c-format
msgid   "version: %s\n"
msgstr  ""
<|MERGE_RESOLUTION|>--- conflicted
+++ resolved
@@ -7,11 +7,7 @@
 msgid   ""
 msgstr  "Project-Id-Version: snappy\n"
         "Report-Msgid-Bugs-To: snappy-devel@lists.ubuntu.com\n"
-<<<<<<< HEAD
-        "POT-Creation-Date: 2016-02-23 17:15+0100\n"
-=======
         "POT-Creation-Date: 2016-02-23 17:47+0100\n"
->>>>>>> 2ac30daf
         "PO-Revision-Date: YEAR-MO-DA HO:MI+ZONE\n"
         "Last-Translator: FULL NAME <EMAIL@ADDRESS>\n"
         "Language-Team: LANGUAGE <LL@li.org>\n"
@@ -462,15 +458,6 @@
 msgstr  ""
 
 msgid   "\n"
-<<<<<<< HEAD
-        "The asserts command shows known assertions of the provided type.\n"
-        "If header=value pairs are provided after the assertion type, the assertions\n"
-        "shown must also have the specified headers matching the provided values.\n"
-msgstr  ""
-
-msgid   "\n"
-=======
->>>>>>> 2ac30daf
         "The deactivate command deactivates an installed, active snap.\n"
         "\n"
         "Snaps that are not active don't have their apps available for use.\n"
