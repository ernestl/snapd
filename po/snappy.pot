# SOME DESCRIPTIVE TITLE.
# Copyright (C) YEAR THE PACKAGE'S COPYRIGHT HOLDER
# This file is distributed under the same license as the PACKAGE package.
# FIRST AUTHOR <EMAIL@ADDRESS>, YEAR.
#
#, fuzzy
msgid   ""
msgstr  "Project-Id-Version: snappy\n"
        "Report-Msgid-Bugs-To: snappy-devel@lists.ubuntu.com\n"
<<<<<<< HEAD
        "POT-Creation-Date: 2016-04-15 09:50-0300\n"
=======
        "POT-Creation-Date: 2016-04-15 15:17+0200\n"
>>>>>>> 15a017ca
        "PO-Revision-Date: YEAR-MO-DA HO:MI+ZONE\n"
        "Last-Translator: FULL NAME <EMAIL@ADDRESS>\n"
        "Language-Team: LANGUAGE <LL@li.org>\n"
        "Language: \n"
        "MIME-Version: 1.0\n"
        "Content-Type: text/plain; charset=CHARSET\n"
        "Content-Transfer-Encoding: 8bit\n"

#, c-format
msgid   "Activate %q snap"
msgstr  ""

msgid   "Activate a snap that is installed but inactive"
msgstr  ""

msgid   "Adds an assertion to the system"
msgstr  ""

#, c-format
msgid   "Another snappy is running, will try again in %d seconds...\n"
        "Press ctrl-c to cancel.\n"
msgstr  ""

msgid   "Builds a snap package"
msgstr  ""

msgid   "Classic dimension destroyed on this snappy system."
msgstr  ""

msgid   "Classic dimension disabled on this system.\n"
        "Use \"sudo snap enable-classic\" to enable it."
msgstr  ""

msgid   "Classic dimension enabled on this snappy system.\n"
        "Use \"snap shell classic\" to enter the classic dimension."
msgstr  ""

msgid   "Classic dimension is already enabled."
msgstr  ""

msgid   "Classic dimension is not enabled."
msgstr  ""

#, c-format
msgid   "Connect %s:%s to %s:%s"
msgstr  ""

msgid   "Connects a plug to a slot"
msgstr  ""

#, c-format
msgid   "Copy snap %q data"
msgstr  ""

msgid   "Creates a snap package and if available, runs the review scripts."
msgstr  ""

#, c-format
msgid   "Deactivate %q snap"
msgstr  ""

msgid   "Deactivate an installed active snap"
msgstr  ""

#, c-format
<<<<<<< HEAD
=======
msgid   "Deactivate snap %q"
msgstr  ""

#, c-format
msgid   "Discard interface connections for snap %q"
msgstr  ""

#, c-format
>>>>>>> 15a017ca
msgid   "Disconnect %s:%s from %s:%s"
msgstr  ""

msgid   "Disconnects a plug from a slot"
msgstr  ""

#, c-format
msgid   "Download snap %q"
msgstr  ""

msgid   "Entering classic dimension"
msgstr  ""

msgid   "Finds packages to install"
msgstr  ""

msgid   "First boot has already run"
msgstr  ""

#. TRANSLATORS: the %s is a pkgname
#, c-format
msgid   "Generated '%s' snap\n"
msgstr  ""

#, c-format
msgid   "Install %q snap"
msgstr  ""

#, c-format
msgid   "Install %q snap from %q channel"
msgstr  ""

msgid   "Install a snap to the system"
msgstr  ""

#, c-format
msgid   "Install local %q snap"
msgstr  ""

msgid   "List installed snaps"
msgstr  ""

msgid   "Lists interfaces in the system"
msgstr  ""

msgid   "Log into the store"
msgstr  ""

msgid   "Login successful"
msgstr  ""

#, c-format
msgid   "Make current revision for snap %q unavailable"
msgstr  ""

#, c-format
msgid   "Make snap %q available to the system"
msgstr  ""

#, c-format
msgid   "Make snap %q unavailable to the system"
msgstr  ""

#, c-format
msgid   "Mount snap %q"
msgstr  ""

msgid   "Name\tVersion\tDeveloper"
msgstr  ""

msgid   "Name\tVersion\tPrice\tSummary"
msgstr  ""

msgid   "Name\tVersion\tSummary"
msgstr  ""

msgid   "Password: "
msgstr  ""

#, c-format
msgid   "Prepare snap %q"
msgstr  ""

msgid   "Purge a snap's data from the system"
msgstr  ""

msgid   "Refresh a snap in the system"
msgstr  ""

#, c-format
msgid   "Remove %q snap"
msgstr  ""

msgid   "Remove a snap from the system"
msgstr  ""

#, c-format
msgid   "Remove data for snap %q"
msgstr  ""

#, c-format
msgid   "Remove security profile for snap %q"
msgstr  ""

#, c-format
msgid   "Remove snap %q from the system"
msgstr  ""

#, c-format
msgid   "Rollback %q snap"
msgstr  ""

msgid   "Rollback a snap to its previous known-good version"
msgstr  ""

msgid   "Runs unsupported experimental commands"
msgstr  ""

#, c-format
msgid   "Setup snap %q security profiles"
msgstr  ""

msgid   "Shows known assertions of the provided type"
msgstr  ""

#. TRANSLATORS: please keep each line under 80 characters.
#, c-format
msgid   "Snappy is updating your system in the background. This may take some minutes.\n"
        "Will try again in %d seconds...\n"
        "Press ctrl-c to cancel.\n"
msgstr  ""

msgid   "This command logs the given username into the store"
msgstr  ""

msgid   "Two-factor code: "
msgstr  ""

#, c-format
msgid   "Update %q snap"
msgstr  ""

#, c-format
msgid   "Update %q snap from %q channel"
msgstr  ""

msgid   "\n"
        "The ack command tries to add an assertion to the system assertion database.\n"
        "\n"
        "The assertion may also be a newer revision of a preexisting assertion that it\n"
        "will replace.\n"
        "\n"
        "To succeed the assertion must be valid, its signature verified with a known\n"
        "public key and the assertion consistent with and its prerequisite in the\n"
        "database.\n"
msgstr  ""

msgid   "\n"
        "The activate command activates an installed but inactive snap.\n"
        "\n"
        "Snaps that are not active don't have their apps available for use.\n"
msgstr  ""

msgid   "\n"
        "The connect command connects a plug to a slot.\n"
        "It may be called in the following ways:\n"
        "\n"
        "$ snap connect <snap>:<plug> <snap>:<slot>\n"
        "\n"
        "Connects the specific plug to the specific slot.\n"
        "\n"
        "$ snap connect <snap>:<plug> <snap>\n"
        "\n"
        "Connects the specific plug to the only slot in the provided snap that matches\n"
        "the connected interface. If more than one potential slot exists, the command\n"
        "fails.\n"
        "\n"
        "$ snap connect <plug> <snap>[:<slot>]\n"
        "\n"
        "Without a name for the snap offering the plug, the plug name is looked at in\n"
        "the gadget snap, the kernel snap, and then the os snap, in that order. The\n"
        "first of these snaps that has a matching plug name is used and the command\n"
        "proceeds as above.\n"
msgstr  ""

msgid   "\n"
        "The deactivate command deactivates an installed, active snap.\n"
        "\n"
        "Snaps that are not active don't have their apps available for use.\n"
msgstr  ""

msgid   "\n"
        "The disconnect command disconnects a plug from a slot.\n"
        "It may be called in the following ways:\n"
        "\n"
        "$ snap disconnect <snap>:<plug> <snap>:<slot>\n"
        "\n"
        "Disconnects the specific plug from the specific slot.\n"
        "\n"
        "$ snap disconnect <snap>:<slot>\n"
        "\n"
        "Disconnects any previously connected plugs from the provided slot.\n"
        "\n"
        "$ snap disconnect <snap>\n"
        "\n"
        "Disconnects all plugs from the provided snap.\n"
msgstr  ""

msgid   "\n"
        "The experimental command contains a selection of additional sub-commands.\n"
        "\n"
        "Experimental commands can be removed without notice and may not work on\n"
        "non-development systems.\n"
msgstr  ""

msgid   "\n"
        "The find command queries the store for available packages.\n"
msgstr  ""

msgid   "\n"
        "The install command installs and activates the named snap in the system.\n"
msgstr  ""

msgid   "\n"
        "The interfaces command lists interfaces available in the system.\n"
        "\n"
        "By default all slots and plugs, used and offered by all snaps, are displayed.\n"
        " \n"
        "$ snap interfaces <snap>:<slot or plug>\n"
        "\n"
        "Lists only the specified slot or plug.\n"
        "\n"
        "$ snap interfaces <snap>\n"
        "\n"
        "Lists the slots offered and plugs used by the specified snap.\n"
        "\n"
        "$ snap interfaces --i=<interface> [<snap>]\n"
        "\n"
        "Filters the complete output so only plugs and/or slots matching the provided details are listed.\n"
msgstr  ""

msgid   "\n"
        "The known command shows known assertions of the provided type.\n"
        "If header=value pairs are provided after the assertion type, the assertions\n"
        "shown must also have the specified headers matching the provided values.\n"
msgstr  ""

msgid   "\n"
        "The list command displays a summary of snaps installed in the current system."
msgstr  ""

msgid   "\n"
        "The purge command removes the data of the named snap from the system.\n"
msgstr  ""

msgid   "\n"
        "The refresh command refreshes (updates) the named snap.\n"
msgstr  ""

msgid   "\n"
        "The remove command removes the named snap from the system.\n"
        "\n"
        "The snap's data is currently not removed; use purge for that. This behaviour\n"
        "will change before 16.04 is final.\n"
msgstr  ""

msgid   "\n"
        "The rollback command reverts an installed snap to its previous revision.\n"
msgstr  ""

msgid   "\n"
        "\n"
        "The home directory is shared between snappy and the classic dimension.\n"
        "Run \"exit\" to leave the classic shell.\n"
msgstr  ""

msgid   "no snaps found"
msgstr  ""

msgid   "produces manpage"
msgstr  ""

msgid   "slot\tplug"
msgstr  ""

#, c-format
msgid   "unsupported shell %v"
msgstr  ""
<|MERGE_RESOLUTION|>--- conflicted
+++ resolved
@@ -7,11 +7,7 @@
 msgid   ""
 msgstr  "Project-Id-Version: snappy\n"
         "Report-Msgid-Bugs-To: snappy-devel@lists.ubuntu.com\n"
-<<<<<<< HEAD
-        "POT-Creation-Date: 2016-04-15 09:50-0300\n"
-=======
-        "POT-Creation-Date: 2016-04-15 15:17+0200\n"
->>>>>>> 15a017ca
+        "POT-Creation-Date: 2016-04-15 10:52-0300\n"
         "PO-Revision-Date: YEAR-MO-DA HO:MI+ZONE\n"
         "Last-Translator: FULL NAME <EMAIL@ADDRESS>\n"
         "Language-Team: LANGUAGE <LL@li.org>\n"
@@ -77,17 +73,10 @@
 msgstr  ""
 
 #, c-format
-<<<<<<< HEAD
-=======
-msgid   "Deactivate snap %q"
-msgstr  ""
-
-#, c-format
 msgid   "Discard interface connections for snap %q"
 msgstr  ""
 
 #, c-format
->>>>>>> 15a017ca
 msgid   "Disconnect %s:%s from %s:%s"
 msgstr  ""
 
