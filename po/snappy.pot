# SOME DESCRIPTIVE TITLE.
# Copyright (C) YEAR THE PACKAGE'S COPYRIGHT HOLDER
# This file is distributed under the same license as the PACKAGE package.
# FIRST AUTHOR <EMAIL@ADDRESS>, YEAR.
#
#, fuzzy
msgid   ""
msgstr  "Project-Id-Version: snappy\n"
        "Report-Msgid-Bugs-To: snappy-devel@lists.ubuntu.com\n"
<<<<<<< HEAD
        "POT-Creation-Date: 2016-02-05 19:57+0100\n"
=======
<<<<<<< HEAD
        "POT-Creation-Date: 2016-02-10 13:12+0100\n"
=======
        "POT-Creation-Date: 2016-02-11 11:58+0100\n"
>>>>>>> 85955123ab302b82a5d3ce73b2b55c3b4cc7563e
>>>>>>> b6576c0d
        "PO-Revision-Date: YEAR-MO-DA HO:MI+ZONE\n"
        "Last-Translator: FULL NAME <EMAIL@ADDRESS>\n"
        "Language-Team: LANGUAGE <LL@li.org>\n"
        "Language: \n"
        "MIME-Version: 1.0\n"
        "Content-Type: text/plain; charset=CHARSET\n"
        "Content-Transfer-Encoding: 8bit\n"

#. TRANSLATORS: the %s is a pkgname, the second a comma separated list of paths
#, c-format
msgid   "%s: %s\n"
msgstr  ""

#. TRANSLATORS: the first %s is a pkgname, the second %s is a path
#, c-format
msgid   "'%s' is no longer allowed to access '%s'\n"
msgstr  ""

#. TRANSLATORS: the first %s is a pkgname, the second %s is a path
#, c-format
msgid   "'%s' is now allowed to access '%s'\n"
msgstr  ""

#. TRANSLATORS: the first %s is a pkgname, the second %s is a path
#, c-format
msgid   "'%s' previously allowed access to '%s'. Skipping\n"
msgstr  ""

#. TRANSLATORS: the %s is a pkgname
#, c-format
msgid   "'%s:' is not allowed to access additional hardware\n"
msgstr  ""

msgid   "(deprecated) please use \"list\""
msgstr  ""

msgid   "2fa code: "
msgstr  ""

msgid   "A concise summary of key attributes of the snappy system, such as the release and channel.\n"
        "\n"
        "The verbose output includes the specific version information for the factory image, the running image and the image that will be run on reboot, together with a list of the available channels for this image.\n"
        "\n"
        "Providing a package name will display information about a specific installed package.\n"
        "\n"
        "The verbose version of the info command for a package will also tell you the available channels for that package, when it was installed for the first time, disk space utilization, and in the case of frameworks, which apps are able to use the framework."
msgstr  ""

msgid   "Activate a package"
msgstr  ""

msgid   "Activate a package that has previously been deactivated. If the package is already activated, do nothing."
msgstr  ""

msgid   "Activate a snap that is installed but inactive"
msgstr  ""

msgid   "Add a snap to the system"
msgstr  ""

msgid   "Adds a skill slot to the system"
msgstr  ""

msgid   "Adds a skill to the system"
msgstr  ""

msgid   "Adds an assertion to the system"
msgstr  ""

msgid   "Allows rollback of a snap to a previous installed version. Without any arguments, the previous installed version is selected. It is also possible to specify the version to rollback to as a additional argument.\n"
msgstr  ""

#, c-format
msgid   "Another snappy is running, will try again in %d seconds...\n"
        "Press ctrl-c to cancel.\n"
msgstr  ""

msgid   "Assign a hardware device to a package"
msgstr  ""

msgid   "Assign hardware to a specific installed package"
msgstr  ""

msgid   "Builds a snap package"
msgstr  ""

msgid   "Classic dimension destroyed on this snappy system."
msgstr  ""

msgid   "Classic dimension disabled on this system.\n"
        "Use \"sudo snappy enable-classic\" to enable it."
msgstr  ""

msgid   "Classic dimension enabled on this snappy system.\n"
        "Use “snappy shell classic” to enter the classic dimension."
msgstr  ""

msgid   "Classic dimension is already enabled."
msgstr  ""

msgid   "Classic dimension is not enabled."
msgstr  ""

msgid   "Configures a package. The configuration is a YAML file, provided in the specified file which can be \"-\" for stdin. Output of the command is the current configuration, so running this command with no input file provides a snapshot of the app's current config."
msgstr  ""

msgid   "Creates a snap package and if available, runs the review scripts."
msgstr  ""

msgid   "Deactivate a package"
msgstr  ""

msgid   "Deactivate a package. If the package is already deactivated, do nothing."
msgstr  ""

msgid   "Deactivate an installed active snap"
msgstr  ""

msgid   "Destroy the classic dimension."
msgstr  ""

msgid   "Destroy the ubuntu classic dimension."
msgstr  ""

msgid   "Display a summary of key attributes of the snappy system."
msgstr  ""

msgid   "Do not clean up old versions of the package."
msgstr  ""

msgid   "Enable classic dimension."
msgstr  ""

msgid   "Enable the ubuntu classic dimension."
msgstr  ""

msgid   "Ensures system is running with latest parts"
msgstr  ""

msgid   "Entering classic dimension"
msgstr  ""

msgid   "Finds packages to install"
msgstr  ""

msgid   "First boot has already run"
msgstr  ""

msgid   "Force policy generation."
msgstr  ""

msgid   "Generate the apparmor policy"
msgstr  ""

#. TRANSLATORS: the %s is a pkgname
#, c-format
msgid   "Generated '%s' snap\n"
msgstr  ""

msgid   "Grants a skill to a skill slot"
msgstr  ""

msgid   "Include information about packages from the snappy store"
msgstr  ""

msgid   "Install a snap package"
msgstr  ""

msgid   "Install snaps even if the signature can not be verified."
msgstr  ""

#. TRANSLATORS: the %s is a pkgname
#, c-format
msgid   "Installing %s\n"
msgstr  ""

msgid   "List active components installed on a snappy system"
msgstr  ""

msgid   "List assigned hardware device for a package"
msgstr  ""

msgid   "List assigned hardware for a specific installed package"
msgstr  ""

<<<<<<< HEAD
msgid   "Lists skills in the system"
msgstr  ""

msgid   "Lists system capabilities"
msgstr  ""

=======
>>>>>>> b6576c0d
msgid   "Log into the store"
msgstr  ""

msgid   "Login successful"
msgstr  ""

msgid   "Name\tDate\tVersion\t"
msgstr  ""

msgid   "Name\tDate\tVersion\tDeveloper\t"
msgstr  ""

msgid   "Name\tVersion\tSummary"
msgstr  ""

#. TRANSLATORS: the %s is a pkgname
#, c-format
msgid   "No snap: '%s' found"
msgstr  ""

msgid   "Password: "
msgstr  ""

msgid   "Provide information about a specific installed package"
msgstr  ""

msgid   "Provides a list of all active components installed on a snappy system.\n"
        "\n"
        "If requested, the command will find out if there are updates for any of the components and indicate that by appending a * to the date. This will be slower as it requires a round trip to the app store on the network.\n"
        "\n"
        "The developer information refers to non-mainline versions of a package (much like PPAs in deb-based Ubuntu). If the package is the primary version of that package in Ubuntu then the developer info is not shown. This allows one to identify packages which have custom, non-standard versions installed. As a special case, the “sideload” developer refers to packages installed manually on the system.\n"
        "\n"
        "When a verbose listing is requested, information about the channel used is displayed; which is one of alpha, beta, rc or stable, and all fields are fully expanded too. In some cases, older (inactive) versions of snappy packages will be installed, these will be shown in the verbose output and the active version indicated with a * appended to the name of the component."
msgstr  ""

msgid   "Provides more detailed information"
msgstr  ""

msgid   "Purge a snap's data from the system"
msgstr  ""

msgid   "Purge an installed package."
msgstr  ""

#. TRANSLATORS: the %s is a pkgname
#, c-format
msgid   "Purging %s\n"
msgstr  ""

msgid   "Query and modify snappy services"
msgstr  ""

msgid   "Query and modify snappy services of locally-installed packages"
msgstr  ""

msgid   "Reboot if necessary to be on the latest running system."
msgstr  ""

#. TRANSLATORS: the first %s is a pkgname the second a version
#, c-format
msgid   "Reboot to use %s version %s."
msgstr  ""

#. TRANSLATORS: the %s shows a comma separated list
#. of package names
#, c-format
msgid   "Rebooting to satisfy updates for %s\n"
msgstr  ""

msgid   "Refresh a snap in the system"
msgstr  ""

msgid   "Remove a snap from the system"
msgstr  ""

msgid   "Remove a snapp part"
msgstr  ""

msgid   "Remove all the data from the listed packages"
msgstr  ""

msgid   "Remove all the data from the listed packages. Normally this is used for packages that have been removed and attempting to purge data for an installed package will result in an error. The --installed option  overrides that and enables the administrator to purge all data for an installed package (effectively resetting the package completely)."
msgstr  ""

msgid   "Remove hardware from a specific installed package"
msgstr  ""

msgid   "Removes a skill from the system"
msgstr  ""

msgid   "Removes a skill slot from the system"
msgstr  ""

#. TRANSLATORS: the %s is a pkgname
#, c-format
msgid   "Removing %s\n"
msgstr  ""

msgid   "Rollback a snap to its previous known-good version"
msgstr  ""

msgid   "Rollback to a previous version of a package"
msgstr  ""

msgid   "Run snappy console interface"
msgstr  ""

msgid   "Run snappy shell interface"
msgstr  ""

msgid   "Runs unsupported experimental commands"
msgstr  ""

msgid   "Set configuration for a specific installed package"
msgstr  ""

msgid   "Set configuration for an installed package."
msgstr  ""

msgid   "Set properties of system or package"
msgstr  ""

msgid   "Set properties of system or package\n"
        "\n"
        "Supported properties are:\n"
        "  active=VERSION\n"
        "\n"
        "Example:\n"
        "  set hello-world active=1.0\n"
msgstr  ""

#. TRANSLATORS: the first %s is a pkgname, the second %s is the new version
#, c-format
msgid   "Setting %s to version %s\n"
msgstr  ""

msgid   "Show available updates (requires network)"
msgstr  ""

msgid   "Show channel information and expand all fields"
msgstr  ""

msgid   "Shows known assertions of the provided type"
msgstr  ""

msgid   "Skill\tGranted To"
msgstr  ""

msgid   "Snap\tService\tState"
msgstr  ""

#. TRANSLATORS: please keep each line under 80 characters.
#, c-format
msgid   "Snappy is updating your system in the background. This may take some minutes.\n"
        "Will try again in %d seconds...\n"
        "Press ctrl-c to cancel.\n"
msgstr  ""

#. TRANSLATORS: please keep this under 80 characters if possible
msgid   "Snappy needs to reboot to finish an update. Defer with 'sudo shutdown -c'."
msgstr  ""

msgid   "Specify an alternate output directory for the resulting package"
msgstr  ""

msgid   "The Package to install (name or path)"
msgstr  ""

msgid   "The Package to update"
msgstr  ""

msgid   "The \"versions\" command is no longer available.\n"
        "\n"
        "Please use the \"list\" command instead to see what is installed.\n"
        "The \"list -u\" (or \"list --updates\") will show you the available updates\n"
        "and \"list -v\" (or \"list --verbose\") will show all installed versions.\n"
msgstr  ""

msgid   "The configuration for the given file"
msgstr  ""

msgid   "The configuration for the given install"
msgstr  ""

msgid   "The hardware device path (e.g. /dev/ttyUSB0)"
msgstr  ""

msgid   "The package to rollback "
msgstr  ""

msgid   "The path to the snap.yaml used to generate the apparmor policy."
msgstr  ""

msgid   "The type of shell you want"
msgstr  ""

msgid   "The version to rollback to"
msgstr  ""

msgid   "This command adds access to a specific hardware device (e.g. /dev/ttyUSB0) for an installed package."
msgstr  ""

msgid   "This command is no longer available, please use the \"list\" command"
msgstr  ""

msgid   "This command list what hardware an installed package can access"
msgstr  ""

msgid   "This command logs the given username into the store"
msgstr  ""

msgid   "This command removes access of a specific hardware device (e.g. /dev/ttyUSB0) for an installed package."
msgstr  ""

msgid   "Unassign a hardware device to a package"
msgstr  ""

msgid   "Update all installed parts"
msgstr  ""

msgid   "Username for the login"
msgstr  ""

msgid   "\n"
        "The activate command activates an installed but inactive snap.\n"
        "\n"
        "Snaps that are not active don't have their apps available for use.\n"
msgstr  ""

msgid   "\n"
        "The add command installs and activates the named snap in the system.\n"
msgstr  ""

msgid   "\n"
        "The add-skill command adds a new skill to the system.\n"
        "\n"
        "This command is only for experimentation with the skill system.\n"
        "It will be removed in one of the future releases.\n"
msgstr  ""

msgid   "\n"
        "The add-skill-slot command adds a new skill slot to the system.\n"
        "\n"
        "This command is only for experimentation with the skill system.\n"
        "It will be removed in one of the future releases.\n"
msgstr  ""

msgid   "\n"
        "The assert command tries to add an assertion to the system assertion database.\n"
        "\n"
        "The assertion may also be a newer revision of a preexisting assertion that it\n"
        "will replace.\n"
        "\n"
        "To succeed the assertion must be valid, its signature verified with a known\n"
        "public key and the assertion consistent with and its prerequisite in the\n"
        "database.\n"
msgstr  ""

msgid   "\n"
        "The asserts command shows known assertions of the provided type.\n"
        "If header=value pairs are provided after the assertion type, the assertions\n"
        "shown must also have the specified headers matching the provided values.\n"
msgstr  ""

msgid   "\n"
        "The deactivate command deactivates an installed, active snap.\n"
        "\n"
        "Snaps that are not active don't have their apps available for use.\n"
msgstr  ""

msgid   "\n"
        "The experimental command contains a selection of additional sub-commands.\n"
        "\n"
        "Experimental commands can be removed without notice and may not work on\n"
        "non-development systems.\n"
msgstr  ""

msgid   "\n"
        "The find command queries the store for available packages.\n"
msgstr  ""

msgid   "\n"
<<<<<<< HEAD
        "The grant command assigns a skill to a snap.\n"
        "It may be called in the following ways:\n"
        "\n"
        "$ snap grant <snap>:<skill> <snap>:<skill slot>\n"
        "\n"
        "Grants the specific skill to the specific skill slot.\n"
        "\n"
        "$ snap grant <snap>:<skill> <snap>\n"
        "\n"
        "Grants the specific skill to the only skill slot in the provided snap that\n"
        "matches the granted skill type. If more than one potential slot exists, the\n"
        "command fails.\n"
        "\n"
        "$ snap grant <skill> <snap>[:<skill slot>]\n"
        "\n"
        "Without a name for the snap offering the skill, the skill name is looked at in\n"
        "the gadget snap, the kernel snap, and then the os snap, in that order. The\n"
        "first of these snaps that has a matching skill name is used and the command\n"
        "proceeds as above.\n"
=======
        "The purge command removes the data of the named snap from the system.\n"
msgstr  ""

msgid   "\n"
        "The refresh command refreshes (updates) the named snap.\n"
msgstr  ""

msgid   "\n"
        "The remove command removes the named snap from the system.\n"
        "\n"
        "The snap's data is currently not removed; use purge for that. This behaviour\n"
        "will change before 16.04 is final.\n"
msgstr  ""

msgid   "\n"
        "The remove-skill command removes a skill from the system.\n"
        "\n"
        "This command is only for experimentation with the skill system.\n"
        "It will be removed in one of the future releases.\n"
msgstr  ""

msgid   "\n"
        "The remove-skill-slot command removes a skill slot from the system.\n"
        "\n"
        "This command is only for experimentation with the skill system.\n"
        "It will be removed in one of the future releases.\n"
msgstr  ""

msgid   "\n"
        "The rollback command reverts an installed snap to its previous revision.\n"
>>>>>>> 85955123ab302b82a5d3ce73b2b55c3b4cc7563e
msgstr  ""

msgid   "\n"
        "The skills command lists skills available in the system.\n"
        "\n"
        "By default all skills, used and offered by all snaps, are displayed.\n"
        " \n"
        "$ snap skills <snap name>:<skill name>\n"
        "\n"
        "Lists only the specified skill.\n"
        "\n"
        "$ snap skills <snap name>\n"
        "\n"
        "Lists the skills offered and used by the specified snap.\n"
        "\n"
        "$ snap skills --type=<type> [<snap name>]\n"
        "\n"
        "Lists only skills of the specified type.\n"
msgstr  ""

msgid   "\n"
        "\n"
        "The home directory is shared between snappy and the classic dimension.\n"
        "Run \"exit\" to leave the classic shell.\n"
msgstr  ""

#. TRANSLATORS: the %s represents a list of installed appnames
#. (e.g. "apps: foo, bar, baz")
#, c-format
msgid   "apps: %s\n"
msgstr  ""

#. TRANSLATORS: the %s an architecture string
#, c-format
msgid   "architecture: %s\n"
msgstr  ""

#. TRANSLATORS: the %s is a size
#, c-format
msgid   "binary-size: %v\n"
msgstr  ""

#. TRANSLATORS: the %s is a channel name
#, c-format
msgid   "channel: %s\n"
msgstr  ""

#. TRANSLATORS: the %s is a size
#, c-format
msgid   "data-size: %s\n"
msgstr  ""

#. TRANSLATORS: the %s is a comma separated list of framework names
#, c-format
msgid   "frameworks: %s\n"
msgstr  ""

#. TRANSLATORS: the %s is a date
#, c-format
msgid   "installed: %s\n"
msgstr  ""

msgid   "must supply path to snap.yaml"
msgstr  ""

msgid   "package name is required"
msgstr  ""

msgid   "produces manpage"
msgstr  ""

#. TRANSLATORS: the %s release string
#, c-format
msgid   "release: %s\n"
msgstr  ""

#. TRANSLATORS: the first %s is the package name, the second is the service name; the %v is the error
#, c-format
msgid   "unable to disable %s's service %s: %v"
msgstr  ""

#. TRANSLATORS: the first %s is the package name, the second is the service name; the %v is the error
#, c-format
msgid   "unable to enable %s's service %s: %v"
msgstr  ""

#, c-format
msgid   "unable to get logs: %v"
msgstr  ""

#. TRANSLATORS: the first %s is the package name, the second is the service name; the %v is the error
#, c-format
msgid   "unable to start %s's service %s: %v"
msgstr  ""

#. TRANSLATORS: the first %s is the package name, the second is the service name; the %v is the error
#, c-format
msgid   "unable to stop %s's service %s: %v"
msgstr  ""

#, c-format
msgid   "unsupported shell %v"
msgstr  ""

#. TRANSLATORS: the %s is a date
#, c-format
msgid   "updated: %s\n"
msgstr  ""

#. TRANSLATORS: the %s is a version string
#, c-format
msgid   "version: %s\n"
msgstr  ""
<|MERGE_RESOLUTION|>--- conflicted
+++ resolved
@@ -7,15 +7,7 @@
 msgid   ""
 msgstr  "Project-Id-Version: snappy\n"
         "Report-Msgid-Bugs-To: snappy-devel@lists.ubuntu.com\n"
-<<<<<<< HEAD
-        "POT-Creation-Date: 2016-02-05 19:57+0100\n"
-=======
-<<<<<<< HEAD
-        "POT-Creation-Date: 2016-02-10 13:12+0100\n"
-=======
-        "POT-Creation-Date: 2016-02-11 11:58+0100\n"
->>>>>>> 85955123ab302b82a5d3ce73b2b55c3b4cc7563e
->>>>>>> b6576c0d
+        "POT-Creation-Date: 2016-02-11 12:02+0100\n"
         "PO-Revision-Date: YEAR-MO-DA HO:MI+ZONE\n"
         "Last-Translator: FULL NAME <EMAIL@ADDRESS>\n"
         "Language-Team: LANGUAGE <LL@li.org>\n"
@@ -201,15 +193,9 @@
 msgid   "List assigned hardware for a specific installed package"
 msgstr  ""
 
-<<<<<<< HEAD
 msgid   "Lists skills in the system"
 msgstr  ""
 
-msgid   "Lists system capabilities"
-msgstr  ""
-
-=======
->>>>>>> b6576c0d
 msgid   "Log into the store"
 msgstr  ""
 
@@ -492,7 +478,6 @@
 msgstr  ""
 
 msgid   "\n"
-<<<<<<< HEAD
         "The grant command assigns a skill to a snap.\n"
         "It may be called in the following ways:\n"
         "\n"
@@ -512,7 +497,9 @@
         "the gadget snap, the kernel snap, and then the os snap, in that order. The\n"
         "first of these snaps that has a matching skill name is used and the command\n"
         "proceeds as above.\n"
-=======
+msgstr  ""
+
+msgid   "\n"
         "The purge command removes the data of the named snap from the system.\n"
 msgstr  ""
 
@@ -543,7 +530,6 @@
 
 msgid   "\n"
         "The rollback command reverts an installed snap to its previous revision.\n"
->>>>>>> 85955123ab302b82a5d3ce73b2b55c3b4cc7563e
 msgstr  ""
 
 msgid   "\n"
