--- conflicted
+++ resolved
@@ -7261,9 +7261,6 @@
 			},
 		},
 	})
-<<<<<<< HEAD
-=======
-
 }
 
 func (s *appSuite) TestErrToResponse(c *check.C) {
@@ -7311,5 +7308,4 @@
 		rsp := errToResponse(t.err, []string{"foo"}, BadRequest, "%s: %v", "ERR")
 		c.Check(rsp, check.DeepEquals, t.expectedRsp, com)
 	}
->>>>>>> 60e22b10
 }