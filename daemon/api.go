// -*- Mode: Go; indent-tabs-mode: t -*-

/*
 * Copyright (C) 2015-2018 Canonical Ltd
 *
 * This program is free software: you can redistribute it and/or modify
 * it under the terms of the GNU General Public License version 3 as
 * published by the Free Software Foundation.
 *
 * This program is distributed in the hope that it will be useful,
 * but WITHOUT ANY WARRANTY; without even the implied warranty of
 * MERCHANTABILITY or FITNESS FOR A PARTICULAR PURPOSE.  See the
 * GNU General Public License for more details.
 *
 * You should have received a copy of the GNU General Public License
 * along with this program.  If not, see <http://www.gnu.org/licenses/>.
 *
 */

package daemon

import (
	"bytes"
	"context"
	"encoding/json"
	"errors"
	"fmt"
	"io"
	"io/ioutil"
	"mime"
	"mime/multipart"
	"net"
	"net/http"
	"net/url"
	"os"
	"os/exec"
	"path/filepath"
	"sort"
	"strconv"
	"strings"
	"time"

	"github.com/gorilla/mux"
	"github.com/jessevdk/go-flags"

	"github.com/snapcore/snapd/arch"
	"github.com/snapcore/snapd/asserts"
	"github.com/snapcore/snapd/asserts/snapasserts"
	"github.com/snapcore/snapd/client"
	"github.com/snapcore/snapd/client/clientutil"
	"github.com/snapcore/snapd/dirs"
	"github.com/snapcore/snapd/httputil"
	"github.com/snapcore/snapd/i18n"
	"github.com/snapcore/snapd/interfaces"
	"github.com/snapcore/snapd/jsonutil"
	"github.com/snapcore/snapd/logger"
	"github.com/snapcore/snapd/osutil"
	"github.com/snapcore/snapd/overlord/assertstate"
	"github.com/snapcore/snapd/overlord/auth"
	"github.com/snapcore/snapd/overlord/configstate"
	"github.com/snapcore/snapd/overlord/configstate/config"
	"github.com/snapcore/snapd/overlord/hookstate/ctlcmd"
	"github.com/snapcore/snapd/overlord/ifacestate"
	"github.com/snapcore/snapd/overlord/servicestate"
	"github.com/snapcore/snapd/overlord/snapshotstate"
	"github.com/snapcore/snapd/overlord/snapstate"
	"github.com/snapcore/snapd/overlord/state"
	"github.com/snapcore/snapd/progress"
	"github.com/snapcore/snapd/release"
	"github.com/snapcore/snapd/sandbox"
	"github.com/snapcore/snapd/snap"
	"github.com/snapcore/snapd/snap/channel"
	"github.com/snapcore/snapd/snap/snapfile"
	"github.com/snapcore/snapd/store"
	"github.com/snapcore/snapd/strutil"
	"github.com/snapcore/snapd/systemd"
)

var api = []*Command{
	rootCmd,
	sysInfoCmd,
	loginCmd,
	logoutCmd,
	appIconCmd,
	findCmd,
	snapsCmd,
	snapCmd,
	snapFileCmd,
	snapDownloadCmd,
	snapConfCmd,
	interfacesCmd,
	assertsCmd,
	assertsFindManyCmd,
	stateChangeCmd,
	stateChangesCmd,
	createUserCmd,
	buyCmd,
	readyToBuyCmd,
	snapctlCmd,
	usersCmd,
	sectionsCmd,
	aliasesCmd,
	appsCmd,
	logsCmd,
	warningsCmd,
	debugPprofCmd,
	debugCmd,
	snapshotCmd,
	snapshotExportCmd,
	connectionsCmd,
	modelCmd,
	cohortsCmd,
	serialModelCmd,
	systemsCmd,
	systemsActionCmd,
<<<<<<< HEAD
	systemRecoveryKeysCmd,
=======
	routineConsoleConfStartCmd,
>>>>>>> 67d853d1
}

var servicestateControl = servicestate.Control

var (
	// see daemon.go:canAccess for details how the access is controlled
	rootCmd = &Command{
		Path:    "/",
		GuestOK: true,
		GET:     tbd,
	}

	sysInfoCmd = &Command{
		Path:    "/v2/system-info",
		GuestOK: true,
		GET:     sysInfo,
	}

	appIconCmd = &Command{
		Path:   "/v2/icons/{name}/icon",
		UserOK: true,
		GET:    appIconGet,
	}

	findCmd = &Command{
		Path:   "/v2/find",
		UserOK: true,
		GET:    searchStore,
	}

	snapsCmd = &Command{
		Path:     "/v2/snaps",
		UserOK:   true,
		PolkitOK: "io.snapcraft.snapd.manage",
		GET:      getSnapsInfo,
		POST:     postSnaps,
	}

	snapCmd = &Command{
		Path:     "/v2/snaps/{name}",
		UserOK:   true,
		PolkitOK: "io.snapcraft.snapd.manage",
		GET:      getSnapInfo,
		POST:     postSnap,
	}

	appsCmd = &Command{
		Path:   "/v2/apps",
		UserOK: true,
		GET:    getAppsInfo,
		POST:   postApps,
	}

	logsCmd = &Command{
		Path:     "/v2/logs",
		PolkitOK: "io.snapcraft.snapd.manage",
		GET:      getLogs,
	}

	snapConfCmd = &Command{
		Path: "/v2/snaps/{name}/conf",
		GET:  getSnapConf,
		PUT:  setSnapConf,
	}

	interfacesCmd = &Command{
		Path:     "/v2/interfaces",
		UserOK:   true,
		PolkitOK: "io.snapcraft.snapd.manage-interfaces",
		GET:      interfacesConnectionsMultiplexer,
		POST:     changeInterfaces,
	}

	stateChangeCmd = &Command{
		Path:     "/v2/changes/{id}",
		UserOK:   true,
		PolkitOK: "io.snapcraft.snapd.manage",
		GET:      getChange,
		POST:     abortChange,
	}

	stateChangesCmd = &Command{
		Path:   "/v2/changes",
		UserOK: true,
		GET:    getChanges,
	}

	buyCmd = &Command{
		Path: "/v2/buy",
		POST: postBuy,
	}

	readyToBuyCmd = &Command{
		Path: "/v2/buy/ready",
		GET:  readyToBuy,
	}

	snapctlCmd = &Command{
		Path:   "/v2/snapctl",
		SnapOK: true,
		POST:   runSnapctl,
	}

	sectionsCmd = &Command{
		Path:   "/v2/sections",
		UserOK: true,
		GET:    getSections,
	}

	aliasesCmd = &Command{
		Path:   "/v2/aliases",
		UserOK: true,
		GET:    getAliases,
		POST:   changeAliases,
	}

	warningsCmd = &Command{
		Path:     "/v2/warnings",
		UserOK:   true,
		PolkitOK: "io.snapcraft.snapd.manage",
		GET:      getWarnings,
		POST:     ackWarnings,
	}

	buildID = "unknown"
)

var systemdVirt = ""

func init() {
	// cache the build-id on startup to ensure that changes in
	// the underlying binary do not affect us
	if bid, err := osutil.MyBuildID(); err == nil {
		buildID = bid
	}
	// cache systemd-detect-virt output as it's unlikely to change :-)
	if buf, err := exec.Command("systemd-detect-virt").CombinedOutput(); err == nil {
		systemdVirt = string(bytes.TrimSpace(buf))
	}
}

func tbd(c *Command, r *http.Request, user *auth.UserState) Response {
	return SyncResponse([]string{"TBD"}, nil)
}

func formatRefreshTime(t time.Time) string {
	if t.IsZero() {
		return ""
	}
	return fmt.Sprintf("%s", t.Truncate(time.Minute).Format(time.RFC3339))
}

func sysInfo(c *Command, r *http.Request, user *auth.UserState) Response {
	st := c.d.overlord.State()
	snapMgr := c.d.overlord.SnapManager()
	deviceMgr := c.d.overlord.DeviceManager()
	st.Lock()
	defer st.Unlock()
	nextRefresh := snapMgr.NextRefresh()
	lastRefresh, _ := snapMgr.LastRefresh()
	refreshHold, _ := snapMgr.EffectiveRefreshHold()
	refreshScheduleStr, legacySchedule, err := snapMgr.RefreshSchedule()
	if err != nil {
		return InternalError("cannot get refresh schedule: %s", err)
	}
	users, err := auth.Users(st)
	if err != nil && err != state.ErrNoState {
		return InternalError("cannot get user auth data: %s", err)
	}

	refreshInfo := client.RefreshInfo{
		Last: formatRefreshTime(lastRefresh),
		Hold: formatRefreshTime(refreshHold),
		Next: formatRefreshTime(nextRefresh),
	}
	if !legacySchedule {
		refreshInfo.Timer = refreshScheduleStr
	} else {
		refreshInfo.Schedule = refreshScheduleStr
	}

	m := map[string]interface{}{
		"series":         release.Series,
		"version":        c.d.Version,
		"build-id":       buildID,
		"os-release":     release.ReleaseInfo,
		"on-classic":     release.OnClassic,
		"managed":        len(users) > 0,
		"kernel-version": osutil.KernelVersion(),
		"locations": map[string]interface{}{
			"snap-mount-dir": dirs.SnapMountDir,
			"snap-bin-dir":   dirs.SnapBinariesDir,
		},
		"refresh":      refreshInfo,
		"architecture": arch.DpkgArchitecture(),
		"system-mode":  deviceMgr.SystemMode(),
	}
	if systemdVirt != "" {
		m["virtualization"] = systemdVirt
	}

	// NOTE: Right now we don't have a good way to differentiate if we
	// only have partial confinement (ala AppArmor disabled and Seccomp
	// enabled) or no confinement at all. Once we have a better system
	// in place how we can dynamically retrieve these information from
	// snapd we will use this here.
	if sandbox.ForceDevMode() {
		m["confinement"] = "partial"
	} else {
		m["confinement"] = "strict"
	}

	// Convey richer information about features of available security backends.
	if features := sandboxFeatures(c.d.overlord.InterfaceManager().Repository().Backends()); features != nil {
		m["sandbox-features"] = features
	}

	return SyncResponse(m, nil)
}

func sandboxFeatures(backends []interfaces.SecurityBackend) map[string][]string {
	result := make(map[string][]string, len(backends)+1)
	for _, backend := range backends {
		features := backend.SandboxFeatures()
		if len(features) > 0 {
			sort.Strings(features)
			result[string(backend.Name())] = features
		}
	}

	// Add information about supported confinement types as a fake backend
	features := make([]string, 1, 3)
	features[0] = "devmode"
	if !sandbox.ForceDevMode() {
		features = append(features, "strict")
	}
	if dirs.SupportsClassicConfinement() {
		features = append(features, "classic")
	}
	sort.Strings(features)
	result["confinement-options"] = features

	return result
}

// UserFromRequest extracts user information from request and return the respective user in state, if valid
// It requires the state to be locked
func UserFromRequest(st *state.State, req *http.Request) (*auth.UserState, error) {
	// extract macaroons data from request
	header := req.Header.Get("Authorization")
	if header == "" {
		return nil, auth.ErrInvalidAuth
	}

	authorizationData := strings.SplitN(header, " ", 2)
	if len(authorizationData) != 2 || authorizationData[0] != "Macaroon" {
		return nil, fmt.Errorf("authorization header misses Macaroon prefix")
	}

	var macaroon string
	var discharges []string
	for _, field := range strutil.CommaSeparatedList(authorizationData[1]) {
		if strings.HasPrefix(field, `root="`) {
			macaroon = strings.TrimSuffix(field[6:], `"`)
		}
		if strings.HasPrefix(field, `discharge="`) {
			discharges = append(discharges, strings.TrimSuffix(field[11:], `"`))
		}
	}

	if macaroon == "" {
		return nil, fmt.Errorf("invalid authorization header")
	}

	user, err := auth.CheckMacaroon(st, macaroon, discharges)
	return user, err
}

var muxVars = mux.Vars

func getSnapInfo(c *Command, r *http.Request, user *auth.UserState) Response {
	vars := muxVars(r)
	name := vars["name"]

	about, err := localSnapInfo(c.d.overlord.State(), name)
	if err != nil {
		if err == errNoSnap {
			return SnapNotFound(name, err)
		}

		return InternalError("%v", err)
	}

	route := c.d.router.Get(c.Path)
	if route == nil {
		return InternalError("cannot find route for %q snap", name)
	}

	url, err := route.URL("name", name)
	if err != nil {
		return InternalError("cannot build URL for %q snap: %v", name, err)
	}

	sd := servicestate.NewStatusDecorator(progress.Null)

	result := webify(mapLocal(about, sd), url.String())

	return SyncResponse(result, nil)
}

func webify(result *client.Snap, resource string) *client.Snap {
	if result.Icon == "" || strings.HasPrefix(result.Icon, "http") {
		return result
	}
	result.Icon = ""

	route := appIconCmd.d.router.Get(appIconCmd.Path)
	if route != nil {
		url, err := route.URL("name", result.Name)
		if err == nil {
			result.Icon = url.String()
		}
	}

	return result
}

func getStore(c *Command) snapstate.StoreService {
	st := c.d.overlord.State()
	st.Lock()
	defer st.Unlock()

	return snapstate.Store(st, nil)
}

func getSections(c *Command, r *http.Request, user *auth.UserState) Response {
	route := c.d.router.Get(snapCmd.Path)
	if route == nil {
		return InternalError("cannot find route for snaps")
	}

	theStore := getStore(c)

	// TODO: use a per-request context
	sections, err := theStore.Sections(context.TODO(), user)
	switch err {
	case nil:
		// pass
	case store.ErrBadQuery:
		return SyncResponse(&resp{
			Type:   ResponseTypeError,
			Result: &errorResult{Message: err.Error(), Kind: client.ErrorKindBadQuery},
			Status: 400,
		}, nil)
	case store.ErrUnauthenticated, store.ErrInvalidCredentials:
		return Unauthorized("%v", err)
	default:
		return InternalError("%v", err)
	}

	return SyncResponse(sections, nil)
}

func searchStore(c *Command, r *http.Request, user *auth.UserState) Response {
	route := c.d.router.Get(snapCmd.Path)
	if route == nil {
		return InternalError("cannot find route for snaps")
	}
	query := r.URL.Query()
	q := query.Get("q")
	commonID := query.Get("common-id")
	// TODO: support both "category" (search v2) and "section"
	section := query.Get("section")
	name := query.Get("name")
	scope := query.Get("scope")
	private := false
	prefix := false

	if sel := query.Get("select"); sel != "" {
		switch sel {
		case "refresh":
			if commonID != "" {
				return BadRequest("cannot use 'common-id' with 'select=refresh'")
			}
			if name != "" {
				return BadRequest("cannot use 'name' with 'select=refresh'")
			}
			if q != "" {
				return BadRequest("cannot use 'q' with 'select=refresh'")
			}
			return storeUpdates(c, r, user)
		case "private":
			private = true
		}
	}

	if name != "" {
		if q != "" {
			return BadRequest("cannot use 'q' and 'name' together")
		}
		if commonID != "" {
			return BadRequest("cannot use 'common-id' and 'name' together")
		}

		if name[len(name)-1] != '*' {
			return findOne(c, r, user, name)
		}

		prefix = true
		q = name[:len(name)-1]
	}

	if commonID != "" && q != "" {
		return BadRequest("cannot use 'common-id' and 'q' together")
	}

	theStore := getStore(c)
	ctx := store.WithClientUserAgent(r.Context(), r)
	found, err := theStore.Find(ctx, &store.Search{
		Query:    q,
		Prefix:   prefix,
		CommonID: commonID,
		Category: section,
		Private:  private,
		Scope:    scope,
	}, user)
	switch err {
	case nil:
		// pass
	case store.ErrBadQuery:
		return SyncResponse(&resp{
			Type:   ResponseTypeError,
			Result: &errorResult{Message: err.Error(), Kind: client.ErrorKindBadQuery},
			Status: 400,
		}, nil)
	case store.ErrUnauthenticated, store.ErrInvalidCredentials:
		return Unauthorized(err.Error())
	default:
		if e, ok := err.(*url.Error); ok {
			if neterr, ok := e.Err.(*net.OpError); ok {
				if dnserr, ok := neterr.Err.(*net.DNSError); ok {
					return SyncResponse(&resp{
						Type:   ResponseTypeError,
						Result: &errorResult{Message: dnserr.Error(), Kind: client.ErrorKindDNSFailure},
						Status: 400,
					}, nil)
				}
			}
		}
		if e, ok := err.(net.Error); ok && e.Timeout() {
			return SyncResponse(&resp{
				Type:   ResponseTypeError,
				Result: &errorResult{Message: err.Error(), Kind: client.ErrorKindNetworkTimeout},
				Status: 400,
			}, nil)
		}
		if e, ok := err.(*httputil.PersistentNetworkError); ok {
			return SyncResponse(&resp{
				Type:   ResponseTypeError,
				Result: &errorResult{Message: e.Error(), Kind: client.ErrorKindDNSFailure},
				Status: 400,
			}, nil)
		}

		return InternalError("%v", err)
	}

	meta := &Meta{
		SuggestedCurrency: theStore.SuggestedCurrency(),
		Sources:           []string{"store"},
	}

	return sendStorePackages(route, meta, found)
}

func findOne(c *Command, r *http.Request, user *auth.UserState, name string) Response {
	if err := snap.ValidateName(name); err != nil {
		return BadRequest(err.Error())
	}

	theStore := getStore(c)
	spec := store.SnapSpec{
		Name: name,
	}
	ctx := store.WithClientUserAgent(r.Context(), r)
	snapInfo, err := theStore.SnapInfo(ctx, spec, user)
	switch err {
	case nil:
		// pass
	case store.ErrInvalidCredentials:
		return Unauthorized("%v", err)
	case store.ErrSnapNotFound:
		return SnapNotFound(name, err)
	default:
		return InternalError("%v", err)
	}

	meta := &Meta{
		SuggestedCurrency: theStore.SuggestedCurrency(),
		Sources:           []string{"store"},
	}

	results := make([]*json.RawMessage, 1)
	data, err := json.Marshal(webify(mapRemote(snapInfo), r.URL.String()))
	if err != nil {
		return InternalError(err.Error())
	}
	results[0] = (*json.RawMessage)(&data)
	return SyncResponse(results, meta)
}

func shouldSearchStore(r *http.Request) bool {
	// we should jump to the old behaviour iff q is given, or if
	// sources is given and either empty or contains the word
	// 'store'.  Otherwise, local results only.

	query := r.URL.Query()

	if _, ok := query["q"]; ok {
		logger.Debugf("use of obsolete \"q\" parameter: %q", r.URL)
		return true
	}

	if src, ok := query["sources"]; ok {
		logger.Debugf("use of obsolete \"sources\" parameter: %q", r.URL)
		if len(src) == 0 || strings.Contains(src[0], "store") {
			return true
		}
	}

	return false
}

func storeUpdates(c *Command, r *http.Request, user *auth.UserState) Response {
	route := c.d.router.Get(snapCmd.Path)
	if route == nil {
		return InternalError("cannot find route for snaps")
	}

	state := c.d.overlord.State()
	state.Lock()
	updates, err := snapstateRefreshCandidates(state, user)
	state.Unlock()
	if err != nil {
		return InternalError("cannot list updates: %v", err)
	}

	return sendStorePackages(route, nil, updates)
}

func sendStorePackages(route *mux.Route, meta *Meta, found []*snap.Info) Response {
	results := make([]*json.RawMessage, 0, len(found))
	for _, x := range found {
		url, err := route.URL("name", x.InstanceName())
		if err != nil {
			logger.Noticef("Cannot build URL for snap %q revision %s: %v", x.InstanceName(), x.Revision, err)
			continue
		}

		data, err := json.Marshal(webify(mapRemote(x), url.String()))
		if err != nil {
			return InternalError("%v", err)
		}
		raw := json.RawMessage(data)
		results = append(results, &raw)
	}

	return SyncResponse(results, meta)
}

// plural!
func getSnapsInfo(c *Command, r *http.Request, user *auth.UserState) Response {

	if shouldSearchStore(r) {
		logger.Noticef("Jumping to \"find\" to better support legacy request %q", r.URL)
		return searchStore(c, r, user)
	}

	route := c.d.router.Get(snapCmd.Path)
	if route == nil {
		return InternalError("cannot find route for snaps")
	}

	query := r.URL.Query()
	var all bool
	sel := query.Get("select")
	switch sel {
	case "all":
		all = true
	case "enabled", "":
		all = false
	default:
		return BadRequest("invalid select parameter: %q", sel)
	}
	var wanted map[string]bool
	if ns := query.Get("snaps"); len(ns) > 0 {
		nsl := strutil.CommaSeparatedList(ns)
		wanted = make(map[string]bool, len(nsl))
		for _, name := range nsl {
			wanted[name] = true
		}
	}

	found, err := allLocalSnapInfos(c.d.overlord.State(), all, wanted)
	if err != nil {
		return InternalError("cannot list local snaps! %v", err)
	}

	results := make([]*json.RawMessage, len(found))

	sd := servicestate.NewStatusDecorator(progress.Null)
	for i, x := range found {
		name := x.info.InstanceName()
		rev := x.info.Revision

		url, err := route.URL("name", name)
		if err != nil {
			logger.Noticef("Cannot build URL for snap %q revision %s: %v", name, rev, err)
			continue
		}

		data, err := json.Marshal(webify(mapLocal(x, sd), url.String()))
		if err != nil {
			return InternalError("cannot serialize snap %q revision %s: %v", name, rev, err)
		}
		raw := json.RawMessage(data)
		results[i] = &raw
	}

	return SyncResponse(results, &Meta{Sources: []string{"local"}})
}

// licenseData holds details about the snap license, and may be
// marshaled back as an error when the license agreement is pending,
// and is expected as input to accept (or not) that license
// agreement. As such, its field names are part of the API.
type licenseData struct {
	Intro   string `json:"intro"`
	License string `json:"license"`
	Agreed  bool   `json:"agreed"`
}

func (*licenseData) Error() string {
	return "license agreement required"
}

type snapRevisionOptions struct {
	Channel  string        `json:"channel"`
	Revision snap.Revision `json:"revision"`

	CohortKey   string `json:"cohort-key"`
	LeaveCohort bool   `json:"leave-cohort"`
}

func (ropt *snapRevisionOptions) validate() error {
	if ropt.CohortKey != "" {
		if ropt.LeaveCohort {
			return fmt.Errorf("cannot specify both cohort-key and leave-cohort")
		}
		if !ropt.Revision.Unset() {
			return fmt.Errorf("cannot specify both cohort-key and revision")
		}
	}

	if ropt.Channel != "" {
		_, err := channel.Parse(ropt.Channel, "-")
		if err != nil {
			return err
		}
	}
	return nil
}

type snapInstruction struct {
	progress.NullMeter

	Action string `json:"action"`
	Amend  bool   `json:"amend"`
	snapRevisionOptions
	DevMode          bool `json:"devmode"`
	JailMode         bool `json:"jailmode"`
	Classic          bool `json:"classic"`
	IgnoreValidation bool `json:"ignore-validation"`
	IgnoreRunning    bool `json:"ignore-running"`
	Unaliased        bool `json:"unaliased"`
	Purge            bool `json:"purge,omitempty"`
	// dropping support temporarely until flag confusion is sorted,
	// this isn't supported by client atm anyway
	LeaveOld bool         `json:"temp-dropped-leave-old"`
	License  *licenseData `json:"license"`
	Snaps    []string     `json:"snaps"`
	Users    []string     `json:"users"`

	// The fields below should not be unmarshalled into. Do not export them.
	userID int
	ctx    context.Context
}

func (inst *snapInstruction) revnoOpts() *snapstate.RevisionOptions {
	return &snapstate.RevisionOptions{
		Channel:     inst.Channel,
		Revision:    inst.Revision,
		CohortKey:   inst.CohortKey,
		LeaveCohort: inst.LeaveCohort,
	}
}

func (inst *snapInstruction) modeFlags() (snapstate.Flags, error) {
	return modeFlags(inst.DevMode, inst.JailMode, inst.Classic)
}

func (inst *snapInstruction) installFlags() (snapstate.Flags, error) {
	flags, err := inst.modeFlags()
	if err != nil {
		return snapstate.Flags{}, err
	}
	if inst.Unaliased {
		flags.Unaliased = true
	}
	if inst.IgnoreRunning {
		flags.IgnoreRunning = true
	}

	return flags, nil
}

func (inst *snapInstruction) validate() error {
	if inst.CohortKey != "" {
		if inst.Action != "install" && inst.Action != "refresh" && inst.Action != "switch" {
			return fmt.Errorf("cohort-key can only be specified for install, refresh, or switch")
		}
	}
	if inst.LeaveCohort {
		if inst.Action != "refresh" && inst.Action != "switch" {
			return fmt.Errorf("leave-cohort can only be specified for refresh or switch")
		}
	}
	if inst.Action == "install" {
		for _, snapName := range inst.Snaps {
			// FIXME: alternatively we could simply mutate *inst
			//        and s/ubuntu-core/core/ ?
			if snapName == "ubuntu-core" {
				return fmt.Errorf(`cannot install "ubuntu-core", please use "core" instead`)
			}
		}
	}

	return inst.snapRevisionOptions.validate()
}

type snapInstructionResult struct {
	Summary  string
	Affected []string
	Tasksets []*state.TaskSet
	Result   map[string]interface{}
}

var (
	snapstateInstall           = snapstate.Install
	snapstateInstallPath       = snapstate.InstallPath
	snapstateRefreshCandidates = snapstate.RefreshCandidates
	snapstateTryPath           = snapstate.TryPath
	snapstateUpdate            = snapstate.Update
	snapstateUpdateMany        = snapstate.UpdateMany
	snapstateInstallMany       = snapstate.InstallMany
	snapstateRemoveMany        = snapstate.RemoveMany
	snapstateRevert            = snapstate.Revert
	snapstateRevertToRevision  = snapstate.RevertToRevision
	snapstateSwitch            = snapstate.Switch

	snapshotList    = snapshotstate.List
	snapshotCheck   = snapshotstate.Check
	snapshotForget  = snapshotstate.Forget
	snapshotRestore = snapshotstate.Restore
	snapshotSave    = snapshotstate.Save
	snapshotExport  = snapshotstate.Export
	snapshotImport  = snapshotstate.Import

	assertstateRefreshSnapDeclarations = assertstate.RefreshSnapDeclarations
)

func ensureStateSoonImpl(st *state.State) {
	st.EnsureBefore(0)
}

var ensureStateSoon = ensureStateSoonImpl

var errDevJailModeConflict = errors.New("cannot use devmode and jailmode flags together")
var errClassicDevmodeConflict = errors.New("cannot use classic and devmode flags together")
var errNoJailMode = errors.New("this system cannot honour the jailmode flag")

func modeFlags(devMode, jailMode, classic bool) (snapstate.Flags, error) {
	flags := snapstate.Flags{}
	devModeOS := sandbox.ForceDevMode()
	switch {
	case jailMode && devModeOS:
		return flags, errNoJailMode
	case jailMode && devMode:
		return flags, errDevJailModeConflict
	case devMode && classic:
		return flags, errClassicDevmodeConflict
	}
	// NOTE: jailmode and classic are allowed together. In that setting,
	// jailmode overrides classic and the app gets regular (non-classic)
	// confinement.
	flags.JailMode = jailMode
	flags.Classic = classic
	flags.DevMode = devMode
	return flags, nil
}

func snapUpdateMany(inst *snapInstruction, st *state.State) (*snapInstructionResult, error) {
	// we need refreshed snap-declarations to enforce refresh-control as best as we can, this also ensures that snap-declarations and their prerequisite assertions are updated regularly
	if err := assertstateRefreshSnapDeclarations(st, inst.userID); err != nil {
		return nil, err
	}

	// TODO: use a per-request context
	updated, tasksets, err := snapstateUpdateMany(context.TODO(), st, inst.Snaps, inst.userID, nil)
	if err != nil {
		return nil, err
	}

	var msg string
	switch len(updated) {
	case 0:
		if len(inst.Snaps) != 0 {
			// TRANSLATORS: the %s is a comma-separated list of quoted snap names
			msg = fmt.Sprintf(i18n.G("Refresh snaps %s: no updates"), strutil.Quoted(inst.Snaps))
		} else {
			msg = i18n.G("Refresh all snaps: no updates")
		}
	case 1:
		msg = fmt.Sprintf(i18n.G("Refresh snap %q"), updated[0])
	default:
		quoted := strutil.Quoted(updated)
		// TRANSLATORS: the %s is a comma-separated list of quoted snap names
		msg = fmt.Sprintf(i18n.G("Refresh snaps %s"), quoted)
	}

	return &snapInstructionResult{
		Summary:  msg,
		Affected: updated,
		Tasksets: tasksets,
	}, nil
}

func snapInstallMany(inst *snapInstruction, st *state.State) (*snapInstructionResult, error) {
	for _, name := range inst.Snaps {
		if len(name) == 0 {
			return nil, fmt.Errorf(i18n.G("cannot install snap with empty name"))
		}
	}
	installed, tasksets, err := snapstateInstallMany(st, inst.Snaps, inst.userID)
	if err != nil {
		return nil, err
	}

	var msg string
	switch len(inst.Snaps) {
	case 0:
		return nil, fmt.Errorf("cannot install zero snaps")
	case 1:
		msg = fmt.Sprintf(i18n.G("Install snap %q"), inst.Snaps[0])
	default:
		quoted := strutil.Quoted(inst.Snaps)
		// TRANSLATORS: the %s is a comma-separated list of quoted snap names
		msg = fmt.Sprintf(i18n.G("Install snaps %s"), quoted)
	}

	return &snapInstructionResult{
		Summary:  msg,
		Affected: installed,
		Tasksets: tasksets,
	}, nil
}

func snapInstall(inst *snapInstruction, st *state.State) (string, []*state.TaskSet, error) {
	if len(inst.Snaps[0]) == 0 {
		return "", nil, fmt.Errorf(i18n.G("cannot install snap with empty name"))
	}

	flags, err := inst.installFlags()
	if err != nil {
		return "", nil, err
	}

	var ckey string
	if inst.CohortKey == "" {
		logger.Noticef("Installing snap %q revision %s", inst.Snaps[0], inst.Revision)
	} else {
		ckey = strutil.ElliptLeft(inst.CohortKey, 10)
		logger.Noticef("Installing snap %q from cohort %q", inst.Snaps[0], ckey)
	}
	tset, err := snapstateInstall(inst.ctx, st, inst.Snaps[0], inst.revnoOpts(), inst.userID, flags)
	if err != nil {
		return "", nil, err
	}

	msg := fmt.Sprintf(i18n.G("Install %q snap"), inst.Snaps[0])
	if inst.Channel != "stable" && inst.Channel != "" {
		msg += fmt.Sprintf(" from %q channel", inst.Channel)
	}
	if inst.CohortKey != "" {
		msg += fmt.Sprintf(" from %q cohort", ckey)
	}
	return msg, []*state.TaskSet{tset}, nil
}

func snapUpdate(inst *snapInstruction, st *state.State) (string, []*state.TaskSet, error) {
	// TODO: bail if revision is given (and != current?), *or* behave as with install --revision?
	flags, err := inst.modeFlags()
	if err != nil {
		return "", nil, err
	}
	if inst.IgnoreValidation {
		flags.IgnoreValidation = true
	}
	if inst.IgnoreRunning {
		flags.IgnoreRunning = true
	}
	if inst.Amend {
		flags.Amend = true
	}

	// we need refreshed snap-declarations to enforce refresh-control as best as we can
	if err = assertstateRefreshSnapDeclarations(st, inst.userID); err != nil {
		return "", nil, err
	}

	ts, err := snapstateUpdate(st, inst.Snaps[0], inst.revnoOpts(), inst.userID, flags)
	if err != nil {
		return "", nil, err
	}

	msg := fmt.Sprintf(i18n.G("Refresh %q snap"), inst.Snaps[0])
	if inst.Channel != "stable" && inst.Channel != "" {
		msg = fmt.Sprintf(i18n.G("Refresh %q snap from %q channel"), inst.Snaps[0], inst.Channel)
	}

	return msg, []*state.TaskSet{ts}, nil
}

func snapRemoveMany(inst *snapInstruction, st *state.State) (*snapInstructionResult, error) {
	removed, tasksets, err := snapstateRemoveMany(st, inst.Snaps)
	if err != nil {
		return nil, err
	}

	var msg string
	switch len(inst.Snaps) {
	case 0:
		return nil, fmt.Errorf("cannot remove zero snaps")
	case 1:
		msg = fmt.Sprintf(i18n.G("Remove snap %q"), inst.Snaps[0])
	default:
		quoted := strutil.Quoted(inst.Snaps)
		// TRANSLATORS: the %s is a comma-separated list of quoted snap names
		msg = fmt.Sprintf(i18n.G("Remove snaps %s"), quoted)
	}

	return &snapInstructionResult{
		Summary:  msg,
		Affected: removed,
		Tasksets: tasksets,
	}, nil
}

func snapRemove(inst *snapInstruction, st *state.State) (string, []*state.TaskSet, error) {
	ts, err := snapstate.Remove(st, inst.Snaps[0], inst.Revision, &snapstate.RemoveFlags{Purge: inst.Purge})
	if err != nil {
		return "", nil, err
	}

	msg := fmt.Sprintf(i18n.G("Remove %q snap"), inst.Snaps[0])
	return msg, []*state.TaskSet{ts}, nil
}

func snapRevert(inst *snapInstruction, st *state.State) (string, []*state.TaskSet, error) {
	var ts *state.TaskSet

	flags, err := inst.modeFlags()
	if err != nil {
		return "", nil, err
	}

	if inst.Revision.Unset() {
		ts, err = snapstateRevert(st, inst.Snaps[0], flags)
	} else {
		ts, err = snapstateRevertToRevision(st, inst.Snaps[0], inst.Revision, flags)
	}
	if err != nil {
		return "", nil, err
	}

	msg := fmt.Sprintf(i18n.G("Revert %q snap"), inst.Snaps[0])
	return msg, []*state.TaskSet{ts}, nil
}

func snapEnable(inst *snapInstruction, st *state.State) (string, []*state.TaskSet, error) {
	if !inst.Revision.Unset() {
		return "", nil, errors.New("enable takes no revision")
	}
	ts, err := snapstate.Enable(st, inst.Snaps[0])
	if err != nil {
		return "", nil, err
	}

	msg := fmt.Sprintf(i18n.G("Enable %q snap"), inst.Snaps[0])
	return msg, []*state.TaskSet{ts}, nil
}

func snapDisable(inst *snapInstruction, st *state.State) (string, []*state.TaskSet, error) {
	if !inst.Revision.Unset() {
		return "", nil, errors.New("disable takes no revision")
	}
	ts, err := snapstate.Disable(st, inst.Snaps[0])
	if err != nil {
		return "", nil, err
	}

	msg := fmt.Sprintf(i18n.G("Disable %q snap"), inst.Snaps[0])
	return msg, []*state.TaskSet{ts}, nil
}

func snapSwitch(inst *snapInstruction, st *state.State) (string, []*state.TaskSet, error) {
	if !inst.Revision.Unset() {
		return "", nil, errors.New("switch takes no revision")
	}
	ts, err := snapstateSwitch(st, inst.Snaps[0], inst.revnoOpts())
	if err != nil {
		return "", nil, err
	}

	var msg string
	switch {
	case inst.LeaveCohort && inst.Channel != "":
		msg = fmt.Sprintf(i18n.G("Switch %q snap to channel %q and away from cohort"), inst.Snaps[0], inst.Channel)
	case inst.LeaveCohort:
		msg = fmt.Sprintf(i18n.G("Switch %q snap away from cohort"), inst.Snaps[0])
	case inst.CohortKey == "" && inst.Channel != "":
		msg = fmt.Sprintf(i18n.G("Switch %q snap to channel %q"), inst.Snaps[0], inst.Channel)
	case inst.CohortKey != "" && inst.Channel == "":
		msg = fmt.Sprintf(i18n.G("Switch %q snap to cohort %q"), inst.Snaps[0], strutil.ElliptLeft(inst.CohortKey, 10))
	default:
		msg = fmt.Sprintf(i18n.G("Switch %q snap to channel %q and cohort %q"), inst.Snaps[0], inst.Channel, strutil.ElliptLeft(inst.CohortKey, 10))
	}
	return msg, []*state.TaskSet{ts}, nil
}

func snapshotMany(inst *snapInstruction, st *state.State) (*snapInstructionResult, error) {
	setID, snapshotted, ts, err := snapshotSave(st, inst.Snaps, inst.Users)
	if err != nil {
		return nil, err
	}

	var msg string
	if len(inst.Snaps) == 0 {
		msg = i18n.G("Snapshot all snaps")
	} else {
		// TRANSLATORS: the %s is a comma-separated list of quoted snap names
		msg = fmt.Sprintf(i18n.G("Snapshot snaps %s"), strutil.Quoted(inst.Snaps))
	}

	return &snapInstructionResult{
		Summary:  msg,
		Affected: snapshotted,
		Tasksets: []*state.TaskSet{ts},
		Result:   map[string]interface{}{"set-id": setID},
	}, nil
}

type snapActionFunc func(*snapInstruction, *state.State) (string, []*state.TaskSet, error)

var snapInstructionDispTable = map[string]snapActionFunc{
	"install": snapInstall,
	"refresh": snapUpdate,
	"remove":  snapRemove,
	"revert":  snapRevert,
	"enable":  snapEnable,
	"disable": snapDisable,
	"switch":  snapSwitch,
}

func (inst *snapInstruction) dispatch() snapActionFunc {
	if len(inst.Snaps) != 1 {
		logger.Panicf("dispatch only handles single-snap ops; got %d", len(inst.Snaps))
	}
	return snapInstructionDispTable[inst.Action]
}

func (inst *snapInstruction) errToResponse(err error) Response {
	if len(inst.Snaps) == 0 {
		return errToResponse(err, nil, BadRequest, "cannot %s: %v", inst.Action)
	}

	return errToResponse(err, inst.Snaps, BadRequest, "cannot %s %s: %v", inst.Action, strutil.Quoted(inst.Snaps))
}

func postSnap(c *Command, r *http.Request, user *auth.UserState) Response {
	route := c.d.router.Get(stateChangeCmd.Path)
	if route == nil {
		return InternalError("cannot find route for change")
	}

	decoder := json.NewDecoder(r.Body)
	var inst snapInstruction
	if err := decoder.Decode(&inst); err != nil {
		return BadRequest("cannot decode request body into snap instruction: %v", err)
	}
	inst.ctx = r.Context()

	state := c.d.overlord.State()
	state.Lock()
	defer state.Unlock()

	if user != nil {
		inst.userID = user.ID
	}

	vars := muxVars(r)
	inst.Snaps = []string{vars["name"]}

	if err := inst.validate(); err != nil {
		return BadRequest("%s", err)
	}

	impl := inst.dispatch()
	if impl == nil {
		return BadRequest("unknown action %s", inst.Action)
	}

	msg, tsets, err := impl(&inst, state)
	if err != nil {
		return inst.errToResponse(err)
	}

	chg := newChange(state, inst.Action+"-snap", msg, tsets, inst.Snaps)

	ensureStateSoon(state)

	return AsyncResponse(nil, &Meta{Change: chg.ID()})
}

func newChange(st *state.State, kind, summary string, tsets []*state.TaskSet, snapNames []string) *state.Change {
	chg := st.NewChange(kind, summary)
	for _, ts := range tsets {
		chg.AddAll(ts)
	}
	if snapNames != nil {
		chg.Set("snap-names", snapNames)
	}
	return chg
}

const maxReadBuflen = 1024 * 1024

func trySnap(c *Command, r *http.Request, user *auth.UserState, trydir string, flags snapstate.Flags) Response {
	st := c.d.overlord.State()
	st.Lock()
	defer st.Unlock()

	if !filepath.IsAbs(trydir) {
		return BadRequest("cannot try %q: need an absolute path", trydir)
	}
	if !osutil.IsDirectory(trydir) {
		return BadRequest("cannot try %q: not a snap directory", trydir)
	}

	// the developer asked us to do this with a trusted snap dir
	info, err := unsafeReadSnapInfo(trydir)
	if _, ok := err.(snap.NotSnapError); ok {
		return SyncResponse(&resp{
			Type: ResponseTypeError,
			Result: &errorResult{
				Message: err.Error(),
				Kind:    client.ErrorKindNotSnap,
			},
			Status: 400,
		}, nil)
	}
	if err != nil {
		return BadRequest("cannot read snap info for %s: %s", trydir, err)
	}

	tset, err := snapstateTryPath(st, info.InstanceName(), trydir, flags)
	if err != nil {
		return errToResponse(err, []string{info.InstanceName()}, BadRequest, "cannot try %s: %s", trydir)
	}

	msg := fmt.Sprintf(i18n.G("Try %q snap from %s"), info.InstanceName(), trydir)
	chg := newChange(st, "try-snap", msg, []*state.TaskSet{tset}, []string{info.InstanceName()})
	chg.Set("api-data", map[string]string{"snap-name": info.InstanceName()})

	ensureStateSoon(st)

	return AsyncResponse(nil, &Meta{Change: chg.ID()})
}

func isTrue(form *multipart.Form, key string) bool {
	value := form.Value[key]
	if len(value) == 0 {
		return false
	}
	b, err := strconv.ParseBool(value[0])
	if err != nil {
		return false
	}

	return b
}

func snapsOp(c *Command, r *http.Request, user *auth.UserState) Response {
	route := c.d.router.Get(stateChangeCmd.Path)
	if route == nil {
		return InternalError("cannot find route for change")
	}

	decoder := json.NewDecoder(r.Body)
	var inst snapInstruction
	if err := decoder.Decode(&inst); err != nil {
		return BadRequest("cannot decode request body into snap instruction: %v", err)
	}

	// TODO: inst.Amend, etc?
	if inst.Channel != "" || !inst.Revision.Unset() || inst.DevMode || inst.JailMode || inst.CohortKey != "" || inst.LeaveCohort || inst.Purge {
		return BadRequest("unsupported option provided for multi-snap operation")
	}
	if err := inst.validate(); err != nil {
		return BadRequest("%v", err)
	}

	st := c.d.overlord.State()
	st.Lock()
	defer st.Unlock()

	if user != nil {
		inst.userID = user.ID
	}

	var op func(*snapInstruction, *state.State) (*snapInstructionResult, error)

	switch inst.Action {
	case "refresh":
		op = snapUpdateMany
	case "install":
		op = snapInstallMany
	case "remove":
		op = snapRemoveMany
	case "snapshot":
		op = snapshotMany
	default:
		return BadRequest("unsupported multi-snap operation %q", inst.Action)
	}
	res, err := op(&inst, st)
	if err != nil {
		return inst.errToResponse(err)
	}

	var chg *state.Change
	if len(res.Tasksets) == 0 {
		chg = st.NewChange(inst.Action+"-snap", res.Summary)
		chg.SetStatus(state.DoneStatus)
	} else {
		chg = newChange(st, inst.Action+"-snap", res.Summary, res.Tasksets, res.Affected)
		ensureStateSoon(st)
	}

	chg.Set("api-data", map[string]interface{}{"snap-names": res.Affected})

	return AsyncResponse(res.Result, &Meta{Change: chg.ID()})
}

func postSnaps(c *Command, r *http.Request, user *auth.UserState) Response {
	contentType := r.Header.Get("Content-Type")

	mediaType, params, err := mime.ParseMediaType(contentType)
	if err != nil {
		return BadRequest("cannot parse content type: %v", err)
	}

	if mediaType == "application/json" {
		charset := strings.ToUpper(params["charset"])
		if charset != "" && charset != "UTF-8" {
			return BadRequest("unknown charset in content type: %s", contentType)
		}
		return snapsOp(c, r, user)
	}

	if !strings.HasPrefix(contentType, "multipart/") {
		return BadRequest("unknown content type: %s", contentType)
	}

	route := c.d.router.Get(stateChangeCmd.Path)
	if route == nil {
		return InternalError("cannot find route for change")
	}

	// POSTs to sideload snaps must be a multipart/form-data file upload.
	form, err := multipart.NewReader(r.Body, params["boundary"]).ReadForm(maxReadBuflen)
	if err != nil {
		return BadRequest("cannot read POST form: %v", err)
	}

	dangerousOK := isTrue(form, "dangerous")
	flags, err := modeFlags(isTrue(form, "devmode"), isTrue(form, "jailmode"), isTrue(form, "classic"))
	if err != nil {
		return BadRequest(err.Error())
	}

	if len(form.Value["action"]) > 0 && form.Value["action"][0] == "try" {
		if len(form.Value["snap-path"]) == 0 {
			return BadRequest("need 'snap-path' value in form")
		}
		return trySnap(c, r, user, form.Value["snap-path"][0], flags)
	}
	flags.RemoveSnapPath = true

	flags.Unaliased = isTrue(form, "unaliased")
	flags.IgnoreRunning = isTrue(form, "ignore-running")

	// find the file for the "snap" form field
	var snapBody multipart.File
	var origPath string
out:
	for name, fheaders := range form.File {
		if name != "snap" {
			continue
		}
		for _, fheader := range fheaders {
			snapBody, err = fheader.Open()
			origPath = fheader.Filename
			if err != nil {
				return BadRequest(`cannot open uploaded "snap" file: %v`, err)
			}
			defer snapBody.Close()

			break out
		}
	}
	defer form.RemoveAll()

	if snapBody == nil {
		return BadRequest(`cannot find "snap" file field in provided multipart/form-data payload`)
	}

	// we are in charge of the tempfile life cycle until we hand it off to the change
	changeTriggered := false
	// if you change this prefix, look for it in the tests
	// also see localInstallCleanup in snapstate/snapmgr.go
	tmpf, err := ioutil.TempFile(dirs.SnapBlobDir, dirs.LocalInstallBlobTempPrefix)
	if err != nil {
		return InternalError("cannot create temporary file: %v", err)
	}

	tempPath := tmpf.Name()

	defer func() {
		if !changeTriggered {
			os.Remove(tempPath)
		}
	}()

	if _, err := io.Copy(tmpf, snapBody); err != nil {
		return InternalError("cannot copy request into temporary file: %v", err)
	}
	tmpf.Sync()

	if len(form.Value["snap-path"]) > 0 {
		origPath = form.Value["snap-path"][0]
	}

	var instanceName string

	if len(form.Value["name"]) > 0 {
		// caller has specified desired instance name
		instanceName = form.Value["name"][0]
		if err := snap.ValidateInstanceName(instanceName); err != nil {
			return BadRequest(err.Error())
		}
	}

	st := c.d.overlord.State()
	st.Lock()
	defer st.Unlock()

	var snapName string
	var sideInfo *snap.SideInfo

	if !dangerousOK {
		si, err := snapasserts.DeriveSideInfo(tempPath, assertstate.DB(st))
		switch {
		case err == nil:
			snapName = si.RealName
			sideInfo = si
		case asserts.IsNotFound(err):
			// with devmode we try to find assertions but it's ok
			// if they are not there (implies --dangerous)
			if !isTrue(form, "devmode") {
				msg := "cannot find signatures with metadata for snap"
				if origPath != "" {
					msg = fmt.Sprintf("%s %q", msg, origPath)
				}
				return BadRequest(msg)
			}
			// TODO: set a warning if devmode
		default:
			return BadRequest(err.Error())
		}
	}

	if snapName == "" {
		// potentially dangerous but dangerous or devmode params were set
		info, err := unsafeReadSnapInfo(tempPath)
		if err != nil {
			return BadRequest("cannot read snap file: %v", err)
		}
		snapName = info.SnapName()
		sideInfo = &snap.SideInfo{RealName: snapName}
	}

	if instanceName != "" {
		requestedSnapName := snap.InstanceSnap(instanceName)
		if requestedSnapName != snapName {
			return BadRequest(fmt.Sprintf("instance name %q does not match snap name %q", instanceName, snapName))
		}
	} else {
		instanceName = snapName
	}

	msg := fmt.Sprintf(i18n.G("Install %q snap from file"), instanceName)
	if origPath != "" {
		msg = fmt.Sprintf(i18n.G("Install %q snap from file %q"), instanceName, origPath)
	}

	tset, _, err := snapstateInstallPath(st, sideInfo, tempPath, instanceName, "", flags)
	if err != nil {
		return errToResponse(err, []string{snapName}, InternalError, "cannot install snap file: %v")
	}

	chg := newChange(st, "install-snap", msg, []*state.TaskSet{tset}, []string{instanceName})
	chg.Set("api-data", map[string]string{"snap-name": instanceName})

	ensureStateSoon(st)

	// only when the unlock succeeds (as opposed to panicing) is the handoff done
	// but this is good enough
	changeTriggered = true

	return AsyncResponse(nil, &Meta{Change: chg.ID()})
}

func unsafeReadSnapInfoImpl(snapPath string) (*snap.Info, error) {
	// Condider using DeriveSideInfo before falling back to this!
	snapf, err := snapfile.Open(snapPath)
	if err != nil {
		return nil, err
	}
	return snap.ReadInfoFromSnapFile(snapf, nil)
}

var unsafeReadSnapInfo = unsafeReadSnapInfoImpl

func iconGet(st *state.State, name string) Response {
	st.Lock()
	defer st.Unlock()

	var snapst snapstate.SnapState
	err := snapstate.Get(st, name, &snapst)
	if err != nil {
		if err == state.ErrNoState {
			return SnapNotFound(name, err)
		}
		return InternalError("cannot consult state: %v", err)
	}
	sideInfo := snapst.CurrentSideInfo()
	if sideInfo == nil {
		return NotFound("snap has no current revision")
	}

	icon := snapIcon(snap.MinimalPlaceInfo(name, sideInfo.Revision))

	if icon == "" {
		return NotFound("local snap has no icon")
	}

	return fileResponse(icon)
}

func appIconGet(c *Command, r *http.Request, user *auth.UserState) Response {
	vars := muxVars(r)
	name := vars["name"]

	return iconGet(c.d.overlord.State(), name)
}

func getSnapConf(c *Command, r *http.Request, user *auth.UserState) Response {
	vars := muxVars(r)
	snapName := configstate.RemapSnapFromRequest(vars["name"])

	keys := strutil.CommaSeparatedList(r.URL.Query().Get("keys"))

	s := c.d.overlord.State()
	s.Lock()
	tr := config.NewTransaction(s)
	s.Unlock()

	currentConfValues := make(map[string]interface{})
	// Special case - return root document
	if len(keys) == 0 {
		keys = []string{""}
	}
	for _, key := range keys {
		var value interface{}
		if err := tr.Get(snapName, key, &value); err != nil {
			if config.IsNoOption(err) {
				if key == "" {
					// no configuration - return empty document
					currentConfValues = make(map[string]interface{})
					break
				}
				return SyncResponse(&resp{
					Type: ResponseTypeError,
					Result: &errorResult{
						Message: err.Error(),
						Kind:    client.ErrorKindConfigNoSuchOption,
						Value:   err,
					},
					Status: 400,
				}, nil)
			} else {
				return InternalError("%v", err)
			}
		}
		if key == "" {
			if len(keys) > 1 {
				return BadRequest("keys contains zero-length string")
			}
			return SyncResponse(value, nil)
		}

		currentConfValues[key] = value
	}

	return SyncResponse(currentConfValues, nil)
}

func setSnapConf(c *Command, r *http.Request, user *auth.UserState) Response {
	vars := muxVars(r)
	snapName := configstate.RemapSnapFromRequest(vars["name"])

	var patchValues map[string]interface{}
	if err := jsonutil.DecodeWithNumber(r.Body, &patchValues); err != nil {
		return BadRequest("cannot decode request body into patch values: %v", err)
	}

	st := c.d.overlord.State()
	st.Lock()
	defer st.Unlock()

	taskset, err := configstate.ConfigureInstalled(st, snapName, patchValues, 0)
	if err != nil {
		// TODO: just return snap-not-installed instead ?
		if _, ok := err.(*snap.NotInstalledError); ok {
			return SnapNotFound(snapName, err)
		}
		return errToResponse(err, []string{snapName}, InternalError, "%v")
	}

	summary := fmt.Sprintf("Change configuration of %q snap", snapName)
	change := newChange(st, "configure-snap", summary, []*state.TaskSet{taskset}, []string{snapName})

	st.EnsureBefore(0)

	return AsyncResponse(nil, &Meta{Change: change.ID()})
}

// interfacesConnectionsMultiplexer multiplexes to either legacy (connection) or modern behavior (interfaces).
func interfacesConnectionsMultiplexer(c *Command, r *http.Request, user *auth.UserState) Response {
	query := r.URL.Query()
	qselect := query.Get("select")
	if qselect == "" {
		return getLegacyConnections(c, r, user)
	} else {
		return getInterfaces(c, r, user)
	}
}

func getInterfaces(c *Command, r *http.Request, user *auth.UserState) Response {
	// Collect query options from request arguments.
	q := r.URL.Query()
	pselect := q.Get("select")
	if pselect != "all" && pselect != "connected" {
		return BadRequest("unsupported select qualifier")
	}
	var names []string // Interface names
	namesStr := q.Get("names")
	if namesStr != "" {
		names = strings.Split(namesStr, ",")
	}
	opts := &interfaces.InfoOptions{
		Names:     names,
		Doc:       q.Get("doc") == "true",
		Plugs:     q.Get("plugs") == "true",
		Slots:     q.Get("slots") == "true",
		Connected: pselect == "connected",
	}
	// Query the interface repository (this returns []*interface.Info).
	infos := c.d.overlord.InterfaceManager().Repository().Info(opts)
	infoJSONs := make([]*interfaceJSON, 0, len(infos))

	for _, info := range infos {
		// Convert interfaces.Info into interfaceJSON
		plugs := make([]*plugJSON, 0, len(info.Plugs))
		for _, plug := range info.Plugs {
			plugs = append(plugs, &plugJSON{
				Snap:  plug.Snap.InstanceName(),
				Name:  plug.Name,
				Attrs: plug.Attrs,
				Label: plug.Label,
			})
		}
		slots := make([]*slotJSON, 0, len(info.Slots))
		for _, slot := range info.Slots {
			slots = append(slots, &slotJSON{
				Snap:  slot.Snap.InstanceName(),
				Name:  slot.Name,
				Attrs: slot.Attrs,
				Label: slot.Label,
			})
		}
		infoJSONs = append(infoJSONs, &interfaceJSON{
			Name:    info.Name,
			Summary: info.Summary,
			DocURL:  info.DocURL,
			Plugs:   plugs,
			Slots:   slots,
		})
	}
	return SyncResponse(infoJSONs, nil)
}

func getLegacyConnections(c *Command, r *http.Request, user *auth.UserState) Response {
	connsjson, err := collectConnections(c.d.overlord.InterfaceManager(), collectFilter{})
	if err != nil {
		return InternalError("collecting connection information failed: %v", err)
	}
	legacyconnsjson := legacyConnectionsJSON{
		Plugs: connsjson.Plugs,
		Slots: connsjson.Slots,
	}
	return SyncResponse(legacyconnsjson, nil)
}

func snapNamesFromConns(conns []*interfaces.ConnRef) []string {
	m := make(map[string]bool)
	for _, conn := range conns {
		m[conn.PlugRef.Snap] = true
		m[conn.SlotRef.Snap] = true
	}
	l := make([]string, 0, len(m))
	for name := range m {
		l = append(l, name)
	}
	sort.Strings(l)
	return l
}

// changeInterfaces controls the interfaces system.
// Plugs can be connected to and disconnected from slots.
func changeInterfaces(c *Command, r *http.Request, user *auth.UserState) Response {
	var a interfaceAction
	decoder := json.NewDecoder(r.Body)
	if err := decoder.Decode(&a); err != nil {
		return BadRequest("cannot decode request body into an interface action: %v", err)
	}
	if a.Action == "" {
		return BadRequest("interface action not specified")
	}
	if len(a.Plugs) > 1 || len(a.Slots) > 1 {
		return NotImplemented("many-to-many operations are not implemented")
	}
	if a.Action != "connect" && a.Action != "disconnect" {
		return BadRequest("unsupported interface action: %q", a.Action)
	}
	if len(a.Plugs) == 0 || len(a.Slots) == 0 {
		return BadRequest("at least one plug and slot is required")
	}

	var summary string
	var err error

	var tasksets []*state.TaskSet
	var affected []string

	st := c.d.overlord.State()
	st.Lock()
	defer st.Unlock()

	for i := range a.Plugs {
		a.Plugs[i].Snap = ifacestate.RemapSnapFromRequest(a.Plugs[i].Snap)
	}
	for i := range a.Slots {
		a.Slots[i].Snap = ifacestate.RemapSnapFromRequest(a.Slots[i].Snap)
	}

	switch a.Action {
	case "connect":
		var connRef *interfaces.ConnRef
		repo := c.d.overlord.InterfaceManager().Repository()
		connRef, err = repo.ResolveConnect(a.Plugs[0].Snap, a.Plugs[0].Name, a.Slots[0].Snap, a.Slots[0].Name)
		if err == nil {
			var ts *state.TaskSet
			affected = snapNamesFromConns([]*interfaces.ConnRef{connRef})
			summary = fmt.Sprintf("Connect %s:%s to %s:%s", connRef.PlugRef.Snap, connRef.PlugRef.Name, connRef.SlotRef.Snap, connRef.SlotRef.Name)
			ts, err = ifacestate.Connect(st, connRef.PlugRef.Snap, connRef.PlugRef.Name, connRef.SlotRef.Snap, connRef.SlotRef.Name)
			if _, ok := err.(*ifacestate.ErrAlreadyConnected); ok {
				change := newChange(st, a.Action+"-snap", summary, nil, affected)
				change.SetStatus(state.DoneStatus)
				return AsyncResponse(nil, &Meta{Change: change.ID()})
			}
			tasksets = append(tasksets, ts)
		}
	case "disconnect":
		var conns []*interfaces.ConnRef
		summary = fmt.Sprintf("Disconnect %s:%s from %s:%s", a.Plugs[0].Snap, a.Plugs[0].Name, a.Slots[0].Snap, a.Slots[0].Name)
		conns, err = c.d.overlord.InterfaceManager().ResolveDisconnect(a.Plugs[0].Snap, a.Plugs[0].Name, a.Slots[0].Snap, a.Slots[0].Name, a.Forget)
		if err == nil {
			if len(conns) == 0 {
				return InterfacesUnchanged("nothing to do")
			}
			repo := c.d.overlord.InterfaceManager().Repository()
			for _, connRef := range conns {
				var ts *state.TaskSet
				var conn *interfaces.Connection
				if a.Forget {
					ts, err = ifacestate.Forget(st, repo, connRef)
				} else {
					conn, err = repo.Connection(connRef)
					if err != nil {
						break
					}
					ts, err = ifacestate.Disconnect(st, conn)
					if err != nil {
						break
					}
				}
				if err != nil {
					break
				}
				ts.JoinLane(st.NewLane())
				tasksets = append(tasksets, ts)
			}
			affected = snapNamesFromConns(conns)
		}
	}
	if err != nil {
		return errToResponse(err, nil, BadRequest, "%v")
	}

	change := newChange(st, a.Action+"-snap", summary, tasksets, affected)
	st.EnsureBefore(0)

	return AsyncResponse(nil, &Meta{Change: change.ID()})
}

type changeInfo struct {
	ID      string      `json:"id"`
	Kind    string      `json:"kind"`
	Summary string      `json:"summary"`
	Status  string      `json:"status"`
	Tasks   []*taskInfo `json:"tasks,omitempty"`
	Ready   bool        `json:"ready"`
	Err     string      `json:"err,omitempty"`

	SpawnTime time.Time  `json:"spawn-time,omitempty"`
	ReadyTime *time.Time `json:"ready-time,omitempty"`

	Data map[string]*json.RawMessage `json:"data,omitempty"`
}

type taskInfo struct {
	ID       string           `json:"id"`
	Kind     string           `json:"kind"`
	Summary  string           `json:"summary"`
	Status   string           `json:"status"`
	Log      []string         `json:"log,omitempty"`
	Progress taskInfoProgress `json:"progress"`

	SpawnTime time.Time  `json:"spawn-time,omitempty"`
	ReadyTime *time.Time `json:"ready-time,omitempty"`
}

type taskInfoProgress struct {
	Label string `json:"label"`
	Done  int    `json:"done"`
	Total int    `json:"total"`
}

func change2changeInfo(chg *state.Change) *changeInfo {
	status := chg.Status()
	chgInfo := &changeInfo{
		ID:      chg.ID(),
		Kind:    chg.Kind(),
		Summary: chg.Summary(),
		Status:  status.String(),
		Ready:   status.Ready(),

		SpawnTime: chg.SpawnTime(),
	}
	readyTime := chg.ReadyTime()
	if !readyTime.IsZero() {
		chgInfo.ReadyTime = &readyTime
	}
	if err := chg.Err(); err != nil {
		chgInfo.Err = err.Error()
	}

	tasks := chg.Tasks()
	taskInfos := make([]*taskInfo, len(tasks))
	for j, t := range tasks {
		label, done, total := t.Progress()

		taskInfo := &taskInfo{
			ID:      t.ID(),
			Kind:    t.Kind(),
			Summary: t.Summary(),
			Status:  t.Status().String(),
			Log:     t.Log(),
			Progress: taskInfoProgress{
				Label: label,
				Done:  done,
				Total: total,
			},
			SpawnTime: t.SpawnTime(),
		}
		readyTime := t.ReadyTime()
		if !readyTime.IsZero() {
			taskInfo.ReadyTime = &readyTime
		}
		taskInfos[j] = taskInfo
	}
	chgInfo.Tasks = taskInfos

	var data map[string]*json.RawMessage
	if chg.Get("api-data", &data) == nil {
		chgInfo.Data = data
	}

	return chgInfo
}

func getChange(c *Command, r *http.Request, user *auth.UserState) Response {
	chID := muxVars(r)["id"]
	state := c.d.overlord.State()
	state.Lock()
	defer state.Unlock()
	chg := state.Change(chID)
	if chg == nil {
		return NotFound("cannot find change with id %q", chID)
	}

	return SyncResponse(change2changeInfo(chg), nil)
}

func getChanges(c *Command, r *http.Request, user *auth.UserState) Response {
	query := r.URL.Query()
	qselect := query.Get("select")
	if qselect == "" {
		qselect = "in-progress"
	}
	var filter func(*state.Change) bool
	switch qselect {
	case "all":
		filter = func(*state.Change) bool { return true }
	case "in-progress":
		filter = func(chg *state.Change) bool { return !chg.Status().Ready() }
	case "ready":
		filter = func(chg *state.Change) bool { return chg.Status().Ready() }
	default:
		return BadRequest("select should be one of: all,in-progress,ready")
	}

	if wantedName := query.Get("for"); wantedName != "" {
		outerFilter := filter
		filter = func(chg *state.Change) bool {
			if !outerFilter(chg) {
				return false
			}

			var snapNames []string
			if err := chg.Get("snap-names", &snapNames); err != nil {
				logger.Noticef("Cannot get snap-name for change %v", chg.ID())
				return false
			}

			for _, name := range snapNames {
				// due to
				// https://bugs.launchpad.net/snapd/+bug/1880560
				// the snap-names in service-control changes
				// could have included <snap>.<app>
				snapName, _ := snap.SplitSnapApp(name)
				if snapName == wantedName {
					return true
				}
			}
			return false
		}
	}

	state := c.d.overlord.State()
	state.Lock()
	defer state.Unlock()
	chgs := state.Changes()
	chgInfos := make([]*changeInfo, 0, len(chgs))
	for _, chg := range chgs {
		if !filter(chg) {
			continue
		}
		chgInfos = append(chgInfos, change2changeInfo(chg))
	}
	return SyncResponse(chgInfos, nil)
}

func abortChange(c *Command, r *http.Request, user *auth.UserState) Response {
	chID := muxVars(r)["id"]
	state := c.d.overlord.State()
	state.Lock()
	defer state.Unlock()
	chg := state.Change(chID)
	if chg == nil {
		return NotFound("cannot find change with id %q", chID)
	}

	var reqData struct {
		Action string `json:"action"`
	}

	decoder := json.NewDecoder(r.Body)
	if err := decoder.Decode(&reqData); err != nil {
		return BadRequest("cannot decode data from request body: %v", err)
	}

	if reqData.Action != "abort" {
		return BadRequest("change action %q is unsupported", reqData.Action)
	}

	if chg.Status().Ready() {
		return BadRequest("cannot abort change %s with nothing pending", chID)
	}

	// flag the change
	chg.Abort()

	// actually ask to proceed with the abort
	ensureStateSoon(state)

	return SyncResponse(change2changeInfo(chg), nil)
}

var (
	runSnapctlUcrednetGet = ucrednetGet
	ctlcmdRun             = ctlcmd.Run
)

func convertBuyError(err error) Response {
	switch err {
	case nil:
		return nil
	case store.ErrInvalidCredentials:
		return Unauthorized(err.Error())
	case store.ErrUnauthenticated:
		return SyncResponse(&resp{
			Type: ResponseTypeError,
			Result: &errorResult{
				Message: err.Error(),
				Kind:    client.ErrorKindLoginRequired,
			},
			Status: 400,
		}, nil)
	case store.ErrTOSNotAccepted:
		return SyncResponse(&resp{
			Type: ResponseTypeError,
			Result: &errorResult{
				Message: err.Error(),
				Kind:    client.ErrorKindTermsNotAccepted,
			},
			Status: 400,
		}, nil)
	case store.ErrNoPaymentMethods:
		return SyncResponse(&resp{
			Type: ResponseTypeError,
			Result: &errorResult{
				Message: err.Error(),
				Kind:    client.ErrorKindNoPaymentMethods,
			},
			Status: 400,
		}, nil)
	case store.ErrPaymentDeclined:
		return SyncResponse(&resp{
			Type: ResponseTypeError,
			Result: &errorResult{
				Message: err.Error(),
				Kind:    client.ErrorKindPaymentDeclined,
			},
			Status: 400,
		}, nil)
	default:
		return InternalError("%v", err)
	}
}

func postBuy(c *Command, r *http.Request, user *auth.UserState) Response {
	var opts client.BuyOptions

	decoder := json.NewDecoder(r.Body)
	err := decoder.Decode(&opts)
	if err != nil {
		return BadRequest("cannot decode buy options from request body: %v", err)
	}

	s := getStore(c)

	buyResult, err := s.Buy(&opts, user)

	if resp := convertBuyError(err); resp != nil {
		return resp
	}

	return SyncResponse(buyResult, nil)
}

func readyToBuy(c *Command, r *http.Request, user *auth.UserState) Response {
	s := getStore(c)

	if resp := convertBuyError(s.ReadyToBuy(user)); resp != nil {
		return resp
	}

	return SyncResponse(true, nil)
}

func runSnapctl(c *Command, r *http.Request, user *auth.UserState) Response {
	var snapctlOptions client.SnapCtlOptions
	if err := jsonutil.DecodeWithNumber(r.Body, &snapctlOptions); err != nil {
		return BadRequest("cannot decode snapctl request: %s", err)
	}

	if len(snapctlOptions.Args) == 0 {
		return BadRequest("snapctl cannot run without args")
	}

	_, uid, _, err := runSnapctlUcrednetGet(r.RemoteAddr)
	if err != nil {
		return Forbidden("cannot get remote user: %s", err)
	}

	// Ignore missing context error to allow 'snapctl -h' without a context;
	// Actual context is validated later by get/set.
	context, _ := c.d.overlord.HookManager().Context(snapctlOptions.ContextID)
	stdout, stderr, err := ctlcmdRun(context, snapctlOptions.Args, uid)
	if err != nil {
		if e, ok := err.(*ctlcmd.UnsuccessfulError); ok {
			result := map[string]interface{}{
				"stdout":    string(stdout),
				"stderr":    string(stderr),
				"exit-code": e.ExitCode,
			}
			return &resp{
				Type: ResponseTypeError,
				Result: &errorResult{
					Message: e.Error(),
					Kind:    client.ErrorKindUnsuccessful,
					Value:   result,
				},
				Status: 200,
			}
		}
		if e, ok := err.(*ctlcmd.ForbiddenCommandError); ok {
			return Forbidden(e.Error())
		}
		if e, ok := err.(*flags.Error); ok && e.Type == flags.ErrHelp {
			stdout = []byte(e.Error())
		} else {
			return BadRequest("error running snapctl: %s", err)
		}
	}

	if context != nil && context.IsEphemeral() {
		context.Lock()
		defer context.Unlock()
		if err := context.Done(); err != nil {
			return BadRequest(i18n.G("set failed: %v"), err)
		}
	}

	result := map[string]string{
		"stdout": string(stdout),
		"stderr": string(stderr),
	}

	return SyncResponse(result, nil)
}

// aliasAction is an action performed on aliases
type aliasAction struct {
	Action string `json:"action"`
	Snap   string `json:"snap"`
	App    string `json:"app"`
	Alias  string `json:"alias"`
	// old now unsupported api
	Aliases []string `json:"aliases"`
}

func changeAliases(c *Command, r *http.Request, user *auth.UserState) Response {
	var a aliasAction
	decoder := json.NewDecoder(r.Body)
	if err := decoder.Decode(&a); err != nil {
		return BadRequest("cannot decode request body into an alias action: %v", err)
	}
	if len(a.Aliases) != 0 {
		return BadRequest("cannot interpret request, snaps can no longer be expected to declare their aliases")
	}

	var taskset *state.TaskSet
	var err error

	st := c.d.overlord.State()
	st.Lock()
	defer st.Unlock()

	switch a.Action {
	default:
		return BadRequest("unsupported alias action: %q", a.Action)
	case "alias":
		taskset, err = snapstate.Alias(st, a.Snap, a.App, a.Alias)
	case "unalias":
		if a.Alias == a.Snap {
			// Do What I mean:
			// check if a snap is referred/intended
			// or just an alias
			var snapst snapstate.SnapState
			err := snapstate.Get(st, a.Snap, &snapst)
			if err != nil && err != state.ErrNoState {
				return InternalError("%v", err)
			}
			if err == state.ErrNoState { // not a snap
				a.Snap = ""
			}
		}
		if a.Snap != "" {
			a.Alias = ""
			taskset, err = snapstate.DisableAllAliases(st, a.Snap)
		} else {
			taskset, a.Snap, err = snapstate.RemoveManualAlias(st, a.Alias)
		}
	case "prefer":
		taskset, err = snapstate.Prefer(st, a.Snap)
	}
	if err != nil {
		return errToResponse(err, nil, BadRequest, "%v")
	}

	var summary string
	switch a.Action {
	case "alias":
		summary = fmt.Sprintf(i18n.G("Setup alias %q => %q for snap %q"), a.Alias, a.App, a.Snap)
	case "unalias":
		if a.Alias != "" {
			summary = fmt.Sprintf(i18n.G("Remove manual alias %q for snap %q"), a.Alias, a.Snap)
		} else {
			summary = fmt.Sprintf(i18n.G("Disable all aliases for snap %q"), a.Snap)
		}
	case "prefer":
		summary = fmt.Sprintf(i18n.G("Prefer aliases of snap %q"), a.Snap)
	}

	change := newChange(st, a.Action, summary, []*state.TaskSet{taskset}, []string{a.Snap})
	st.EnsureBefore(0)

	return AsyncResponse(nil, &Meta{Change: change.ID()})
}

type aliasStatus struct {
	Command string `json:"command"`
	Status  string `json:"status"`
	Manual  string `json:"manual,omitempty"`
	Auto    string `json:"auto,omitempty"`
}

// getAliases produces a response with a map snap -> alias -> aliasStatus
func getAliases(c *Command, r *http.Request, user *auth.UserState) Response {
	state := c.d.overlord.State()
	state.Lock()
	defer state.Unlock()

	res := make(map[string]map[string]aliasStatus)

	allStates, err := snapstate.All(state)
	if err != nil {
		return InternalError("cannot list local snaps: %v", err)
	}

	for snapName, snapst := range allStates {
		if err != nil {
			return InternalError("cannot retrieve info for snap %q: %v", snapName, err)
		}
		if len(snapst.Aliases) != 0 {
			snapAliases := make(map[string]aliasStatus)
			res[snapName] = snapAliases
			autoDisabled := snapst.AutoAliasesDisabled
			for alias, aliasTarget := range snapst.Aliases {
				aliasStatus := aliasStatus{
					Manual: aliasTarget.Manual,
					Auto:   aliasTarget.Auto,
				}
				status := "auto"
				tgt := aliasTarget.Effective(autoDisabled)
				if tgt == "" {
					status = "disabled"
					tgt = aliasTarget.Auto
				} else if aliasTarget.Manual != "" {
					status = "manual"
				}
				aliasStatus.Status = status
				aliasStatus.Command = snap.JoinSnapApp(snapName, tgt)
				snapAliases[alias] = aliasStatus
			}
		}
	}

	return SyncResponse(res, nil)
}

func getAppsInfo(c *Command, r *http.Request, user *auth.UserState) Response {
	query := r.URL.Query()

	opts := appInfoOptions{}
	switch sel := query.Get("select"); sel {
	case "":
		// nothing to do
	case "service":
		opts.service = true
	default:
		return BadRequest("invalid select parameter: %q", sel)
	}

	appInfos, rsp := appInfosFor(c.d.overlord.State(), strutil.CommaSeparatedList(query.Get("names")), opts)
	if rsp != nil {
		return rsp
	}

	sd := servicestate.NewStatusDecorator(progress.Null)

	clientAppInfos, err := clientutil.ClientAppInfosFromSnapAppInfos(appInfos, sd)
	if err != nil {
		return InternalError("%v", err)
	}

	return SyncResponse(clientAppInfos, nil)
}

func getLogs(c *Command, r *http.Request, user *auth.UserState) Response {
	query := r.URL.Query()
	n := 10
	if s := query.Get("n"); s != "" {
		m, err := strconv.ParseInt(s, 0, 32)
		if err != nil {
			return BadRequest(`invalid value for n: %q: %v`, s, err)
		}
		n = int(m)
	}
	follow := false
	if s := query.Get("follow"); s != "" {
		f, err := strconv.ParseBool(s)
		if err != nil {
			return BadRequest(`invalid value for follow: %q: %v`, s, err)
		}
		follow = f
	}

	// only services have logs for now
	opts := appInfoOptions{service: true}
	appInfos, rsp := appInfosFor(c.d.overlord.State(), strutil.CommaSeparatedList(query.Get("names")), opts)
	if rsp != nil {
		return rsp
	}
	if len(appInfos) == 0 {
		return AppNotFound("no matching services")
	}

	serviceNames := make([]string, len(appInfos))
	for i, appInfo := range appInfos {
		serviceNames[i] = appInfo.ServiceName()
	}

	sysd := systemd.New(systemd.SystemMode, progress.Null)
	reader, err := sysd.LogReader(serviceNames, n, follow)
	if err != nil {
		return InternalError("cannot get logs: %v", err)
	}

	return &journalLineReaderSeqResponse{
		ReadCloser: reader,
		follow:     follow,
	}
}

func namesToSnapNames(inst *servicestate.Instruction) []string {
	seen := make(map[string]struct{}, len(inst.Names))
	for _, snapOrSnapDotApp := range inst.Names {
		snapName, _ := snap.SplitSnapApp(snapOrSnapDotApp)
		seen[snapName] = struct{}{}
	}
	names := make([]string, 0, len(seen))
	for k := range seen {
		names = append(names, k)
	}
	// keep stable ordering
	sort.Strings(names)
	return names
}

func postApps(c *Command, r *http.Request, user *auth.UserState) Response {
	var inst servicestate.Instruction
	decoder := json.NewDecoder(r.Body)
	if err := decoder.Decode(&inst); err != nil {
		return BadRequest("cannot decode request body into service operation: %v", err)
	}
	// XXX: decoder.More()
	if len(inst.Names) == 0 {
		// on POST, don't allow empty to mean all
		return BadRequest("cannot perform operation on services without a list of services to operate on")
	}

	st := c.d.overlord.State()
	appInfos, rsp := appInfosFor(st, inst.Names, appInfoOptions{service: true})
	if rsp != nil {
		return rsp
	}
	if len(appInfos) == 0 {
		// can't happen: appInfosFor with a non-empty list of services
		// shouldn't ever return an empty appInfos with no error response
		return InternalError("no services found")
	}

	tss, err := servicestateControl(st, appInfos, &inst, nil)
	if err != nil {
		// TODO: use errToResponse here too and introduce a proper error kind ?
		if _, ok := err.(servicestate.ServiceActionConflictError); ok {
			return Conflict(err.Error())
		}
		return BadRequest(err.Error())
	}
	st.Lock()
	defer st.Unlock()
	// names received in the request can be snap or snap.app, we need to
	// extract the actual snap names before associating them with a change
	chg := newChange(st, "service-control", fmt.Sprintf("Running service command"), tss, namesToSnapNames(&inst))
	st.EnsureBefore(0)
	return AsyncResponse(nil, &Meta{Change: chg.ID()})
}

var (
	stateOkayWarnings    = (*state.State).OkayWarnings
	stateAllWarnings     = (*state.State).AllWarnings
	statePendingWarnings = (*state.State).PendingWarnings
)

func ackWarnings(c *Command, r *http.Request, _ *auth.UserState) Response {
	defer r.Body.Close()
	var op struct {
		Action    string    `json:"action"`
		Timestamp time.Time `json:"timestamp"`
	}
	decoder := json.NewDecoder(r.Body)
	if err := decoder.Decode(&op); err != nil {
		return BadRequest("cannot decode request body into warnings operation: %v", err)
	}
	if op.Action != "okay" {
		return BadRequest("unknown warning action %q", op.Action)
	}
	st := c.d.overlord.State()
	st.Lock()
	defer st.Unlock()
	n := stateOkayWarnings(st, op.Timestamp)

	return SyncResponse(n, nil)
}

func getWarnings(c *Command, r *http.Request, _ *auth.UserState) Response {
	query := r.URL.Query()
	var all bool
	sel := query.Get("select")
	switch sel {
	case "all":
		all = true
	case "pending", "":
		all = false
	default:
		return BadRequest("invalid select parameter: %q", sel)
	}

	st := c.d.overlord.State()
	st.Lock()
	defer st.Unlock()

	var ws []*state.Warning
	if all {
		ws = stateAllWarnings(st)
	} else {
		ws, _ = statePendingWarnings(st)
	}
	if len(ws) == 0 {
		// no need to confuse the issue
		return SyncResponse([]state.Warning{}, nil)
	}

	return SyncResponse(ws, nil)
}<|MERGE_RESOLUTION|>--- conflicted
+++ resolved
@@ -113,11 +113,8 @@
 	serialModelCmd,
 	systemsCmd,
 	systemsActionCmd,
-<<<<<<< HEAD
+	routineConsoleConfStartCmd,
 	systemRecoveryKeysCmd,
-=======
-	routineConsoleConfStartCmd,
->>>>>>> 67d853d1
 }
 
 var servicestateControl = servicestate.Control
