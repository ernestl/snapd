--- conflicted
+++ resolved
@@ -562,13 +562,8 @@
 	req.RemoteAddr = fmt.Sprintf("pid=100;uid=1234;socket=%s;", dirs.SnapdSocket)
 
 	rec := httptest.NewRecorder()
-<<<<<<< HEAD
-	systemsActionCmd.ServeHTTP(rec, req)
+	s.serveHTTP(c, rec, req)
 	c.Assert(rec.Code, check.Equals, 403)
-=======
-	s.serveHTTP(c, rec, req)
-	c.Assert(rec.Code, check.Equals, 401)
->>>>>>> 0e619da4
 
 	var rspBody map[string]interface{}
 	err = json.Unmarshal(rec.Body.Bytes(), &rspBody)
@@ -600,13 +595,8 @@
 	req.RemoteAddr = fmt.Sprintf("pid=100;uid=1000;socket=%s;", dirs.SnapdSocket)
 
 	rec := httptest.NewRecorder()
-<<<<<<< HEAD
-	systemsActionCmd.ServeHTTP(rec, req)
+	s.serveHTTP(c, rec, req)
 	c.Check(rec.Code, check.Equals, 403)
-=======
-	s.serveHTTP(c, rec, req)
-	c.Check(rec.Code, check.Equals, 401)
->>>>>>> 0e619da4
 }
 
 func (s *systemsSuite) TestSystemRebootHappy(c *check.C) {
