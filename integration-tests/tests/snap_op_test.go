// -*- Mode: Go; indent-tabs-mode: t -*-
// +build !excludeintegration

/*
 * Copyright (C) 2015, 2016 Canonical Ltd
 *
 * This program is free software: you can redistribute it and/or modify
 * it under the terms of the GNU General Public License version 3 as
 * published by the Free Software Foundation.
 *
 * This program is distributed in the hope that it will be useful,
 * but WITHOUT ANY WARRANTY; without even the implied warranty of
 * MERCHANTABILITY or FITNESS FOR A PARTICULAR PURPOSE.  See the
 * GNU General Public License for more details.
 *
 * You should have received a copy of the GNU General Public License
 * along with this program.  If not, see <http://www.gnu.org/licenses/>.
 *
 */

package tests

import (
	"fmt"
	"os"
	"path/filepath"
	"regexp"

	"gopkg.in/check.v1"

	"github.com/snapcore/snapd/dirs"
	"github.com/snapcore/snapd/integration-tests/testutils/build"
	"github.com/snapcore/snapd/integration-tests/testutils/cli"
	"github.com/snapcore/snapd/integration-tests/testutils/common"
	"github.com/snapcore/snapd/integration-tests/testutils/data"
	"github.com/snapcore/snapd/interfaces"
	"github.com/snapcore/snapd/testutil"
)

var _ = check.Suite(&snapOpSuite{})

type snapOpSuite struct {
	common.SnappySuite
}

<<<<<<< HEAD
func (s *snapOpSuite) testInstallRemove(c *check.C, snapName, displayName string) {
	installOutput := common.InstallSnap(c, snapName)
	expected := "(?ms)" +
		"Name +Version +Rev +Developer +Notes\n" +
		".*" +
		displayName + " +.*\n" +
		".*"
	c.Assert(installOutput, check.Matches, expected)

	removeOutput := common.RemoveSnap(c, snapName)
	c.Assert(removeOutput, check.Not(testutil.Contains), snapName)
}

func (s *snapOpSuite) TestInstallRemoveAliasWorks(c *check.C) {
	s.testInstallRemove(c, "hello-world", "hello-world")
}

func (s *snapOpSuite) TestRemoveRemovesAllRevisions(c *check.C) {
	snapPath, err := build.LocalSnap(c, data.BasicSnapName)
	defer os.Remove(snapPath)
	c.Assert(err, check.IsNil, check.Commentf("Error building local snap: %s", err))

	// install two revisions
	common.InstallSnap(c, snapPath)
	installOutput := common.InstallSnap(c, snapPath)
	c.Assert(installOutput, testutil.Contains, data.BasicSnapName)
	// double check, sideloaded snaps have revnos like xNN
	revnos, _ := filepath.Glob(filepath.Join(dirs.SnapSnapsDir, data.BasicSnapName, "x*"))
	c.Check(len(revnos) >= 2, check.Equals, true)

	removeOutput := common.RemoveSnap(c, data.BasicSnapName)
	c.Assert(removeOutput, check.Not(testutil.Contains), data.BasicSnapName)
	// gone from disk
	revnos, err = filepath.Glob(filepath.Join(dirs.SnapSnapsDir, data.BasicSnapName, "1*"))
	c.Assert(err, check.IsNil)
	c.Check(revnos, check.HasLen, 0)
=======
// TestRemoveBusyRetries is a regression test for LP:#1571721
func (s *snapOpSuite) TestRemoveBusyRetries(c *check.C) {
	// install the binaries snap
	snapPath, err := build.LocalSnap(c, data.BasicBinariesSnapName)
	defer os.Remove(snapPath)
	c.Assert(err, check.IsNil, check.Commentf("Error building local snap: %s", err))
	installOutput := common.InstallSnap(c, snapPath)
	c.Assert(installOutput, testutil.Contains, data.BasicBinariesSnapName)

	// run a command that keeps the mount point busy in the background
	blockerBin := fmt.Sprintf("/snap/bin/%s.block", data.BasicBinariesSnapName)
	blockerSrv := "umount-blocker"
	cli.ExecCommand(c, "sudo", "systemd-run", "--unit", blockerSrv, blockerBin)
	c.Assert(err, check.IsNil, check.Commentf("cannot start %q:%s", blockerBin, err))
	wait.ForActiveService(c, blockerSrv)

	// snap remove will block (and try to retry) while the umount-block
	// service is running. so we need to do stuff in a go-routine
	ch := make(chan int)
	go func() {
		// wait until snappy to show that it is retrying
		needle := `Doing.*Remove`
		wait.ForCommand(c, needle, "snap", "changes")

		// find change id of the remove
		pattern := `(?m)([0-9]+).*Doing.*Remove.*"`
		err := wait.ForCommand(c, pattern, "snap", "changes", data.BasicBinariesSnapName)
		c.Assert(err, check.IsNil)

		output := cli.ExecCommand(c, "snap", "changes", data.BasicBinariesSnapName)
		id := regexp.MustCompile(pattern).FindStringSubmatch(output)[1]
		needle = `will retry: `
		wait.ForCommand(c, needle, "snap", "change", id)

		// now stop the service that blocks the umount
		cli.ExecCommand(c, "sudo", "systemctl", "stop", blockerSrv)
		wait.ForInactiveService(c, blockerSrv)

		// this triggers an Ensure in the overlord
		cli.ExecCommandErr("sudo", "snap", "refresh", "ubuntu-core")
		ch <- 1
	}()

	// try to remove, this will block and eventually succeed
	output, err := cli.ExecCommandErr("sudo", "snap", "remove", data.BasicBinariesSnapName)
	c.Check(err, check.IsNil)
	c.Check(output, testutil.Contains, `will retry: `)

	// wait for the goroutine to finish so that we can do the final
	// check that we have no pending changes
	select {
	case <-ch:
	case <-time.After(5 * time.Minute):
		c.Errorf("busy retry test timed out after 5 minutes")
	}

	// ensure no changes are left in Doing state
	output = cli.ExecCommand(c, "snap", "changes")
	c.Check(output, check.Not(testutil.Contains), "Doing")
>>>>>>> 61dc7529
}

func (s *snapOpSuite) TestInstallFailedIsUndone(c *check.C) {
	// make snap uninstallable
	snapName := "hello-world"
	subdirPath := filepath.Join("/snap", snapName, "current", "foo")
	_, err := cli.ExecCommandErr("sudo", "mkdir", "-p", subdirPath)
	c.Assert(err, check.IsNil)
	defer cli.ExecCommand(c, "sudo", "rm", "-rf", filepath.Dir(subdirPath))

	// try to install snap and see it fail
	_, err = cli.ExecCommandErr("sudo", "snap", "install", snapName)
	c.Assert(err, check.NotNil)

	// check undone and error in tasks
	output := cli.ExecCommand(c, "snap", "changes", snapName)
	expected := fmt.Sprintf(`(?ms).*\n(\d+) +Error.*Install "%s" snap\n$`, snapName)
	id := regexp.MustCompile(expected).FindStringSubmatch(output)[1]

	output = cli.ExecCommand(c, "snap", "change", id)

	type undoneCheckerFunc func(*check.C, string, string)
	for _, fn := range []undoneCheckerFunc{
		checkDownloadUndone,
		checkMountUndone,
		checkDataCopyUndone,
		checkSecProfilesSetupUndone} {
		fn(c, snapName, output)
	}
}

func checkDownloadUndone(c *check.C, snapName, output string) {
	expected := fmt.Sprintf(`(?ms).*Undone +.*Download snap %q from channel.*`, snapName)
	c.Assert(output, check.Matches, expected)
}

func checkMountUndone(c *check.C, snapName, output string) {
	expected := fmt.Sprintf(`(?ms).*Undone +.*Mount snap %q\n.*`, snapName)
	c.Assert(output, check.Matches, expected)

	// MountDir is removed /snap/<name>/<revision>
	checkEmptyGlob(c, filepath.Join(dirs.SnapSnapsDir, snapName, "[0-9]+"))

	// MountFile is removed /var/lib/snapd/snaps/<name>_<revision>.snap
	checkEmptyGlob(c, filepath.Join(dirs.SnapBlobDir,
		fmt.Sprintf("%s_%s.snap", snapName, "[0-9]+")))
}

func checkDataCopyUndone(c *check.C, snapName, output string) {
	expected := fmt.Sprintf(`(?ms).*Undone +.*Copy snap %q data\n.*`, snapName)
	c.Assert(output, check.Matches, expected)

	// DataHomeDir is removed /home/*/snap/<name>/<revision>
	checkEmptyGlob(c, filepath.Join(dirs.SnapDataHomeGlob, snapName, "[0-9]+"))

	// DataDir is removed /var/snap/<name>/<revision>
	checkEmptyGlob(c, filepath.Join(dirs.SnapDataDir, snapName, "[0-9]+"))
}

func checkSecProfilesSetupUndone(c *check.C, snapName, output string) {
	expected := fmt.Sprintf(`(?ms).*Undone +.*Setup snap %q security profiles\n.*`, snapName)
	c.Assert(output, check.Matches, expected)

	// security artifacts are removed for each backend: apparmor, seccomp, dbus, udev
	backends := map[string]string{
		dirs.SnapAppArmorDir:  interfaces.SecurityTagGlob(snapName),
		dirs.SnapSeccompDir:   interfaces.SecurityTagGlob(snapName),
		dirs.SnapBusPolicyDir: fmt.Sprintf("%s.conf", interfaces.SecurityTagGlob(snapName)),
		dirs.SnapUdevRulesDir: fmt.Sprintf("70-%s.rules", interfaces.SecurityTagGlob(snapName)),
	}
	for dir, glob := range backends {
		checkEmptyGlob(c, filepath.Join(dir, glob))
	}
}

func checkEmptyGlob(c *check.C, pattern string) {
	items, err := filepath.Glob(pattern)
	c.Assert(err, check.IsNil)
	c.Assert(items, check.IsNil)
}<|MERGE_RESOLUTION|>--- conflicted
+++ resolved
@@ -22,125 +22,21 @@
 
 import (
 	"fmt"
-	"os"
 	"path/filepath"
 	"regexp"
 
 	"gopkg.in/check.v1"
 
 	"github.com/snapcore/snapd/dirs"
-	"github.com/snapcore/snapd/integration-tests/testutils/build"
 	"github.com/snapcore/snapd/integration-tests/testutils/cli"
 	"github.com/snapcore/snapd/integration-tests/testutils/common"
-	"github.com/snapcore/snapd/integration-tests/testutils/data"
 	"github.com/snapcore/snapd/interfaces"
-	"github.com/snapcore/snapd/testutil"
 )
 
 var _ = check.Suite(&snapOpSuite{})
 
 type snapOpSuite struct {
 	common.SnappySuite
-}
-
-<<<<<<< HEAD
-func (s *snapOpSuite) testInstallRemove(c *check.C, snapName, displayName string) {
-	installOutput := common.InstallSnap(c, snapName)
-	expected := "(?ms)" +
-		"Name +Version +Rev +Developer +Notes\n" +
-		".*" +
-		displayName + " +.*\n" +
-		".*"
-	c.Assert(installOutput, check.Matches, expected)
-
-	removeOutput := common.RemoveSnap(c, snapName)
-	c.Assert(removeOutput, check.Not(testutil.Contains), snapName)
-}
-
-func (s *snapOpSuite) TestInstallRemoveAliasWorks(c *check.C) {
-	s.testInstallRemove(c, "hello-world", "hello-world")
-}
-
-func (s *snapOpSuite) TestRemoveRemovesAllRevisions(c *check.C) {
-	snapPath, err := build.LocalSnap(c, data.BasicSnapName)
-	defer os.Remove(snapPath)
-	c.Assert(err, check.IsNil, check.Commentf("Error building local snap: %s", err))
-
-	// install two revisions
-	common.InstallSnap(c, snapPath)
-	installOutput := common.InstallSnap(c, snapPath)
-	c.Assert(installOutput, testutil.Contains, data.BasicSnapName)
-	// double check, sideloaded snaps have revnos like xNN
-	revnos, _ := filepath.Glob(filepath.Join(dirs.SnapSnapsDir, data.BasicSnapName, "x*"))
-	c.Check(len(revnos) >= 2, check.Equals, true)
-
-	removeOutput := common.RemoveSnap(c, data.BasicSnapName)
-	c.Assert(removeOutput, check.Not(testutil.Contains), data.BasicSnapName)
-	// gone from disk
-	revnos, err = filepath.Glob(filepath.Join(dirs.SnapSnapsDir, data.BasicSnapName, "1*"))
-	c.Assert(err, check.IsNil)
-	c.Check(revnos, check.HasLen, 0)
-=======
-// TestRemoveBusyRetries is a regression test for LP:#1571721
-func (s *snapOpSuite) TestRemoveBusyRetries(c *check.C) {
-	// install the binaries snap
-	snapPath, err := build.LocalSnap(c, data.BasicBinariesSnapName)
-	defer os.Remove(snapPath)
-	c.Assert(err, check.IsNil, check.Commentf("Error building local snap: %s", err))
-	installOutput := common.InstallSnap(c, snapPath)
-	c.Assert(installOutput, testutil.Contains, data.BasicBinariesSnapName)
-
-	// run a command that keeps the mount point busy in the background
-	blockerBin := fmt.Sprintf("/snap/bin/%s.block", data.BasicBinariesSnapName)
-	blockerSrv := "umount-blocker"
-	cli.ExecCommand(c, "sudo", "systemd-run", "--unit", blockerSrv, blockerBin)
-	c.Assert(err, check.IsNil, check.Commentf("cannot start %q:%s", blockerBin, err))
-	wait.ForActiveService(c, blockerSrv)
-
-	// snap remove will block (and try to retry) while the umount-block
-	// service is running. so we need to do stuff in a go-routine
-	ch := make(chan int)
-	go func() {
-		// wait until snappy to show that it is retrying
-		needle := `Doing.*Remove`
-		wait.ForCommand(c, needle, "snap", "changes")
-
-		// find change id of the remove
-		pattern := `(?m)([0-9]+).*Doing.*Remove.*"`
-		err := wait.ForCommand(c, pattern, "snap", "changes", data.BasicBinariesSnapName)
-		c.Assert(err, check.IsNil)
-
-		output := cli.ExecCommand(c, "snap", "changes", data.BasicBinariesSnapName)
-		id := regexp.MustCompile(pattern).FindStringSubmatch(output)[1]
-		needle = `will retry: `
-		wait.ForCommand(c, needle, "snap", "change", id)
-
-		// now stop the service that blocks the umount
-		cli.ExecCommand(c, "sudo", "systemctl", "stop", blockerSrv)
-		wait.ForInactiveService(c, blockerSrv)
-
-		// this triggers an Ensure in the overlord
-		cli.ExecCommandErr("sudo", "snap", "refresh", "ubuntu-core")
-		ch <- 1
-	}()
-
-	// try to remove, this will block and eventually succeed
-	output, err := cli.ExecCommandErr("sudo", "snap", "remove", data.BasicBinariesSnapName)
-	c.Check(err, check.IsNil)
-	c.Check(output, testutil.Contains, `will retry: `)
-
-	// wait for the goroutine to finish so that we can do the final
-	// check that we have no pending changes
-	select {
-	case <-ch:
-	case <-time.After(5 * time.Minute):
-		c.Errorf("busy retry test timed out after 5 minutes")
-	}
-
-	// ensure no changes are left in Doing state
-	output = cli.ExecCommand(c, "snap", "changes")
-	c.Check(output, check.Not(testutil.Contains), "Doing")
->>>>>>> 61dc7529
 }
 
 func (s *snapOpSuite) TestInstallFailedIsUndone(c *check.C) {
